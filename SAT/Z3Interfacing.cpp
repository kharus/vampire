--- conflicted
+++ resolved
@@ -330,26 +330,20 @@
   CALL("Z3Interfacing::getz3sort");
   BYPASSING_ALLOCATOR;
   // Deal with known sorts differently
-<<<<<<< HEAD
-  if(s==Term::boolSort()) return _context.bool_sort();
-  //if(s==Sorts::SRT_INTEGER) return _context.int_sort();
-  //if(s==Sorts::SRT_REAL) return _context.real_sort(); 
-  //if(s==Sorts::SRT_RATIONAL) return _context.real_sort(); // Drop notion of rationality 
-=======
-  if(s==Sorts::SRT_BOOL) {
+
+  if(s==Term::boolSort()) {
     PRINT_CPP("sorts.push_back(c.bool_sort());")
     return _context.bool_sort();
   }
-  if(s==Sorts::SRT_INTEGER) {
+  if(s==Term::intSort()) {
     PRINT_CPP("sorts.push_back(c.int_sort());")
     return _context.int_sort();
   }
-  if(s==Sorts::SRT_REAL) {
+  if(s==Term::realSort()) {
     PRINT_CPP("sorts.push_back(c.real_sort());")
     return _context.real_sort();
   }
-  if(s==Sorts::SRT_RATIONAL) return _context.real_sort(); // Drop notion of rationality 
->>>>>>> f4cbb935
+  if(s==Term::rationalSort()) return _context.real_sort(); // Drop notion of rationality 
 
   // Deal with arrays
   /*if(env.sorts->isOfStructuredSort(s,Sorts::StructuredSort::ARRAY)){
@@ -756,13 +750,9 @@
 
     z3::sort_vector domain_sorts = z3::sort_vector(_context);
     for(unsigned i=0;i<type->arity();i++){
-<<<<<<< HEAD
       domain_sorts.push_back(getz3sort(SortHelper::getArgSort(trm, i)));
-=======
-      domain_sorts.push_back(getz3sort(type->arg(i)));
       PRINT_CPP("rev_args.push_back(exprs.back()); exprs.pop_back();")
       PRINT_CPP("{ sort s = sorts.back(); sorts.pop_back(); domain_sorts.push_back(s); }")
->>>>>>> f4cbb935
     }
     PRINT_CPP("expr_vector args = expr_vector(c);")
     PRINT_CPP("while (rev_args.size() > 0) { args.push_back(rev_args.back()); rev_args.pop_back(); }")
