
/*
 * File AWPassiveClauseContainer.cpp.
 *
 * This file is part of the source code of the software program
 * Vampire. It is protected by applicable
 * copyright laws.
 *
 * This source code is distributed under the licence found here
 * https://vprover.github.io/license.html
 * and in the source directory
 *
 * In summary, you are allowed to use Vampire for non-commercial
 * purposes but not allowed to distribute, modify, copy, create derivatives,
 * or use in competitions. 
 * For other uses of Vampire please contact developers for a different
 * licence, which we will make an effort to provide. 
 */
/**
 * @file AWPassiveClauseContainer.cpp
 * Implements class AWPassiveClauseContainer for the queue of passive clauses.
 * @since 30/12/2007 Manchester
 */

#include <math.h>

#include "Debug/RuntimeStatistics.hpp"

#include "Lib/Environment.hpp"
#include "Lib/Int.hpp"
#include "Lib/Timer.hpp"
#include "Kernel/Term.hpp"
#include "Kernel/Clause.hpp"
#include "Kernel/Signature.hpp"
#include "Kernel/TermIterators.hpp"
#include "Shell/Statistics.hpp"
#include "Shell/Options.hpp"

#include "SaturationAlgorithm.hpp"

#if VDEBUG
#include <iostream>
#endif

#include "AWPassiveClauseContainer.hpp"

namespace Saturation
{
using namespace Lib;
using namespace Kernel;

AWPassiveClauseContainer::AWPassiveClauseContainer(bool isOutermost, const Shell::Options& opt, vstring name) :
  PassiveClauseContainer(isOutermost, opt, name),
  _ageQueue(opt),
  _weightQueue(opt),
  _ageRatio(opt.ageRatio()),
  _weightRatio(opt.weightRatio()),
  _balance(0),
  _size(0),

  _simulationBalance(0),
  _simulationCurrAgeIt(_ageQueue),
  _simulationCurrWeightIt(_weightQueue),
  _simulationCurrAgeCl(nullptr),
  _simulationCurrWeightCl(nullptr),

  _ageSelectionMaxAge(UINT_MAX),
  _ageSelectionMaxWeight(UINT_MAX),
  _weightSelectionMaxWeight(UINT_MAX),
  _weightSelectionMaxAge(UINT_MAX)
{
  CALL("AWPassiveClauseContainer::AWPassiveClauseContainer");

  if(_opt.ageWeightRatioShape() == Options::AgeWeightRatioShape::CONVERGE) {
    _ageRatio = 1;
    _weightRatio = 1;
  }
  ASS_GE(_ageRatio, 0);
  ASS_GE(_weightRatio, 0);
  ASS(_ageRatio > 0 || _weightRatio > 0);
}

AWPassiveClauseContainer::~AWPassiveClauseContainer()
{
  ClauseQueue::Iterator cit(_ageQueue);
  while (cit.hasNext()) 
  {
    Clause* cl=cit.next();
    ASS(!_isOutermost || cl->store()==Clause::PASSIVE);
    cl->setStore(Clause::NONE);
  }
}

/**
 * Weight comparison of clauses.
 * @return the result of comparison (LESS, EQUAL or GREATER)
 * @warning if the option increased_numeral_weight is on, then each comparison
 *          recomputes the numeral weight of clauses, see Clause::getNumeralWeight(), so it
 *          it can be expensive
 */
Comparison AWPassiveClauseContainer::compareWeight(Clause* cl1, Clause* cl2, const Options& opt)
{
  CALL("AWPassiveClauseContainer::compareWeight");
  
  return Int::compare(cl1->weightForClauseSelection(opt), cl2->weightForClauseSelection(opt));
}

/**
 * Comparison of clauses. The comparison uses four orders in the
 * following order:
 * <ol><li>by weight;</li>
 *     <li>by age;</li>
 *     <li>by input type;</li>
 *     <li>by number.</li>
 * </ol>
 * @since 30/12/2007 Manchester
 */
bool WeightQueue::lessThan(Clause* c1,Clause* c2)
{
  CALL("WeightQueue::lessThan");

  Comparison weightCmp=AWPassiveClauseContainer::compareWeight(c1, c2, _opt);
  if (weightCmp!=EQUAL) {
    return weightCmp==LESS;
  }

  if (c1->age() < c2->age()) {
    return true;
  }
  if (c2->age() < c1->age()) {
    return false;
  }
  if (c1->inputType() < c2->inputType()) {
    return false;
  }
  if (c2->inputType() < c1->inputType()) {
    return true;
  }
  return c1->number() < c2->number();
} // WeightQueue::lessThan


/**
 * Comparison of clauses. The comparison uses four orders in the
 * following order:
 * <ol><li>by age;</li>
 *     <li>by weight;</li>
 *     <li>by input type;</li>
 *     <li>by number.</li>
 * </ol>
 * @since 30/12/2007 Manchester
 */
bool AgeQueue::lessThan(Clause* c1,Clause* c2)
{
  CALL("AgeQueue::lessThan");

  if (c1->age() < c2->age()) {
    return true;
  }
  if (c2->age() < c1->age()) {
    return false;
  }

  Comparison weightCmp=AWPassiveClauseContainer::compareWeight(c1, c2, _opt);
  if (weightCmp!=EQUAL) {
    return weightCmp==LESS;
  }

  if (c1->inputType() < c2->inputType()) {
    return false;
  }
  if (c2->inputType() < c1->inputType()) {
    return true;
  }

  return c1->number() < c2->number();
} // WeightQueue::lessThan

/**
 * Add @b c clause in the queue.
 * @since 31/12/2007 Manchester
 */
void AWPassiveClauseContainer::add(Clause* cl)
{
  CALL("AWPassiveClauseContainer::add");
  ASS(_ageRatio > 0 || _weightRatio > 0);
  ASS(cl->store() == Clause::PASSIVE);

  if (_ageRatio) {
    _ageQueue.insert(cl);
  }
  if (_weightRatio) {
    _weightQueue.insert(cl);
  }
  _size++;

  if (_isOutermost)
  {
    addedEvent.fire(cl);
  }
} // AWPassiveClauseContainer::add

/**
 * Remove Clause from the Passive store. Should be called only
 * when the Clause is no longer needed by the inference process
 * (i.e. was backward subsumed/simplified), as it can result in
 * deletion of the clause.
 */
void AWPassiveClauseContainer::remove(Clause* cl)
{
  CALL("AWPassiveClauseContainer::remove");
  if (_isOutermost)
  {
    ASS(cl->store()==Clause::PASSIVE);
  }
  ASS(_ageRatio > 0 || _weightRatio > 0);
  bool wasRemoved; // will be assigned, since at least one of the following checks succeeds
  if (_ageRatio) {
    wasRemoved = _ageQueue.remove(cl);
  }
  if (_weightRatio) {
    wasRemoved = _weightQueue.remove(cl);
  }

  if (wasRemoved) {
    _size--;
  }

  if (_isOutermost)
  {
    removedEvent.fire(cl);
    ASS(cl->store()!=Clause::PASSIVE);
  }
}

bool AWPassiveClauseContainer::byWeight(int balance)
{
  CALL("AWPassiveClauseContainer::byWeight");

  if (! _ageRatio) {
    return true;
  }
  else if (! _weightRatio) {
    return false;
  }
  else if (balance > 0) {
    return true;
  }
  else if (balance < 0) {
    return false;
  }
  else {
    return (_ageRatio <= _weightRatio);
  }
}

/**
 * Return the next selected clause and remove it from the queue.
 * @since 31/12/2007 Manchester
 */
Clause* AWPassiveClauseContainer::popSelected()
{
  CALL("AWPassiveClauseContainer::popSelected");
  ASS( ! isEmpty());

  auto shape = _opt.ageWeightRatioShape();
  unsigned frequency = _opt.ageWeightRatioShapeFrequency();
  static unsigned count = 0;
  count++;

  bool is_converging = shape == Options::AgeWeightRatioShape::CONVERGE;
  int targetAgeRatio = is_converging ? _opt.ageRatio() : 1;
  int targetWeightRatio = is_converging ? _opt.weightRatio() : 1;

  if(count % frequency == 0) {
    switch(shape) {
    case Options::AgeWeightRatioShape::CONSTANT:
      break;
    case Options::AgeWeightRatioShape::DECAY:
    case Options::AgeWeightRatioShape::CONVERGE:
      int ageDifference = targetAgeRatio - _ageRatio;
      int weightDifference = targetWeightRatio - _weightRatio;
      int bonus = is_converging ? 1 : -1;
      int ageUpdate = (ageDifference + bonus) / 2;
      int weightUpdate = (weightDifference + bonus) / 2;

      _ageRatio += ageUpdate;
      _weightRatio += weightUpdate;
   }
  }
  //std::cerr << _ageRatio << "\t" << _weightRatio << std::endl;
  _size--;

  Clause* cl;
  if (byWeight(_balance)) {
    _balance -= _ageRatio;
    cl = _weightQueue.pop();
    _ageQueue.remove(cl);
  } else {
    _balance += _weightRatio;
    cl = _ageQueue.pop();
    _weightQueue.remove(cl);
  }

  if (_isOutermost) {
    selectedEvent.fire(cl);
  }

  return cl;
} // AWPassiveClauseContainer::popSelected

void AWPassiveClauseContainer::onLimitsUpdated()
{
  CALL("AWPassiveClauseContainer::onLimitsUpdated");

  if ( (!ageLimited() && _ageRatio) || (!weightLimited() && _weightRatio) ) {
    return;
  }

  //Here we rely on (and maintain) the invariant, that
  //_weightQueue and _ageQueue contain the same set
  //of clauses, differing only in their order.
  //(unless one of _ageRation or _weightRatio is equal to 0)

  static Stack<Clause*> toRemove(256);
  ClauseQueue::Iterator wit(_weightQueue);
  while (wit.hasNext()) {
    Clause* cl=wit.next();
    if (!fulfilsAgeLimit(cl) && !fulfilsWeightLimit(cl)) {
      toRemove.push(cl);
    } else if (!childrenPotentiallyFulfilLimits(cl, cl->length())) {
      toRemove.push(cl);
    }
  }

#if OUTPUT_LRS_DETAILS
  if (toRemove.isNonEmpty()) {
    cout<<toRemove.size()<<" passive deleted, "<< (size()-toRemove.size()) <<" remains\n";
  }
#endif

  while (toRemove.isNonEmpty()) {
    Clause* removed=toRemove.pop();
    RSTAT_CTR_INC("clauses discarded from passive on weight limit update");
    env.statistics->discardedNonRedundantClauses++;
    remove(removed);
  }
}

void AWPassiveClauseContainer::simulationInit()
{
  CALL("AWPassiveClauseContainer::simulationInit");
  _simulationBalance = _balance;

  // initialize iterators
  _simulationCurrAgeIt = ClauseQueue::Iterator(_ageQueue);
  _simulationCurrWeightIt = ClauseQueue::Iterator(_weightQueue);
  _simulationCurrAgeCl = _simulationCurrAgeIt.hasNext() ? _simulationCurrAgeIt.next() : nullptr;
  _simulationCurrWeightCl = _simulationCurrWeightIt.hasNext() ? _simulationCurrWeightIt.next() : nullptr;

  // have to consider two possibilities for simulation:
  // standard case: both container are initially non-empty, then have invariants
  // - _simulationCurrAgeCl != nullptr
  // - _simulationCurrWeightCl != nullptr
  // degenerate case: both containers are initially empty, then have invariant
  // - _simulationCurrAgeCl == nullptr
  // - _simulationCurrWeightCl == nullptr
  ASS(_simulationCurrAgeCl != nullptr || _simulationCurrWeightCl == nullptr);
  ASS(_simulationCurrAgeCl == nullptr || _simulationCurrWeightCl != nullptr);
}

bool AWPassiveClauseContainer::simulationHasNext()
{
  CALL("AWPassiveClauseContainer::simulationHasNext");

  ASS(_simulationCurrAgeCl != nullptr || _simulationCurrWeightCl == nullptr);
  ASS(_simulationCurrAgeCl == nullptr || _simulationCurrWeightCl != nullptr);
  if (_simulationCurrAgeCl == nullptr)
  {
    // degenerate case, both containers are empty, so return false
    return false;
  }

  // advance _simulationCurrAgeIt, until _simulationCurrAgeCl points to a
  // clause which has not been deleted in the simulation or _simulationCurrAgeIt
  // reaches the end of the age-queue
  // establishes invariant: if there is a clause which is not deleted in the simulation, then _simulationCurrAgeCl is not deleted.
  while (_simulationCurrAgeCl->hasAux() && _simulationCurrAgeIt.hasNext())
  {
    _simulationCurrAgeCl = _simulationCurrAgeIt.next();
  }
  // same for weight-queue
  while (_simulationCurrWeightCl->hasAux() && _simulationCurrWeightIt.hasNext())
  {
    _simulationCurrWeightCl = _simulationCurrWeightIt.next();
  }

  ASS(_simulationCurrAgeCl != nullptr);
  ASS(_simulationCurrWeightCl != nullptr);
  ASS(!_simulationCurrAgeCl->hasAux() || _simulationCurrWeightCl->hasAux());
  ASS(_simulationCurrAgeCl->hasAux() || !_simulationCurrWeightCl->hasAux());

  return !_simulationCurrAgeCl->hasAux();
}

// assumes that simulationHasNext() has been called before and returned true,
// so both iterators point to a clause which is not deleted in the simulation
void AWPassiveClauseContainer::simulationPopSelected()
{
  CALL("AWPassiveClauseContainer::simulationPopSelected");
  // invariant: both queues contain the same clauses and
  // the fact that both queues share the aux-field which denotes whether a clause was deleted during the simulation.
  if (byWeight(_simulationBalance)) {
    // simulate selection by weight
    _simulationBalance -= _ageRatio;
    ASS(!_simulationCurrWeightCl->hasAux());
    _simulationCurrWeightCl->setAux();
  } else {
    // simulate selection by age
    _simulationBalance += _weightRatio;
    ASS(!_simulationCurrAgeCl->hasAux());
    _simulationCurrAgeCl->setAux();
  }
}

bool AWPassiveClauseContainer::setLimitsToMax()
{
  CALL("AWPassiveClauseContainer::setLimitsToMax");
  return setLimits(UINT_MAX, UINT_MAX, UINT_MAX, UINT_MAX);
}

bool AWPassiveClauseContainer::setLimitsFromSimulation()
{
  CALL("AWPassiveClauseContainer::setLimitsFromSimulation");

  ASS(_simulationCurrAgeCl != nullptr || _simulationCurrWeightCl == nullptr);
  ASS(_simulationCurrAgeCl == nullptr || _simulationCurrWeightCl != nullptr);
  if (_simulationCurrAgeCl == nullptr)
  {
    // degenerate case: both queues are empty (independently from the simulation), so set limits to max.
    return setLimitsToMax();
  }

  ASS(!_simulationCurrAgeCl->hasAux() || _simulationCurrWeightCl->hasAux());
  ASS(_simulationCurrAgeCl->hasAux() || !_simulationCurrWeightCl->hasAux());

  unsigned maxAgeQueueAge;
  unsigned maxAgeQueueWeight;
  unsigned maxWeightQueueWeight;
  unsigned maxWeightQueueAge;

  // compute limits for age-queue
  if (_ageRatio != 0)
  {
    if (_simulationCurrAgeIt.hasNext())
    {
      // the age-queue is in use and the simulation didn't get to the end of the age-queue => set limits on age-queue
      maxAgeQueueAge = _simulationCurrAgeCl->age();
      maxAgeQueueWeight = _simulationCurrAgeCl->weightForClauseSelection(_opt);
    }
    else
    {
      // the age-queue is in use and the simulation got to the end of the age-queue => set no limits on age-queue
      maxAgeQueueAge = UINT_MAX;
      maxAgeQueueWeight = UINT_MAX;
    }
  }
  else
  {
    // the age-queue is not in use, so no clause will be selected from the age-queue => set tighest possible bound on age-queue
    maxAgeQueueAge = 0;
    maxAgeQueueWeight = 0;
  }

  // compute limits for weight-queue
  if (_weightRatio != 0)
  {
    if (_simulationCurrWeightIt.hasNext())
    {
      // the weight-queue is in use and the simulation didn't get to the end of the weight-queue => set limits on weight-queue
      maxWeightQueueWeight = _simulationCurrWeightCl->weightForClauseSelection(_opt);
      maxWeightQueueAge = _simulationCurrWeightCl->age();
    }
    else
    {
      // the weight-queue is in use and the simulation got to the end of the weight-queue => set no limits on weight-queue
      maxWeightQueueWeight = UINT_MAX;
      maxWeightQueueAge = UINT_MAX;
    }
  }
  else
  {
    // the weight-queue is not in use, so no clause will be selected from the weight-queue => set tighest possible bound on weight-queue
    maxWeightQueueWeight = 0;
    maxWeightQueueAge = 0;
  }

  // note: we ignore the option lrsWeightLimitOnly() if weightRatio is set to 0
  // TODO: force in Options that weightRatio is positive if lrsWeightLimitOnly() is set to 'on'.
  if (_opt.lrsWeightLimitOnly() && _weightRatio!=0)
  {
    // if the option lrsWeightLimitOnly() is set, we want to discard all clauses which are too heavy, regardless of the age.
    // we therefore make sure that ageLimited() always fails.
    maxAgeQueueAge = 0;
    maxAgeQueueWeight = 0;
  }

  return setLimits(maxAgeQueueAge, maxAgeQueueWeight,maxWeightQueueWeight, maxWeightQueueAge);
}

bool AWPassiveClauseContainer::childrenPotentiallyFulfilLimits(Clause* cl, unsigned upperBoundNumSelLits) const
{
  CALL("AWPassiveClauseContainer::childrenPotentiallyFulfilLimits");
  if (cl->age() == _ageSelectionMaxAge)
  {
    // creating a fake inference to represent our current (pessimistic) estimate potential
    // FromInput - so that there is no Unit ownership issue
    Inference inf = FromInput(UnitInputType::CONJECTURE); // CONJECTURE, so that derivedFromGoal is estimated as true
    inf.setAge(cl->age() + 1); // clauses inferred from the clause as generating inferences will be over age limit...

    int maxSelWeight=0;
    for(unsigned i=0;i<upperBoundNumSelLits;i++) {
      maxSelWeight=max((int)(*cl)[i]->weight(),maxSelWeight);
    }
    // TODO: this lower bound is not correct:
    //       if Avatar is used, then the child-clause could become splittable,
    //       in which case we don't know any lower bound on the resulting components.
    unsigned weightLowerBound = cl->weight() - maxSelWeight; // heuristic: we assume that at most one literal will be removed from the clause.
<<<<<<< HEAD
    if (!fulfilsWeightLimit(weightLowerBound, inf)) {
=======
    unsigned numPositiveLiteralsParent = cl->numPositiveLiterals();
    unsigned numPositiveLiteralsLowerBound = numPositiveLiteralsParent > 0 ? numPositiveLiteralsParent-1 : numPositiveLiteralsParent; // heuristic: we assume that at most one literal will be removed from the clause
    if (!fulfilsWeightLimit(weightLowerBound, childAge, numPositiveLiteralsLowerBound, nullptr)) {
>>>>>>> e6ecb293
      //and also over weight limit
      return false;
    }
  }
  return true;
}

bool AWPassiveClauseContainer::setLimits(unsigned newAgeSelectionMaxAge, unsigned newAgeSelectionMaxWeight, unsigned newWeightSelectionMaxWeight, unsigned newWeightSelectionMaxAge)
{
  CALL("AWPassiveClauseContainer::setLimits");
  bool atLeastOneTightened = false;
  if(newAgeSelectionMaxAge != _ageSelectionMaxAge || newAgeSelectionMaxWeight != _ageSelectionMaxWeight) {
    if(newAgeSelectionMaxAge < _ageSelectionMaxAge) {
      atLeastOneTightened = true;
    } else if (newAgeSelectionMaxAge == _ageSelectionMaxAge && newAgeSelectionMaxWeight < _ageSelectionMaxWeight) {
      atLeastOneTightened = true;
    }
    _ageSelectionMaxAge=newAgeSelectionMaxAge;
    _ageSelectionMaxWeight=newAgeSelectionMaxWeight;
  }
  if(newWeightSelectionMaxWeight != _weightSelectionMaxWeight || newWeightSelectionMaxAge != _weightSelectionMaxAge) {
    if(newWeightSelectionMaxWeight < _weightSelectionMaxWeight) {
      atLeastOneTightened = true;
    } else if (newWeightSelectionMaxWeight == _weightSelectionMaxWeight && newWeightSelectionMaxAge < _weightSelectionMaxAge) {
      atLeastOneTightened = true;
    }
    _weightSelectionMaxWeight=newWeightSelectionMaxWeight;
    _weightSelectionMaxAge=newWeightSelectionMaxAge;
  }
  return atLeastOneTightened;
}

bool AWPassiveClauseContainer::ageLimited() const
{
  return _ageSelectionMaxAge != UINT_MAX && _ageSelectionMaxWeight != UINT_MAX;
}

bool AWPassiveClauseContainer::weightLimited() const
{
  return _weightSelectionMaxWeight != UINT_MAX && _weightSelectionMaxAge != UINT_MAX;
}

bool AWPassiveClauseContainer::fulfilsAgeLimit(Clause* cl) const
{
  // don't want to reuse fulfilsAgeLimit(unsigned age,..) here, since we don't want to recompute weightForClauseSelection
  unsigned age = cl->age();
  unsigned weightForClauseSelection = cl->weightForClauseSelection(_opt);
  return age <= _ageSelectionMaxAge || (age == _ageSelectionMaxAge && weightForClauseSelection <= _ageSelectionMaxWeight);
}

<<<<<<< HEAD
bool AWPassiveClauseContainer::fulfilsAgeLimit(unsigned w, const Inference& inference) const
=======
bool AWPassiveClauseContainer::fulfilsAgeLimit(unsigned age, unsigned w, unsigned numPositiveLiterals, Inference* inference) const
>>>>>>> e6ecb293
{
  const unsigned age = inference.age();
  const unsigned numeralWeight = 0; // heuristic: we don't want to compute the numeral weight during estimates and conservatively assume that it is 0.
  const unsigned splitWeight = 0; // also conservatively assuming 0
  /* In principle, we could compute this from the Inference (and it's not so expensive)
   * but it's only relevant with avatar on (and avatar would later compute the splitset of the new clause again)
   * and nonliteralsInClauseWeight on, which is not the default. So keeping the cheap version for now.
   */
  const bool derivedFromGoal = inference.derivedFromGoal();
  // If the caller was too lazy to supply an Inference object we conservatively assume that the result is a goal-clause.
  unsigned weightForClauseSelection = Clause::computeWeightForClauseSelection(w, splitWeight, numeralWeight, derivedFromGoal, _opt);
  return age <= _ageSelectionMaxAge || (age == _ageSelectionMaxAge && weightForClauseSelection <= _ageSelectionMaxWeight);
}

bool AWPassiveClauseContainer::fulfilsWeightLimit(Clause* cl) const
{
  // don't want to reuse fulfilsWeightLimit(unsigned w,..) here, since we don't want to recompute weightForClauseSelection
  unsigned weightForClauseSelection = cl->weightForClauseSelection(_opt);
  unsigned age = cl->age();
  return weightForClauseSelection <= _weightSelectionMaxWeight || (weightForClauseSelection == _weightSelectionMaxWeight && age <= _weightSelectionMaxAge);
}

<<<<<<< HEAD
bool AWPassiveClauseContainer::fulfilsWeightLimit(unsigned w, const Inference& inference) const
=======
bool AWPassiveClauseContainer::fulfilsWeightLimit(unsigned w, unsigned age, unsigned numPositiveLiterals, Inference* inference) const
>>>>>>> e6ecb293
{
  const unsigned age = inference.age();
  const unsigned numeralWeight = 0; // heuristic: we don't want to compute the numeral weight during estimates and conservatively assume that it is 0.
  const unsigned splitWeight = 0; // also conservatively assuming 0
  /* In principle, we could compute this from the Inference (and it's not so expensive)
   * but it's only relevant with avatar on (and avatar would later compute the splitset of the new clause again)
   * and nonliteralsInClauseWeight on, which is not the default. So keeping the cheap version for now.
   */
  const bool derivedFromGoal = inference.derivedFromGoal();
  // If the caller was too lazy to supply an Inference object we conservatively assume that the result is a goal-clause.
  unsigned weightForClauseSelection = Clause::computeWeightForClauseSelection(w, splitWeight, numeralWeight, derivedFromGoal, _opt);
  return weightForClauseSelection <= _weightSelectionMaxWeight || (weightForClauseSelection == _weightSelectionMaxWeight && age <= _weightSelectionMaxAge);
}

AWClauseContainer::AWClauseContainer(const Options& opt)
: _ageQueue(opt), _weightQueue(opt), _ageRatio(1), _weightRatio(1), _balance(0), _size(0)
{
}

bool AWClauseContainer::isEmpty() const
{
  CALL("AWClauseContainer::isEmpty");

  ASS(!_ageRatio || !_weightRatio || _ageQueue.isEmpty()==_weightQueue.isEmpty());
  return _ageQueue.isEmpty() && _weightQueue.isEmpty();
}

/**
 * Add @b c clause in the queue.
 * @since 31/12/2007 Manchester
 */
void AWClauseContainer::add(Clause* cl)
{
  CALL("AWClauseContainer::add");
  ASS(_ageRatio > 0 || _weightRatio > 0);

  if (_ageRatio) {
    _ageQueue.insert(cl);
  }
  if (_weightRatio) {
    _weightQueue.insert(cl);
  }
  _size++;
  addedEvent.fire(cl);
}

/**
 * Remove Clause from the container.
 */
bool AWClauseContainer::remove(Clause* cl)
{
  CALL("AWClauseContainer::remove");

  bool removed;
  if (_ageRatio) {
    removed = _ageQueue.remove(cl);
    if (_weightRatio) {
      ALWAYS(_weightQueue.remove(cl)==removed);
    }
  }
  else {
    ASS(_weightRatio);
    removed = _weightQueue.remove(cl);
  }

  if (removed) {
    _size--;
    removedEvent.fire(cl);
  }
  return removed;
}


/**
 * Return the next selected clause and remove it from the queue.
 */
Clause* AWClauseContainer::popSelected()
{
  CALL("AWClauseContainer::popSelected");
  ASS( ! isEmpty());

  _size--;

  bool byWeight;
  if (! _ageRatio) {
    byWeight = true;
  }
  else if (! _weightRatio) {
    byWeight = false;
  }
  else if (_balance > 0) {
    byWeight = true;
  }
  else if (_balance < 0) {
    byWeight = false;
  }
  else {
    byWeight = (_ageRatio <= _weightRatio);
  }

  Clause* cl;
  if (byWeight) {
    _balance -= _ageRatio;
    cl = _weightQueue.pop();
    ALWAYS(_ageQueue.remove(cl));
  }
  else {
    _balance += _weightRatio;
    cl = _ageQueue.pop();
    ALWAYS(_weightQueue.remove(cl));
  }
  selectedEvent.fire(cl);
  return cl;
}



}<|MERGE_RESOLUTION|>--- conflicted
+++ resolved
@@ -526,13 +526,9 @@
     //       if Avatar is used, then the child-clause could become splittable,
     //       in which case we don't know any lower bound on the resulting components.
     unsigned weightLowerBound = cl->weight() - maxSelWeight; // heuristic: we assume that at most one literal will be removed from the clause.
-<<<<<<< HEAD
-    if (!fulfilsWeightLimit(weightLowerBound, inf)) {
-=======
     unsigned numPositiveLiteralsParent = cl->numPositiveLiterals();
     unsigned numPositiveLiteralsLowerBound = numPositiveLiteralsParent > 0 ? numPositiveLiteralsParent-1 : numPositiveLiteralsParent; // heuristic: we assume that at most one literal will be removed from the clause
-    if (!fulfilsWeightLimit(weightLowerBound, childAge, numPositiveLiteralsLowerBound, nullptr)) {
->>>>>>> e6ecb293
+    if (!fulfilsWeightLimit(weightLowerBound, numPositiveLiteralsLowerBound, inf)) {
       //and also over weight limit
       return false;
     }
@@ -583,11 +579,7 @@
   return age <= _ageSelectionMaxAge || (age == _ageSelectionMaxAge && weightForClauseSelection <= _ageSelectionMaxWeight);
 }
 
-<<<<<<< HEAD
-bool AWPassiveClauseContainer::fulfilsAgeLimit(unsigned w, const Inference& inference) const
-=======
-bool AWPassiveClauseContainer::fulfilsAgeLimit(unsigned age, unsigned w, unsigned numPositiveLiterals, Inference* inference) const
->>>>>>> e6ecb293
+bool AWPassiveClauseContainer::fulfilsAgeLimit(unsigned w, unsigned numPositiveLiterals, const Inference& inference) const
 {
   const unsigned age = inference.age();
   const unsigned numeralWeight = 0; // heuristic: we don't want to compute the numeral weight during estimates and conservatively assume that it is 0.
@@ -610,11 +602,7 @@
   return weightForClauseSelection <= _weightSelectionMaxWeight || (weightForClauseSelection == _weightSelectionMaxWeight && age <= _weightSelectionMaxAge);
 }
 
-<<<<<<< HEAD
-bool AWPassiveClauseContainer::fulfilsWeightLimit(unsigned w, const Inference& inference) const
-=======
-bool AWPassiveClauseContainer::fulfilsWeightLimit(unsigned w, unsigned age, unsigned numPositiveLiterals, Inference* inference) const
->>>>>>> e6ecb293
+bool AWPassiveClauseContainer::fulfilsWeightLimit(unsigned w, unsigned numPositiveLiterals, const Inference& inference) const
 {
   const unsigned age = inference.age();
   const unsigned numeralWeight = 0; // heuristic: we don't want to compute the numeral weight during estimates and conservatively assume that it is 0.
