--- conflicted
+++ resolved
@@ -165,12 +165,8 @@
 
     Clause* component;
     RCClauseStack children;
-<<<<<<< HEAD
     Lib::Stack<ReductionRecord> reduced;
-=======
-    Stack<ReductionRecord> reduced;
-    Stack<ConditionalRedundancyEntry*> conditionalRedundancyEntries;
->>>>>>> 44b72ec9
+    Lib::Stack<ConditionalRedundancyEntry*> conditionalRedundancyEntries;
     bool active;
 
     USE_ALLOCATOR(SplitRecord);
