--- conflicted
+++ resolved
@@ -901,18 +901,6 @@
     _capacity = newCapacity;
   } // Stack::expand
 
-<<<<<<< HEAD
-=======
-  class PushBacktrackObject: public BacktrackObject
-  {
-    Stack* st;
-  public:
-    USE_ALLOCATOR(Stack::PushBacktrackObject);
-    
-    PushBacktrackObject(Stack* st) : st(st) {}
-    void backtrack() { st->pop(); }
-  };
->>>>>>> 1f706eba
 public:
 
 
