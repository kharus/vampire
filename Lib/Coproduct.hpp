/*
 * This file is part of the source code of the software program
 * Vampire. It is protected by applicable
 * copyright laws.
 *
 * This source code is distributed under the licence found here
 * https://vprover.github.io/license.html
 * and in the source directory
 */

/**
 * This file defines the class Coproduct, which is a generic tagged union.
 *
 * \see UnitTests/tCoproduct.cpp for a tutorial
 */
#ifndef __LIB_COPRODUCT__H__
#define __LIB_COPRODUCT__H__

#include <type_traits>
#define MACRO_EXPANSION true

#include "Debug/Assertion.hpp"
#include "Lib/Hash.hpp"
#include "Lib/Comparison.hpp"
#include "Lib/Sort.hpp"
#include "Lib/TypeList.hpp"
#include "Lib/Option.hpp"
#include <memory>
#include <functional>
#include <tuple>

namespace Lib {

namespace TL = TypeList;

template<unsigned v>
struct Constant { static constexpr unsigned value = v; };

template <class... As>
class Coproduct;

#define USE_SWITCH 0

#if USE_SWITCH

template<unsigned maxExcl> struct SwitchImpl{};

#define SWITCH_CONT_0
#define SWITCH_CONT_1  SWITCH_CONT_0  case 0:  return f(Constant<0>{});
#define SWITCH_CONT_2  SWITCH_CONT_1  case 1:  return f(Constant<1>{});
#define SWITCH_CONT_3  SWITCH_CONT_2  case 2:  return f(Constant<2>{});
#define SWITCH_CONT_4  SWITCH_CONT_3  case 3:  return f(Constant<3>{});
#define SWITCH_CONT_5  SWITCH_CONT_4  case 4:  return f(Constant<4>{});
#define SWITCH_CONT_6  SWITCH_CONT_5  case 5:  return f(Constant<5>{});
#define SWITCH_CONT_7  SWITCH_CONT_6  case 6:  return f(Constant<6>{});
#define SWITCH_CONT_8  SWITCH_CONT_7  case 7:  return f(Constant<7>{});
#define SWITCH_CONT_9  SWITCH_CONT_8  case 8:  return f(Constant<8>{});
#define SWITCH_CONT_10 SWITCH_CONT_9  case 9:  return f(Constant<9>{});
#define SWITCH_CONT_11 SWITCH_CONT_10 case 10: return f(Constant<10>{});
#define SWITCH_CONT_12 SWITCH_CONT_11 case 11: return f(Constant<11>{});
#define SWITCH_CONT_13 SWITCH_CONT_12 case 12: return f(Constant<12>{});
#define SWITCH_CONT_14 SWITCH_CONT_13 case 13: return f(Constant<13>{});
#define SWITCH_CONT_15 SWITCH_CONT_14 case 14: return f(Constant<14>{});
#define SWITCH_CONT_16 SWITCH_CONT_15 case 15: return f(Constant<15>{});

#define DECL_SWITCH_STRUCT(N)                                                             \
  template<>                                                                              \
  struct SwitchImpl<N> {                                                                  \
    template<class F>                                                                     \
    static auto apply(unsigned tag, F f) -> decltype(auto) {                              \
      if (tag < N) {                                                                      \
        switch (tag) {                                                                    \
          SWITCH_CONT_ ## N                                                               \
        }                                                                                 \
      }                                                                                   \
      ASSERTION_VIOLATION                                                                 \
    }                                                                                     \
  };                                                                                      \

DECL_SWITCH_STRUCT(1)
DECL_SWITCH_STRUCT(2)
DECL_SWITCH_STRUCT(3)
DECL_SWITCH_STRUCT(4)
DECL_SWITCH_STRUCT(5)
DECL_SWITCH_STRUCT(6)
DECL_SWITCH_STRUCT(7)
DECL_SWITCH_STRUCT(8)
DECL_SWITCH_STRUCT(9)
DECL_SWITCH_STRUCT(10)
DECL_SWITCH_STRUCT(11)
DECL_SWITCH_STRUCT(12)
DECL_SWITCH_STRUCT(13)
DECL_SWITCH_STRUCT(14)
DECL_SWITCH_STRUCT(15)
DECL_SWITCH_STRUCT(16)


template<unsigned N, class F> 
ResultOf<F, Constant<0>> switchN(unsigned tag, F fun)
{ return SwitchImpl<N>::apply(tag, std::move(fun)); }

#else // !USE_SWITCH

template<unsigned I, unsigned N>
struct SwitchImpl
{
  static_assert(I < N, "out of bounds");
  template<class F>
  inline static ResultOf<F, Constant<0>> apply(unsigned tag, F f) {
    if (tag == I) {
      return f(Constant<I>{});
    }
    return SwitchImpl<I + 1, N>::apply(tag, std::move(f));
  }
};

template<unsigned N>
struct SwitchImpl<N, N> {
  template<class F>
  inline static ResultOf<F, Constant<0>> apply(unsigned tag, F f)
  {
    ASS_EQ(tag, N)
    return f(Constant<N>{});
  }
};


template<unsigned N, class F> 
inline ResultOf<F, Constant<0>> switchN(unsigned tag, F fun)
{ return SwitchImpl<0, N - 1>::apply(tag, std::move(fun)); }

#endif  // if(USE_SWITCH) else


constexpr unsigned neededBits(unsigned i)
{ return i <= 1       ? 0
       : (i & 1) == 1 ? neededBits(i + 1)
                      : 1 + neededBits(i >> 1); }

constexpr unsigned bitMask(unsigned i)
{ return ~(unsigned(-1) << neededBits(i)); }


template<class... As>
class Coproduct;

/** This namespace constains helper classes and functions to implement the coproduct */
namespace CoproductImpl {

  template<class... As>
  class RawCoproduct;

  namespace TrivialOperations {

    template<class Op, class T> using trivial     = typename Op::template trivial<T>;
    template<class Op, class T> using DefaultImpl = typename Op::template DefaultImpl<T>;

    template<class A> struct RawCoproductTypes;

    template<class... As>
    struct RawCoproductTypes<RawCoproduct<As...>>
    { using type = TL::List<As...>; };

    template<template<class> class W, class A>
    struct RawCoproductTypes<W<A>>
    { using type = typename RawCoproductTypes<A>::type; };

    template<class Union> using Ts       = typename RawCoproductTypes<Union>::type;

    template<class Op, class ToWrap>
    using DefaultImplIfNeeded =
      std::conditional_t<TL::All<Op::template trivial , Ts<ToWrap>>::val,                 ToWrap ,
      std::conditional_t<TL::All<Op::template possible, Ts<ToWrap>>::val, DefaultImpl<Op, ToWrap>,
                                                                             ToWrap >>;

    struct Nothing {};

    template<class Op, class Ts>
    using DisableIfNeeded =
      std::conditional_t<TL::All<Op::template trivial, Ts>::val, Nothing, typename Op::Disable>;

    struct Destr {

      template<class A> using possible = std::is_destructible<A>;
      template<class A> using trivial  = std::is_trivially_destructible<A>;

      struct Disable { Disable() {}; ~Disable() {} };

      template<class T>
      struct DefaultImpl : public T {
        DefaultImpl() : T() {}
        ~DefaultImpl()
        {
          this->switchN([&](auto N) {
              using A = TL::Get<N.value, typename T::Ts>;
              this->template cast<A>().~A();
          });
        }
      };
    };

#define MK_CONS(ConsClass, REF, MOVE, move_OR_copy, OTHER_REF)                            \
    struct ConsClass {                                                                    \
                                                                                          \
      template<class A> using possible                                                    \
        = std::is_          ## move_OR_copy ## _constructible<A>;                         \
      template<class A> using trivial                                                     \
       = std::is_trivially_ ## move_OR_copy ## _constructible<A>;                         \
                                                                                          \
      struct Disable { Disable() {}; Disable(Disable REF) = delete; };                    \
                                                                                          \
      template<class T>                                                                   \
      struct DefaultImpl : public T {                                                     \
        DefaultImpl() : T() {}                                                            \
        ~DefaultImpl() = default;                                                         \
        DefaultImpl(DefaultImpl OTHER_REF other) = default;                               \
        DefaultImpl(DefaultImpl       REF other)                                          \
          : T()                                                                           \
        {                                                                                 \
          this->assignTag(other.tag());                                                   \
          this->switchN([&](auto N) {                                                     \
              using A = TL::Get<N.value, typename T::Ts>;                                 \
              ::new(&this->template cast<A>())                                            \
                A(MOVE(other.template cast<A>()));                                        \
          });                                                                             \
        }                                                                                 \
                                                                                          \
        DefaultImpl& operator=(DefaultImpl OTHER_REF other) = default;                    \
        DefaultImpl& operator=(DefaultImpl       REF other)                               \
        {                                                                                 \
          this->switchN([&](auto N) {                                                     \
              using A = TL::Get<N.value, typename T::Ts>;                                 \
              this->template cast<A>().~A();                                              \
          });                                                                             \
          ::new(this) DefaultImpl(MOVE(other));                                           \
          return *this;                                                                   \
        }                                                                                 \
      };                                                                                  \
    };


  MK_CONS(CopyCons, const&,          , copy,     &&)
  MK_CONS(MoveCons,     &&, std::move, move, const&)

<<<<<<< HEAD

  }
=======
  /** Base case of the inductive definition of VariadicUnion. Note that an empty union is an uninhabited type. 
   * This means none of its methods will ever be called.  
   *
   * data VariadicUnion []      = bottom type
   */
  template<> union VariadicUnion<> {

    inline void unwrap(unsigned idx) { ASSERTION_VIOLATION_REP(idx) }
    ~VariadicUnion() {}
// This macro will b expanded for (REF,MV) in { (`&&`, `std::move`), (`&`, ``), (`const &`, ``) }
#define for_ref_qualifier(REF, MOVE)                                                                          \
                                                                                                              \
    template <class R, class F> inline R apply(unsigned idx, F f) REF                                         \
    { ASSERTION_VIOLATION_REP(idx) }                                                                          \
                                                                                                              \
    template <class R, class... F>                                                                            \
    inline static R match2(unsigned idx, VariadicUnion REF lhs, VariadicUnion REF rhs, F... f)                \
    { ASSERTION_VIOLATION_REP(idx) }                                                                          \
                                                                                                              \
    template <class R> inline R match(unsigned idx) REF{ASSERTION_VIOLATION_REP(idx)}                         \

    FOR_REF_QUALIFIER(for_ref_qualifier)
#undef for_ref_qualifier

    inline void destroy(unsigned idx) {ASSERTION_VIOLATION_REP(idx)}
    inline static bool equal(unsigned idx, VariadicUnion const& lhs, VariadicUnion const& rhs) {ASSERTION_VIOLATION_REP(idx)}
  };

  /** Inductive case of the inductive definition of VariadicUnion.  
   *
   * data VariadicUnion (a::as) = union {a, Coproduct as}
   */
  template <class A, class... As> union VariadicUnion<A, As...> {
    // USE_ALLOCATOR(VariadicUnion)
    using Ts = TL::List<A,As...>;

    A _head;
    VariadicUnion<As...> _tail;

    ~VariadicUnion() {}

// This macro will b expanded for (REF,MV) in { (`&&`, `std::move`), (`&`, ``), (`const &`, ``) }
#define for_ref_qualifier(REF, MOVE)                                                                          \
                                                                                                              \
    /** applies the `idx`th function of `F,Fs...` to the contents of this union, interpreting them as the     \
     * `idx`th type of `A,As...`. This is only memory safe if that very type  has indeed been stored in this  \
     * union. */                                                                                              \
    template <class R, class F, class... Fs>                                                                  \
    inline R match(unsigned idx, F f, Fs... fs) REF {                                                         \
      if (idx == 0) {                                                                                         \
        return f(MOVE(_head));                                                                                \
      } else {                                                                                                \
        return MOVE(_tail).template match<R>(idx - 1, fs...);                                                 \
      }                                                                                                       \
    }                                                                                                         \
                                                                                                              \
    /** same as `match`, but using the same function for every type.*/                                        \
    template <class R, class F> inline R apply(unsigned idx, F f) REF {                                       \
      if (idx == 0) {                                                                                         \
        return f(MOVE(_head));                                                                                \
      } else {                                                                                                \
        return MOVE(_tail).template apply<R>(idx - 1, f);                                                     \
      }                                                                                                       \
    }                                                                                                         \
                                                                                                              \
    /** same as `match`, but using applying th function to the contents of two unions at once. both must have \
     * the `idx`th type of `A,As...` stored in them. */                                                       \
    template <class R, class F, class... Fs>                                                                  \
    inline static R match2(unsigned idx, VariadicUnion REF lhs, VariadicUnion REF rhs, F f, Fs... fs)         \
    {                                                                                                         \
      if (idx == 0) {                                                                                         \
        return f(MOVE(lhs._head), MOVE(rhs._head));                                                           \
      } else {                                                                                                \
        return VariadicUnion<As...>::template match2<R>(idx - 1, MOVE(lhs._tail), MOVE(rhs._tail), fs...);    \
      }                                                                                                       \
    }
>>>>>>> 1f706eba


  template<class... Ts>
  struct MaxSize;

  template<>
  struct MaxSize<>
  { static constexpr unsigned value = 0; };

  template<class T, class... Ts>
  struct MaxSize<T, Ts...>
  { static constexpr unsigned value = std::max<unsigned>(sizeof(T), MaxSize<Ts...>::value); };


  template<class... As>
  class RawCoproduct {
    CLASS_NAME(RawCoproduct)

    template<class> friend struct TrivialOperations::CopyCons::DefaultImpl;
    template<class> friend struct TrivialOperations::MoveCons::DefaultImpl;
    template<class> friend struct TrivialOperations::Destr::DefaultImpl;
    template<class... Bs> friend class Lib::Coproduct;

    /** a type-level list of all types of this Coproduct */
    using Ts = TL::List<As...>;

    /** the number of alternatives */
    static constexpr unsigned size = TL::Size<Ts>::val;

    static constexpr unsigned nTags =
#if VDEBUG
                                size + 1;
#else //!VDEBUG
                                size;
#endif // VDEBUG
    static constexpr unsigned bitMask = ::bitMask(nTags);

    static_assert(nTags == 0 || nTags - 1 == ((nTags - 1) & bitMask), "bug in function neededBits");

    using Bytes = char [MaxSize<As...>::value];
    unsigned _tag: neededBits(nTags);
    Bytes _content;


    TrivialOperations::DisableIfNeeded<TrivialOperations::CopyCons, Ts> _copyCons;
    TrivialOperations::DisableIfNeeded<TrivialOperations::MoveCons, Ts> _moveCons;
    TrivialOperations::DisableIfNeeded<TrivialOperations::Destr   , Ts> _destr;

#if VDEBUG
    RawCoproduct()
      : _tag(size)
    {
      for (unsigned i = 0; i < sizeof(Bytes); i++) {
        _content[i] = 0xFF;
      }
    }
#else // !VDEBUG
    RawCoproduct() = default;
#endif // VDEBUG

    template<class F>
    ResultOf<F, Constant<0>> switchN(F f) const
    { return Lib::switchN<size>(_tag, std::move(f)); }

#define CONST_POLYMORPIHIC(CONST)                                                         \
    template<class B>                                                                     \
    B CONST& cast() CONST                                                                 \
    {                                                                                     \
      static_assert(TL::Contains<B, TL::List<As...>>::val, "invalid cast");               \
      return *(B CONST*)_content;                                                         \
    }                                                                                     \
                                                                                          \

    CONST_POLYMORPIHIC(const)
    CONST_POLYMORPIHIC(     )
#undef CONST_POLYMORPIHIC

    unsigned tag() const
    {
      ASS_REP(_tag < size, "access to uninitialized Coproduct")
      return _tag;
    }

    template<unsigned tag>
    void assignTag()
    {
      static_assert(tag < size, "tag out of bounds");
      static_assert((tag & bitMask) == tag, "unexpected lib author error");
      _tag = tag;
    }

    void assignTag(unsigned tag)
    {
      ASS_REP(tag < size, "tag out of bounds");
      ASS_REP((tag & bitMask) == tag, "unexpected lib author error");
      _tag = tag;
    }
  };

  template<class A>
  class RawCoproduct<A> {

    template<class> friend struct TrivialOperations::CopyCons::DefaultImpl;
    template<class> friend struct TrivialOperations::MoveCons::DefaultImpl;
    template<class> friend struct TrivialOperations::Destr::DefaultImpl;

    template<class... Bs> friend class Lib::Coproduct;

    /** a type-level list of all types of this Coproduct */
    using Ts = TL::List<A>;

    /** the number of alternatives */
    static constexpr unsigned size = 1;
    A _content;

    template<unsigned tag>
    void assignTag()
    { static_assert(tag == 0, "tag out of bounds"); }

    void assignTag(unsigned tag)
    { ASS_REP(tag == 0, "tag out of bounds"); }


    template<class F>
    ResultOf<F, Constant<0>> switchN(F f) const
    { return f(Constant<0>{}); }

    constexpr unsigned tag() const { return 0; }
  };


  template<class... As>
  using RawWithDefaultImpls =
     TrivialOperations::DefaultImplIfNeeded<TrivialOperations::CopyCons,
     TrivialOperations::DefaultImplIfNeeded<TrivialOperations::MoveCons,
     TrivialOperations::DefaultImplIfNeeded<TrivialOperations::Destr,
       RawCoproduct<As...>
      >>>;

  static_assert( std::is_trivially_copyable<RawCoproduct<int, int>>::value, "test 01");
  static_assert(!std::is_trivially_copyable<std::vector<int>>::value, "test 02");
  static_assert(!TL::All<std::is_trivially_copyable, TL::List<std::vector<int>, int>>::val, "test 03");
  static_assert(!std::is_trivially_copyable<RawCoproduct<std::vector<int>, int>>::value, "test 04");

  static_assert( std::is_trivially_destructible<RawCoproduct<int, int>>::value, "test 01");
  static_assert(!std::is_trivially_destructible<std::vector<int>>::value, "test 02");
  static_assert(!TL::All<std::is_trivially_destructible, TL::List<std::vector<int>, int>>::val, "test 03");
  static_assert(!std::is_trivially_destructible<RawCoproduct<std::vector<int>, int>>::value, "test 04");


} // namespace CoproductImpl



template<unsigned i, class A>
class Variant {
  A _self;
  template<class...>
  friend class Coproduct;
public:
  Variant(A a) : _self(move_if_value<A>(a)) {}
};

template<unsigned i, class A>
Variant<i, A> variant(A a)
{ return Variant<i, A>(move_if_value<A>(a)); };




/**
 * The actual Coproduct class.
 * A coproduct, also called Sum type, is a union of types, tagged with indices. It can be constructed with
 * either of the type/index pairs, and in this implementation the index can be left away if all types in this
 * coproduct are distinct.
 *
 * It is implemented as a tagged union.
 *
 * \see UnitTests/tCoproduct.cpp for usage
 */
template <class... As>
class Coproduct
{
  CoproductImpl::RawWithDefaultImpls<As...> _inner;

<<<<<<< HEAD
=======
  /** unsafe default constructor, content will be uninit */
  Coproduct() : _tag(std::numeric_limits<unsigned>::max()) {}

public:
>>>>>>> 1f706eba

  /** a type-level list of all types of this Coproduct */
  using Ts = TL::List<As...>;

  /** the number of alternatives */
  static constexpr unsigned size = TL::Size<Ts>::val;

  /** unsafe default constructor, content will be uninit */
  // TODO allow uninit constructor if all alternatives are uninit constructible
  Coproduct() {}

  inline unsigned tag() const { return _inner.tag(); }

public:
  CLASS_NAME(Coproduct)
public:

  /** Returns whether this coproduct is the variant idx */
  template<unsigned idx> bool is() const
  {
    static_assert(idx < size, "out of bounds");
    return tag() == idx;
  }

  /**
   * Returns whether this coproduct is the variant witht he given type.
   * \pre is exactly one occurence of the type B in this Coproduct's types (As...).
   */
  template <class B> bool is() const
  { return is<TL::IdxOf<B, Ts>::val>(); }
                                                                                          \
  /**
   * constructs a new Coproduct with the variant idx.
   * \pre B must occur exactly once in As...
   */
  template<class B, std::enable_if_t<TL::Contains<B, Ts>::val, int> = 0>
  explicit Coproduct(B b)
    : Coproduct(Variant<TL::IdxOf<B, Ts>::val, B>(move_if_value<B>(b)))
  { }

#define REF_POLYMORPIHIC(REF, MOVE)                                                       \
                                                                                          \
  /* Coproduct &operator=(Coproduct REF other) {                                          \
    this->~Coproduct();                                                                   \
    ::new(this) Coproduct(MOVE(other));                                                   \
    return *this;                                                                         \
  }  */                                                                                   \
                                                                                          \
   /**                                                                                    \
   * transforms all variants of this Coproduct to the same type and retuns the result     \
   *                                                                                      \
   * The arguments F... must all be function whichs argument type must match the type of  \
   * the corresponding * variant of this Coproduct. The output types of the functions must\
   * all be the same type, which will be the return type of this function.                \
   */                                                                                     \
  template <class... F>                                                                   \
  inline ResultOf<TL::Get<0, TL::List<F...>>, TL::Get<0, Ts> REF> match(F... fs) REF {    \
    auto fs_ = std::tie(fs...);                                                           \
    return _inner.switchN([&](auto N) -> decltype(auto) {                                 \
        auto& f = std::get<N.value>(fs_);                                                 \
        return f(unwrap<N.value>());                                                      \
    });                                                                                   \
  }                                                                                       \
                                                                                          \
  /**                                                                                     \
   * transforms all variants of this Coproduct to the same type and retuns the result     \
   *                                                                                      \
   * This function works basically in the same way as match, but takes one polymorphic function object that   \
   * can transform any variant instead of multiple functions per variant.                 \
   */                                                                                     \
  template <class F>                                                                      \
  inline auto apply(F f) REF -> decltype(auto) {                                          \
    return _inner.switchN([&](auto N) -> decltype(auto) {                                 \
        return f((TL::Get<N.value, Ts> REF)MOVE(unwrap<N.value>()));                      \
    });                                                                                   \
  }                                                                                       \
                                                                                          \
  template <class F>                                                                      \
  auto applyWithIdx(F f) REF -> decltype(auto) {                                          \
    return _inner.switchN([&](auto N) -> decltype(auto) {                                 \
        return f(MOVE(unwrap<N.value>()), N);                                             \
    });                                                                                   \
  }                                                                                       \
                                                                                          \
  /**                                                                                     \
   * returns the value of this Coproduct if its variant is of type B. If ifs variant is of another type       \
   * the result is undefined.                                                             \
   *                                                                                      \
   * \pre B must occur exactly once in As...                                              \
   */                                                                                     \
  template <class B> inline B REF unwrap() REF                                            \
  { return MOVE(unwrap<TL::IdxOf<B, Ts>::val>()); }                                       \
                                                                                          \
  /**                                                                                     \
   * returns the value of this Coproduct if its variant's index is idx. otherwise the result is undefined.    \
   *                                                                                      \
   * \pre idx must be less than the number of variants of this Coproduct                  \
   */                                                                                     \
  template <unsigned idx>                                                                 \
  inline TL::Get<idx, Ts> REF unwrap() REF {                                              \
    static_assert(idx < size, "out of bounds");                                           \
    ASS_EQ(idx, tag());                                                                   \
    return MOVE(_inner.template cast<TL::Get<idx, Ts>>());                                \
  }                                                                                       \
                                                                                          \
  /**                                                                                     \
   * returns the value of this Coproduct if its variant is of type B. If ifs variant is of another type       \
   * an empty Option is returned.                                                         \
   *                                                                                      \
   * \pre B must occur exactly once in As...                                              \
   */                                                                                     \
  template <class B> inline Option<B REF> as() REF                                        \
  { return as<TL::IdxOf<B, Ts>::val>(); }                                                 \
                                                                                          \
  /**                                                                                     \
   * returns the value of this Coproduct if its variant's index is idx. otherwise an empty Option is returned.\
   *                                                                                      \
   * \pre idx must be less than the number of variants of this Coproduct                  \
   */                                                                                     \
  template <unsigned idx>                                                                 \
  inline Option<TL::Get<idx, Ts> REF> as() REF                                            \
  {                                                                                       \
    using B = TL::Get<idx, Ts>;                                                           \
    return is<idx>() ? Option<B REF>(MOVE(unwrap<idx>()))                                 \
                     : Option<B REF>();                                                   \
  }                                                                                       \

  FOR_REF_QUALIFIER(REF_POLYMORPIHIC)
#undef REF_POLYMORPIHIC

  // TODO trivial one
  friend bool operator==(const Coproduct &lhs, const Coproduct &rhs)
  {
    return lhs.tag() == rhs.tag()
      && lhs.applyWithIdx([&](auto& lhs, auto N) -> bool {
          return lhs == rhs.template unwrap<N.value>();
      });
  }

  // TODO trivial one
  friend bool operator!=(const Coproduct &lhs, const Coproduct &rhs)
  { return !(lhs == rhs); }

  template <unsigned idx, class B>
  Coproduct(Variant<idx, B> value)
  {
    static_assert(TL::Contains<B, Ts>::val, "not a variant of Coproduct");
    static_assert(idx < size, "variant index out of bounds");
    static_assert(std::is_same<B, TL::Get<idx, Ts>>::value, "illegal index for variant");

    _inner.template assignTag<idx>();
    ::new(&_inner._content) B(move_if_value<B>(value._self));
  }

  /**
   * constructs a new Coproduct with the variant idx. The argument type must match
   * `idx`th type of this * corpoduct's variants types (As...).
   */
  template <unsigned idx>
  static Coproduct variant(TL::Get<idx, Ts> value)
  { return Coproduct(Variant<idx, TL::Get<idx, Ts>>(move_if_value<TL::Get<idx, Ts>>(value))); }

  friend std::ostream &operator<<(std::ostream &out, const Coproduct &self)
  { return self.apply([&](auto const& x)  -> std::ostream&
        { return out << "var" << self.tag() << "(" << x << ")"; }); }

  friend struct std::hash<Coproduct>;

  inline Lib::Comparison compare(Coproduct const& rhs) const
  {
    auto& lhs = *this;
    return  lexCompare(DefaultComparator::compare(lhs.tag(), rhs.tag()),
        [&](){
          return lhs._inner.switchN([&](auto N){
              return DefaultComparator::compare(
                  lhs.template unwrap<N.value>(),
                  rhs.template unwrap<N.value>());
           });
        });
  }


  IMPL_COMPARISONS_FROM_COMPARE(Coproduct)

  unsigned defaultHash() const
  { return Lib::HashUtils::combine( std::hash<unsigned>{}(tag()), apply([](auto const& x){ return x.defaultHash(); })); }

  unsigned defaultHash2() const
  { return Lib::HashUtils::combine( std::hash<unsigned>{}(tag()), apply([](auto const& x){ return x.defaultHash2(); })); }

  inline Coproduct clone() const { return apply([](auto& x){ return Coproduct(x.clone()); }); }
}; // class Coproduct<As...>



} // Lib

template<class... Ts> struct std::hash<Lib::Coproduct<Ts...>>
{
  size_t operator()(Lib::Coproduct<Ts...> const& self) const
  {
    return Lib::HashUtils::combine(
        std::hash<unsigned>{}(self.tag()),
        self.apply([](auto const& x){ return std::hash<std::remove_const_t<std::remove_reference_t<decltype(x)>>>{}(x); }));
  }
};


#endif // __LIB_COPRODUCT__H__
<|MERGE_RESOLUTION|>--- conflicted
+++ resolved
@@ -242,87 +242,8 @@
   MK_CONS(CopyCons, const&,          , copy,     &&)
   MK_CONS(MoveCons,     &&, std::move, move, const&)
 
-<<<<<<< HEAD
-
-  }
-=======
-  /** Base case of the inductive definition of VariadicUnion. Note that an empty union is an uninhabited type. 
-   * This means none of its methods will ever be called.  
-   *
-   * data VariadicUnion []      = bottom type
-   */
-  template<> union VariadicUnion<> {
-
-    inline void unwrap(unsigned idx) { ASSERTION_VIOLATION_REP(idx) }
-    ~VariadicUnion() {}
-// This macro will b expanded for (REF,MV) in { (`&&`, `std::move`), (`&`, ``), (`const &`, ``) }
-#define for_ref_qualifier(REF, MOVE)                                                                          \
-                                                                                                              \
-    template <class R, class F> inline R apply(unsigned idx, F f) REF                                         \
-    { ASSERTION_VIOLATION_REP(idx) }                                                                          \
-                                                                                                              \
-    template <class R, class... F>                                                                            \
-    inline static R match2(unsigned idx, VariadicUnion REF lhs, VariadicUnion REF rhs, F... f)                \
-    { ASSERTION_VIOLATION_REP(idx) }                                                                          \
-                                                                                                              \
-    template <class R> inline R match(unsigned idx) REF{ASSERTION_VIOLATION_REP(idx)}                         \
-
-    FOR_REF_QUALIFIER(for_ref_qualifier)
-#undef for_ref_qualifier
-
-    inline void destroy(unsigned idx) {ASSERTION_VIOLATION_REP(idx)}
-    inline static bool equal(unsigned idx, VariadicUnion const& lhs, VariadicUnion const& rhs) {ASSERTION_VIOLATION_REP(idx)}
-  };
-
-  /** Inductive case of the inductive definition of VariadicUnion.  
-   *
-   * data VariadicUnion (a::as) = union {a, Coproduct as}
-   */
-  template <class A, class... As> union VariadicUnion<A, As...> {
-    // USE_ALLOCATOR(VariadicUnion)
-    using Ts = TL::List<A,As...>;
-
-    A _head;
-    VariadicUnion<As...> _tail;
-
-    ~VariadicUnion() {}
-
-// This macro will b expanded for (REF,MV) in { (`&&`, `std::move`), (`&`, ``), (`const &`, ``) }
-#define for_ref_qualifier(REF, MOVE)                                                                          \
-                                                                                                              \
-    /** applies the `idx`th function of `F,Fs...` to the contents of this union, interpreting them as the     \
-     * `idx`th type of `A,As...`. This is only memory safe if that very type  has indeed been stored in this  \
-     * union. */                                                                                              \
-    template <class R, class F, class... Fs>                                                                  \
-    inline R match(unsigned idx, F f, Fs... fs) REF {                                                         \
-      if (idx == 0) {                                                                                         \
-        return f(MOVE(_head));                                                                                \
-      } else {                                                                                                \
-        return MOVE(_tail).template match<R>(idx - 1, fs...);                                                 \
-      }                                                                                                       \
-    }                                                                                                         \
-                                                                                                              \
-    /** same as `match`, but using the same function for every type.*/                                        \
-    template <class R, class F> inline R apply(unsigned idx, F f) REF {                                       \
-      if (idx == 0) {                                                                                         \
-        return f(MOVE(_head));                                                                                \
-      } else {                                                                                                \
-        return MOVE(_tail).template apply<R>(idx - 1, f);                                                     \
-      }                                                                                                       \
-    }                                                                                                         \
-                                                                                                              \
-    /** same as `match`, but using applying th function to the contents of two unions at once. both must have \
-     * the `idx`th type of `A,As...` stored in them. */                                                       \
-    template <class R, class F, class... Fs>                                                                  \
-    inline static R match2(unsigned idx, VariadicUnion REF lhs, VariadicUnion REF rhs, F f, Fs... fs)         \
-    {                                                                                                         \
-      if (idx == 0) {                                                                                         \
-        return f(MOVE(lhs._head), MOVE(rhs._head));                                                           \
-      } else {                                                                                                \
-        return VariadicUnion<As...>::template match2<R>(idx - 1, MOVE(lhs._tail), MOVE(rhs._tail), fs...);    \
-      }                                                                                                       \
-    }
->>>>>>> 1f706eba
+
+  }
 
 
   template<class... Ts>
@@ -339,7 +260,6 @@
 
   template<class... As>
   class RawCoproduct {
-    CLASS_NAME(RawCoproduct)
 
     template<class> friend struct TrivialOperations::CopyCons::DefaultImpl;
     template<class> friend struct TrivialOperations::MoveCons::DefaultImpl;
@@ -508,13 +428,6 @@
 {
   CoproductImpl::RawWithDefaultImpls<As...> _inner;
 
-<<<<<<< HEAD
-=======
-  /** unsafe default constructor, content will be uninit */
-  Coproduct() : _tag(std::numeric_limits<unsigned>::max()) {}
-
-public:
->>>>>>> 1f706eba
 
   /** a type-level list of all types of this Coproduct */
   using Ts = TL::List<As...>;
@@ -528,8 +441,6 @@
 
   inline unsigned tag() const { return _inner.tag(); }
 
-public:
-  CLASS_NAME(Coproduct)
 public:
 
   /** Returns whether this coproduct is the variant idx */
