/*
 * This file is part of the source code of the software program
 * Vampire. It is protected by applicable
 * copyright laws.
 *
 * This source code is distributed under the licence found here
 * https://vprover.github.io/license.html
 * and in the source directory
 */
/**
 * @file StringUtils.hpp
 * Defines class StringUtils.
 */

#ifndef __StringUtils__
#define __StringUtils__

#include "DHMap.hpp"
#include <cstdlib>

namespace Lib {


template<class A> struct StringParser;

class StringUtils {
public:
<<<<<<< HEAD
  static std::string replaceChar(std::string str, char src, char target);
  static std::string sanitizeSuffix(std::string str);
  static bool isPositiveInteger(std::string str);
  static bool isPositiveDecimal(std::string str);

  static void splitStr(const char* str, char delimiter, Stack<std::string>& strings);
  static void dropEmpty(Stack<std::string>& strings);
  static bool readEquality(const char* str, char eqChar, std::string& lhs, std::string& rhs);
  static bool readEqualities(const char* str, char delimiter, char eqChar, DHMap<std::string,std::string>& pairs);
  template<class A>
  static A parse(std::string const& str) 
=======
  static vstring replaceChar(vstring str, char src, char target);
  static vstring sanitizeSuffix(vstring str);
  static bool isPositiveInteger(vstring str);
  static bool isPositiveDecimal(vstring str);
  static void replaceAll(vstring& where, const vstring& from, const vstring& to);

  static void splitStr(const char* str, char delimiter, Stack<vstring>& strings);
  static void dropEmpty(Stack<vstring>& strings);
  static bool readEquality(const char* str, char eqChar, vstring& lhs, vstring& rhs);
  static bool readEqualities(const char* str, char delimiter, char eqChar, DHMap<vstring,vstring>& pairs);
  template<class A>
  static A parse(vstring const& str)
>>>>>>> f514ac06
  { return StringParser<A>{}(str); }
};

template<> struct StringParser<int>
{
  int operator()(std::string const& str)
  { return atoi(str.c_str()); }
};


template<> struct StringParser<float>
{
  float operator()(std::string const& str)
  { return atof(str.c_str()); }
};



}

#endif // __StringUtils__<|MERGE_RESOLUTION|>--- conflicted
+++ resolved
@@ -25,32 +25,18 @@
 
 class StringUtils {
 public:
-<<<<<<< HEAD
   static std::string replaceChar(std::string str, char src, char target);
   static std::string sanitizeSuffix(std::string str);
   static bool isPositiveInteger(std::string str);
   static bool isPositiveDecimal(std::string str);
+  static void replaceAll(std::string& where, const std::string& from, const std::string& to);
 
   static void splitStr(const char* str, char delimiter, Stack<std::string>& strings);
   static void dropEmpty(Stack<std::string>& strings);
   static bool readEquality(const char* str, char eqChar, std::string& lhs, std::string& rhs);
   static bool readEqualities(const char* str, char delimiter, char eqChar, DHMap<std::string,std::string>& pairs);
   template<class A>
-  static A parse(std::string const& str) 
-=======
-  static vstring replaceChar(vstring str, char src, char target);
-  static vstring sanitizeSuffix(vstring str);
-  static bool isPositiveInteger(vstring str);
-  static bool isPositiveDecimal(vstring str);
-  static void replaceAll(vstring& where, const vstring& from, const vstring& to);
-
-  static void splitStr(const char* str, char delimiter, Stack<vstring>& strings);
-  static void dropEmpty(Stack<vstring>& strings);
-  static bool readEquality(const char* str, char eqChar, vstring& lhs, vstring& rhs);
-  static bool readEqualities(const char* str, char delimiter, char eqChar, DHMap<vstring,vstring>& pairs);
-  template<class A>
-  static A parse(vstring const& str)
->>>>>>> f514ac06
+  static A parse(std::string const& str)
   { return StringParser<A>{}(str); }
 };
 
