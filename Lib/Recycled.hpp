--- conflicted
+++ resolved
@@ -27,7 +27,6 @@
 {
 
 struct DefaultReset
-<<<<<<< HEAD
 { 
   template<class T> void operator()(T& t) { t.reset(); } 
 
@@ -110,14 +109,6 @@
 #endif
 
 /** A smart that lets you keep memory allocated, and reuse it.
-=======
-{ template<class T> void operator()(T& t) { t.reset(); } };
-
-struct NoReset
-{ template<class T> void operator()(T& t) {  } };
-
-/** A smart pointer that lets you keep memory allocated, and reuse it.
->>>>>>> 5d762b52
  * Constructs an object of type T on the heap. When the Recycled<T> is destroyed,
  * the object is not returned, but the object is reset using Reset::operator(),
  * and returned to a pool of pre-allocated objects. When the next Recycled<T> is
@@ -153,7 +144,6 @@
     static MaybeAlive<Stack<Self>> mem(Stack<Self>(), &memAlive);
     return *mem;
   }
-<<<<<<< HEAD
   Recycled(Recycled const&) = delete;
   
   T      & self()       { ASS(alive()) return IF_USE_PTRS(*, )_self; }
@@ -161,8 +151,6 @@
   struct EmptyConstructMarker {};
 
   Recycled(Self self)  : _self(std::move(self)), _reset(), _keep() {}
-=======
->>>>>>> 5d762b52
 public:
 
   Recycled()
@@ -194,15 +182,9 @@
 
   ~Recycled()
   {
-<<<<<<< HEAD
     if (IF_USE_PTRS(_self, true) && _keep(self()) && memAlive) {
       _reset(self());
       mem().push(std::move(_self));
-=======
-    if (_ptr) {
-      _reset(*_ptr);
-      mem().push(std::move(_ptr));
->>>>>>> 5d762b52
     }
   }
 
