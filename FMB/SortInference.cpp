/**
 * @file SortInference.cpp
 * Implements class SortInference.
 *
 * NOTE: An important convention to remember is that when we have a DArray representing
 *       the _signature or grounding of a function the last argument is the return
 *       so array[arity] is return and array[i] is the ith argument of the function
 */

#include "Shell/Options.hpp"

#include "Kernel/Term.hpp"
#include "Kernel/Inference.hpp"
#include "Kernel/Clause.hpp"
#include "Kernel/Problem.hpp"
#include "Kernel/Signature.hpp"
#include "Kernel/SortHelper.hpp"

#include "Lib/Array.hpp"
#include "Lib/DArray.hpp"
#include "Lib/Environment.hpp"
#include "Lib/DHMap.hpp"
#include "Lib/IntUnionFind.hpp"
#include "Lib/List.hpp"
#include "Lib/DHSet.hpp"

#include "Monotonicity.hpp"
#include "SortInference.hpp"

#define DEBUG_SORT_INFERENCE 0


namespace FMB 
{


/**
 * We assume this occurs *after* flattening so all literals are shallow
 *
 */
void SortInference::doInference()
{
<<<<<<< HEAD
  CALL("SortInference::run");
 
  bool print=false;
=======
  CALL("SortInference::doInference");
  bool _print = env.options->showFMBsortInfo();

  if(_ignoreInference){
#if DEBUG_SORT_INFERENCE
   cout << "Ignoring sort inference..." << endl;
#endif
    // setup the minimal signature

    // currently just collapse all sorts if _assumeMonotonic is on
    // so we're not compatable with GROUP

    unsigned dsorts =0;
    if(_assumeMonotonic){
      Stack<unsigned>* stack = new Stack<unsigned>();
      _sig->distinctToVampire.insert(dsorts,stack);
    }

    for(unsigned s=0;s<env.sorts->sorts();s++){
      if(env.property->usesSort(s) || s > Sorts::FIRST_USER_SORT){
        if(_assumeMonotonic){
          _sig->distinctToVampire.get(dsorts)->push(s);
          Stack<unsigned>* stack = new Stack<unsigned>();
          stack->push(dsorts);
          _sig->vampireToDistinct.insert(s,stack);
          _sig->vampireToDistinctParent.insert(s,dsorts);
        }
        else{
          unsigned dsort = dsorts++; 
          Stack<unsigned>* stack = new Stack<unsigned>();
          stack->push(s);
          _sig->distinctToVampire.insert(dsort,stack);
          stack = new Stack<unsigned>();
          stack->push(dsort);
          _sig->vampireToDistinct.insert(s,stack);
          _sig->vampireToDistinctParent.insert(s,dsort);
        }
      }
    }
    if(_assumeMonotonic){ dsorts++; }

    _sig->sorts = dsorts;
    _sig->distinctSorts = dsorts;
    //cout << "dsorts = "<<dsorts << endl;

    _sig->sortedConstants.ensure(dsorts);
    _sig->sortedFunctions.ensure(dsorts);
    _sig->sortBounds.ensure(dsorts);
    _sig->varEqSorts.ensure(dsorts);
    _sig->parents.ensure(dsorts);
    for(unsigned i=0;i<dsorts;i++){
      _sig->sortBounds[i]=UINT_MAX; // it might actually be better than this!
      _sig->parents[i]=i;
      _sig->varEqSorts[i]=i;
    }

    for(unsigned f=0;f<env.signature->functions();f++){
      if(_del_f[f]) continue;
      unsigned arity = env.signature->functionArity(f);
      FunctionType* ftype = env.signature->getFunction(f)->fnType();
      //cout << env.signature->functionName(f) << " : " << env.sorts->sortName(ftype->result()) << endl;;
      unsigned dsort = (*_sig->vampireToDistinct.get(ftype->result()))[0];
      //cout << env.signature->functionName(f) << " : " << dsort << endl;
      if(arity==0){
        _sig->sortedConstants[dsort].push(f);
      }else{
        _sig->sortedFunctions[dsort].push(f);
      }
    }

    // we need at least one constant for symmetry breaking
    for(unsigned s=0;s<env.sorts->sorts();s++){
      if(env.property->usesSort(s) || s > Sorts::FIRST_USER_SORT){ 
        unsigned dsort = (*_sig->vampireToDistinct.get(s))[0];
        if(_sig->sortedConstants[dsort].isEmpty()){
          unsigned fresh = env.signature->addFreshFunction(0,"fmbFreshConstant");
          env.signature->getFunction(fresh)->setType(new FunctionType(s));
          _sig->sortedConstants[dsort].push(fresh);
        }
      }
    }
    _sig->functionSignatures.ensure(env.signature->functions());
    _sig->predicateSignatures.ensure(env.signature->predicates());

    for(unsigned f=0;f<env.signature->functions();f++){
      if(f < _del_f.size() && _del_f[f]) continue;
      unsigned arity = env.signature->functionArity(f);
      FunctionType* ftype = env.signature->getFunction(f)->fnType();
      _sig->functionSignatures[f].ensure(arity+1);
      for(unsigned i=0;i<arity;i++){ 
        _sig->functionSignatures[f][i]=(*_sig->vampireToDistinct.get(ftype->arg(i)))[0]; 
      }
      _sig->functionSignatures[f][arity]=(*_sig->vampireToDistinct.get(ftype->result()))[0];
    }

    for(unsigned p=1;p<env.signature->predicates();p++){
      if(_del_p[p]) continue;
      unsigned arity = env.signature->predicateArity(p);
      PredicateType* ptype = env.signature->getPredicate(p)->predType();
      _sig->predicateSignatures[p].ensure(arity);
      for(unsigned i=0;i<arity;i++){ 
        _sig->predicateSignatures[p][i]=(*_sig->vampireToDistinct.get(ptype->arg(i)))[0]; 
      }
    }
    return;
  }


  // Add _equiv_v_sorts to a useful structure
  {
    Stack<DHSet<unsigned>*>::Iterator it(_equiv_v_sorts);
    while(it.hasNext()){
      DHSet<unsigned>* cls = it.next();
      unsigned el = cls->getOneKey();
      DHSet<unsigned>::Iterator els(*cls);
      while(els.hasNext()){
        _equiv_vs.doUnion(el,els.next());
      } 
    }
  }

  // Monotoniticy Detection
  if(_usingMonotonicity){
    if(_print){
      cout << "Monotonicity information:" << endl;
      if(_assumeMonotonic){ cout << "Assuming all sorts monotonic due to translation" << endl; }
    }
    for(unsigned s=0;s<env.sorts->sorts();s++){
      if(env.property->usesSort(s) || s > Sorts::FIRST_USER_SORT){
        bool monotonic = _assumeMonotonic;
        if(!monotonic){
          Monotonicity m(_clauses,s);
          monotonic = m.check();
        }
        if(monotonic){
          monotonicVampireSorts.insert(s);
        }
        if(_print){
          if(monotonic && !_assumeMonotonic){
            cout << "Input sort " << env.sorts->sortName(s) << " is monotonic" << endl;
          }
        }
      }
    }
  }
>>>>>>> 76a7eadf

  Array<unsigned> offset_f(env.signature->functions());
  Array<unsigned> offset_p(env.signature->predicates());

  unsigned count = 0;
  for(unsigned f=0; f < env.signature->functions();f++){
    if(_del_f[f]) continue;
    offset_f[f] = count;
    count += (1+env.signature->getFunction(f)->arity());
  }

#if DEBUG_SORT_INFERENCE
  //cout << "just functions count is " << count << endl;
#endif

  // skip 0 because it is always equality
  for(unsigned p=1; p < env.signature->predicates();p++){
    if(_del_p[p]) continue;
    offset_p[p] = count;
    count += (env.signature->getPredicate(p)->arity());
  }

#if DEBUG_SORT_INFERENCE
  cout << "count is " << count << endl;
#endif

  if(count==0) count=1;

  IntUnionFind unionFind(count);
  ZIArray<unsigned> posEqualitiesOnPos;

  ClauseIterator cit = pvi(ClauseList::Iterator(_clauses));

  while(cit.hasNext()){
   Clause* c = cit.next();
  
#if DEBUG_SORT_INFERENCE
   //cout << "CLAUSE " << c->toString() << endl;
#endif

   Array<Stack<unsigned>> varPositions(c->varCnt());
   ZIArray<unsigned> varsWithPosEq(c->varCnt());
   IntUnionFind localUF(c->varCnt()+1); // +1 to avoid it being 0.. last pos will not be used
   for(unsigned i=0;i<c->length();i++){
     Literal* l = (*c)[i];
     if(l->isEquality()){
       if(l->isTwoVarEquality()){
#if DEBUG_SORT_INFERENCE
         //cout << "join X" << l->nthArgument(0)->var()<< " and X" << l->nthArgument(1)->var() << endl;
#endif
         localUF.doUnion(l->nthArgument(0)->var(),l->nthArgument(1)->var());
         if(l->polarity()){
           varsWithPosEq[l->nthArgument(0)->var()]=1;
           varsWithPosEq[l->nthArgument(1)->var()]=1;
         }
         
       }else{
         ASS(!l->nthArgument(0)->isVar());
         ASS(l->nthArgument(1)->isVar());
         Term* t = l->nthArgument(0)->term();

         unsigned f = t->functor();
         unsigned n = offset_f[f];
         varPositions[l->nthArgument(1)->var()].push(n);
#if DEBUG_SORT_INFERENCE
         //cout << "push " << n << " for X" << l->nthArgument(1)->var() << endl;
#endif
         for(unsigned i=0;i<t->arity();i++){
           ASS(t->nthArgument(i)->isVar());
           varPositions[t->nthArgument(i)->var()].push(n+1+i);
#if DEBUG_SORT_INFERENCE
           //cout << "push " << (n+1+i) << " for X" << t->nthArgument(i)->var() << endl;
#endif
         }
         if(l->polarity()){
           posEqualitiesOnPos[n]=true;
         }
       }
     }
     else{
       unsigned n = offset_p[l->functor()];
       for(unsigned i=0;i<l->arity();i++){
           ASS(l->nthArgument(i)->isVar());
           varPositions[l->nthArgument(i)->var()].push(n+i);
#if DEBUG_SORT_INFERENCE
           //cout << "push " << (n+i) << " for X" << l->nthArgument(i)->var() << endl;
#endif
       }
     }
   } 
   for(unsigned v=0;v<varPositions.size();v++){
     unsigned x = localUF.root(v);
     if(x!=v){
       varPositions[x].loadFromIterator(Stack<unsigned>::Iterator(varPositions[v])); 
       varPositions[v].reset();
     }
   }
   for(unsigned v=0;v<varPositions.size();v++){
     Stack<unsigned> stack = varPositions[v];
     if(stack.size()<=1) continue;
     // for each pair of stuff in the stack say that they are the same
     for(unsigned i=0;i<stack.size();i++){
       if(varsWithPosEq[v]){
#if DEBUG_SORT_INFERENCE
         //cout << "recording posEq for " << stack[i] << endl;
#endif
         posEqualitiesOnPos[stack[i]]=true;
       }
       for(unsigned j=i+1;j<stack.size();j++){
#if DEBUG_SORT_INFERENCE
         //cout << "doing union " << stack[i] << " and " << stack[j] << endl;
#endif
         unionFind.doUnion(stack[i],stack[j]);
       }
     }
   }

  }
  unionFind.evalComponents();
  unsigned comps = unionFind.getComponentCount();

#if DEBUG_SORT_INFERENCE
  cout << comps << " components" << endl;
#endif


  _sig->sorts=comps;
  _sig->sortedConstants.ensure(comps);
  _sig->sortedFunctions.ensure(comps);

  // We will normalize the resulting sorts as we go
  // translate maps the components from union find to these new sorts
  DHMap<int,unsigned> translate;
  unsigned seen = 0;

  // True if there is a positive equality on a position with this sort
  // Later we will use this to promote sorts if _expandSubsorts is true

  // First check all of the predicate positions
  for(unsigned p=0;p<env.signature->predicates();p++){
    if(p < _del_p.size() && _del_p[p]) continue;
    unsigned offset = offset_p[p];
    unsigned arity = env.signature->predicateArity(p);
    for(unsigned i=0;i<arity;i++){
      unsigned arg_offset = offset+i;
      int argRoot = unionFind.root(arg_offset);
      unsigned argSort;
      if(!translate.find(argRoot,argSort)){
        argSort=seen++;
        translate.insert(argRoot,argSort);
      }
      if(posEqualitiesOnPos[arg_offset]){
        posEqualitiesOnSort[argSort]=true;
      }
    }
  }

  // Next check function positions for positive equalities
  // Also recorded the functions/constants for each sort
  for(unsigned f=0;f<env.signature->functions();f++){
    if(f < _del_f.size() && _del_f[f]) continue;

    unsigned offset = offset_f[f];
    unsigned arity = env.signature->functionArity(f); 
    int root = unionFind.root(offset);
    unsigned rangeSort;
    if(!translate.find(root,rangeSort)){
      rangeSort=seen++;
      translate.insert(root,rangeSort);
    }

    if(posEqualitiesOnPos[offset]){
      posEqualitiesOnSort[rangeSort]=true;
    }
    for(unsigned i=0;i<arity;i++){
      unsigned arg_offset = offset+i+1;
      int argRoot = unionFind.root(arg_offset);
      unsigned argSort;
      if(!translate.find(argRoot,argSort)){
        argSort=seen++;
        translate.insert(argRoot,argSort);
      }
      if(posEqualitiesOnPos[arg_offset]){
        posEqualitiesOnSort[argSort]=true;
      }
    }
    if(arity==0){
#if DEBUG_SORT_INFERENCE
    cout << "adding " << env.signature->functionName(f) << " as constant for " << rangeSort << endl;
    //cout << "it is " << Term::createConstant(f)->toString() << endl;
#endif
       _sig->sortedConstants[rangeSort].push(f);
    }
    else{
#if DEBUG_SORT_INFERENCE
      cout << "recording " << env.signature->functionName(f) << " as function for " << rangeSort << endl;
#endif
       _sig->sortedFunctions[rangeSort].push(f);
    }

  }

  // Mainly for _printing sort information
  // We also add these dummy constants to sorts without them
  if(_print){
    cout << "Sort Inference information:" << endl;
<<<<<<< HEAD
    cout << comps << " inferred sorts" << endl;
=======
    cout << comps << " inferred subsorts" << endl;
>>>>>>> 76a7eadf
  }
  unsigned firstFreshConstant = UINT_MAX;
  DHMap<unsigned,unsigned> freshMap;
  for(unsigned s=0;s<comps;s++){
#if DEBUG_SORT_INFERENCE
      if(!posEqualitiesOnSort[s]){ cout << "No positive equalities for subsort " << s << endl; }
#endif
    if(_sig->sortedConstants[s].size()==0 && _sig->sortedFunctions[s].size()>0){
      unsigned fresh = env.signature->addFreshFunction(0,"fmbFreshConstant");
      _sig->sortedConstants[s].push(fresh);
      freshMap.insert(fresh,s);
      if(firstFreshConstant==UINT_MAX) firstFreshConstant=fresh;
#if DEBUG_SORT_INFERENCE
      cout << "Adding fresh constant for subsort "<<s<<endl;
#endif
    }
<<<<<<< HEAD
    if((env.options->mode()!=Options::Mode::SPIDER) && sig->sortedConstants[s].size()>0){
      if(print) cout << "Sort " << s << " has " << sig->sortedConstants[s].size() << " constants and ";
      if(print) cout << sig->sortedFunctions[s].size() << " functions" <<endl;
=======
    if((_print)){
      cout << "Subsort " << s << " has " << _sig->sortedConstants[s].size() << " constants and ";
      cout << _sig->sortedFunctions[s].size() << " functions" <<endl;
>>>>>>> 76a7eadf
    }
  }


  _sig->sortBounds.ensure(comps);

  // Compute bounds on sorts
  for(unsigned s=0;s<comps;s++){
    // A sort is bounded if it contains only constants and has no positive equality
    if(_sig->sortedFunctions[s].size()==0 && !posEqualitiesOnSort[s]){
      _sig->sortBounds[s]=_sig->sortedConstants[s].size();
      // If no constants pretend there is one
<<<<<<< HEAD
      if(bounds[s]==0){ bounds[s]=1;}
      if(env.options->mode()!=Options::Mode::SPIDER){
        if(print) cout << "Found bound of " << bounds[s] << " for sort " << s << endl;
=======
      if(_sig->sortBounds[s]==0){ _sig->sortBounds[s]=1;}
      if(_print){
        cout << "Found bound of " << _sig->sortBounds[s] << " for subsort " << s << endl;
>>>>>>> 76a7eadf
#if DEBUG_SORT_INFERENCE
        if(_sig->sortBounds[s]==0){ cout << " (was 0)"; }
        cout << endl;
#endif
      }
    }
    else{
      _sig->sortBounds[s]=UINT_MAX;
    }
    //if(s==3){
      //cout << "Forcing all bounds to max for " << s << endl;
      //bounds[s] = UINT_MAX;
    //}
  }

  DArray<bool> parentSet(comps);
  for(unsigned i=0;i<comps;i++) parentSet[i]=false;

  _sig->parents.ensure(comps);
  _sig->functionSignatures.ensure(env.signature->functions());
  _sig->predicateSignatures.ensure(env.signature->predicates());


#if DEBUG_SORT_INFERENCE
  cout << "Setting function _signatures" << endl;
#endif

  // Now record the _signatures for functions
  for(unsigned f=0;f<env.signature->functions();f++){
    if(f < _del_f.size() && _del_f[f]) continue;
#if DEBUG_SORT_INFERENCE
    cout << env.signature->functionName(f) << " : ";
#endif
    // fresh constants are introduced for sorts with no constants
    // but that have function symbols, therefore these sorts cannot
    // be bounded 
    // We need to treat them specially as they are functions that are added
    // after we do sort inference (so offsets/positions do not apply)
    if(f >= firstFreshConstant){
      unsigned srt = freshMap.get(f);
      _sig->functionSignatures[f].ensure(1);
      _sig->functionSignatures[f][0]=srt;
#if DEBUG_SORT_INFERENCE
      cout << " fresh constant, so skipping" << endl;
#endif
      continue;
    }

    unsigned arity = env.signature->functionArity(f);
    _sig->functionSignatures[f].ensure(arity+1);
    int root = unionFind.root(offset_f[f]);
    unsigned rangeSort = translate.get(root);
#if DEBUG_SORT_INFERENCE
    cout << rangeSort << " <= ";
#endif
    _sig->functionSignatures[f][arity] = rangeSort;

    Signature::Symbol* fnSym = env.signature->getFunction(f);
    FunctionType* fnType = fnSym->fnType();
    if(parentSet[rangeSort]){
#if VDEBUG
      //cout << "FUNCTION " << env.signature->functionName(f) << endl;
      unsigned vampireSort = fnType->result();
      unsigned ourSort = getDistinctSort(rangeSort,vampireSort,false);
      ASS_EQ(ourSort,_sig->parents[rangeSort]);
      ASS(_sig->distinctToVampire.find(ourSort));
      Stack<unsigned>::Iterator it(* _sig->distinctToVampire.get(ourSort));
      bool found=false;
      //cout << "<<<<" << rangeSort << endl;
      while(it.hasNext()){ unsigned vs = it.next(); if(vs==vampireSort) found=true;  }
      ASS_REP(found,Lib::Int::toString(rangeSort)+","+env.sorts->sortName(vampireSort));
#endif
    }
    else{
      parentSet[rangeSort]=true;
      unsigned vampireSort = fnType->result();
      _sig->parents[rangeSort] = getDistinctSort(rangeSort,vampireSort);
    }


    for(unsigned i=0;i<arity;i++){
      int argRoot = unionFind.root(offset_f[f]+i+1);
      unsigned argSort = translate.get(argRoot);
#if DEBUG_SORT_INFERENCE
      cout << argSort << " ";
#endif
      _sig->functionSignatures[f][i] = argSort;
      if(parentSet[argSort]){
#if VDEBUG
      unsigned vampireSort = fnType->arg(i);
      unsigned ourSort = getDistinctSort(argSort,vampireSort,false);
      ASS_EQ(ourSort,_sig->parents[argSort]);
      ASS(_sig->distinctToVampire.find(ourSort));
      Stack<unsigned>::Iterator it(* _sig->distinctToVampire.get(ourSort));
      bool found=false;
      while(it.hasNext()){ unsigned vs = it.next(); if(vs==vampireSort) found=true; }
      ASS_REP(found,Lib::Int::toString(argSort)+","+env.sorts->sortName(vampireSort));
#endif
      }
      else{
        parentSet[argSort]=true;
        unsigned vampireSort = fnType->arg(i);
        _sig->parents[argSort] = getDistinctSort(argSort,vampireSort);
      }
    }
#if DEBUG_SORT_INFERENCE
   cout << "("<< offset_f[f] << ")"<< endl;
#endif
  }
#if DEBUG_SORT_INFERENCE
  cout << "Setting up fresh constant info" << endl;
#endif
  // Setting types for fresh constants
  for(unsigned f=firstFreshConstant;f<env.signature->functions();f++){
    unsigned srt = freshMap.get(f);
    unsigned dsrt = _sig->parents[srt];
    unsigned vsrt = (*_sig->distinctToVampire.get(dsrt))[0];
    env.signature->getFunction(f)->setType(new FunctionType(vsrt));
    env.signature->getFunction(f)->markIntroduced();
  }

#if DEBUG_SORT_INFERENCE
  cout << "Setting predicate _signatures" << endl;
#endif

  // Remember to skip 0 as it is =
  for(unsigned p=1;p<env.signature->predicates();p++){
    if(p < _del_p.size() && _del_p[p]) continue;
#if DEBUG_SORT_INFERENCE
    cout << env.signature->predicateName(p) << " : ";
#endif
    //cout << env.signature->predicateName(p) <<" : "; 
    unsigned arity = env.signature->predicateArity(p);
    // Now set _signatures 
    _sig->predicateSignatures[p].ensure(arity);

    Signature::Symbol* prSym = env.signature->getPredicate(p);
    PredicateType* prType = prSym->predType();

    for(unsigned i=0;i<arity;i++){
      int argRoot = unionFind.root(offset_p[p]+i);
      unsigned argSort = translate.get(argRoot);
      _sig->predicateSignatures[p][i] = argSort;
      if(parentSet[argSort]){
#if VDEBUG
      unsigned vampireSort = prType->arg(i);
      unsigned ourSort = getDistinctSort(argSort,vampireSort,false);
      ASS_EQ(ourSort,_sig->parents[argSort]);
      ASS(_sig->distinctToVampire.find(ourSort));
      Stack<unsigned>::Iterator it(* _sig->distinctToVampire.get(ourSort));
      bool found=false;
      while(it.hasNext()){ unsigned vs = it.next(); if(vs==vampireSort) found=true; }
      ASS_REP(found,Lib::Int::toString(argSort)+","+env.sorts->sortName(vampireSort));
#endif
      }
      else{
        parentSet[argSort]=true;
        unsigned vampireSort = prType->arg(i);
        _sig->parents[argSort] = getDistinctSort(argSort,vampireSort);
      }
#if DEBUG_SORT_INFERENCE
      cout << argSort << " ";
#endif
    }    
#if DEBUG_SORT_INFERENCE
   cout << "("<< offset_p[p] << ")"<< endl;
#endif
  }

  // sorting out variable equalities
  // allocate an extra sort per disinct sort for variable equalities
  _sig->varEqSorts.ensure(_distinctSorts);
  _sig->sortBounds.expand(_sig->sorts+_distinctSorts);
  _sig->parents.expand(_sig->sorts+_distinctSorts);
  for(unsigned s=0;s<_distinctSorts;s++){
    _sig->varEqSorts[s] = _sig->sorts;
    _sig->sortBounds[_sig->sorts]=UINT_MAX;
    _sig->parents[_sig->sorts]=s;
    _sig->sorts++;
  }
  _sig->sortedConstants.expand(_sig->sorts);
  _sig->sortedFunctions.expand(_sig->sorts);

  _sig->distinctSorts = _distinctSorts;

  if(_print){
    if(_collapsed>0){ cout << "Collapsed " << _collapsed << " distinct sorts into 1 as they are monotonic" << endl;}
    cout << _sig->distinctSorts << " distinct sorts" << endl;
    for(unsigned s=0;s<_sig->distinctSorts;s++){
      unsigned children =0;
      vstring res="";
      for(unsigned i=0;i<_sig->sorts;i++){ 
        if(_sig->parents[i]==s){
          if(children>0) res+=",";
          res+=Lib::Int::toString(i);
          children++; 
        }
      }
      cout << s << " has " << children << " inferred subsorts as members [" << res << "]" << endl;
    }
    cout << "Vampire to distinct sort mapping:" << endl;
    cout << "["; 
    for(unsigned i=0;i<_sig->distinctSorts;i++){

      Stack<unsigned>* vs = _sig->distinctToVampire.get(i);
      if(vs->size()==1) cout << env.sorts->sortName((*vs)[0]);
      else cout << env.sorts->sortName((*vs)[0]) << "(+)";

      if(i==_sig->distinctSorts-1) cout << "]" << endl;
      else cout << ",";
    }
  }

  for(unsigned s=0;s<env.sorts->sorts();s++){
    if(env.property->usesSort(s) || s > Sorts::FIRST_USER_SORT){
      if(!_sig->vampireToDistinctParent.find(s)){
        if(!_sig->vampireToDistinct.find(s)) continue; // don't actually use this sort :s
        ASS_REP(_sig->vampireToDistinct.find(s),env.sorts->sortName(s));
        ASS(!_sig->vampireToDistinct.get(s)->isEmpty());
        _sig->vampireToDistinctParent.insert(s,(*_sig->vampireToDistinct.get(s))[0]);
      }
      // add those constraints between children and parent
      unsigned parent = _sig->vampireToDistinctParent.get(s);
#if DEBUG_SORT_INFERENCE 
      cout << "Parent " << parent << " for " << env.sorts->sortName(s) << endl;
#endif
      Stack<unsigned>::Iterator children(*_sig->vampireToDistinct.get(s));
      while(children.hasNext()){
        unsigned child = children.next();
        if(child==parent) continue;
#if DEBUG_SORT_INFERENCE 
        cout << "Child " << child << " for " << env.sorts->sortName(s) << endl;
#endif
        _sort_constraints.push(make_pair(parent,child));
      }
    }
  }

}

unsigned SortInference::getDistinctSort(unsigned subsort, unsigned realVampireSort, bool createNew)
{
  CALL("SortInference::getDistinctSort");

  static bool firstMonotonicSortSeen = false;
  static unsigned firstMonotonicSort = 0;
  static DHMap<unsigned,unsigned> ourDistinctSorts;

  unsigned vampireSort = realVampireSort;
  if(_expandSubsorts){
    if(!posEqualitiesOnSort[subsort]){
      vampireSort = env.sorts->sorts()+subsort+1;
    }
  }

    unsigned ourSort;
    if(ourDistinctSorts.find(vampireSort,ourSort)){
      return ourSort;
    }
    //cout << "CREATE " << subsort << "," << env.sorts->sortName(realVampireSort) << endl;
    ASS(createNew);

    if(monotonicVampireSorts.contains(vampireSort)){
      if(_collapsingMonotonicSorts){
        _collapsed++;
        if(firstMonotonicSortSeen){
          ourSort = ourDistinctSorts.get(firstMonotonicSort);
        }
        else{
          firstMonotonicSortSeen=true;
          firstMonotonicSort = vampireSort;
          ourSort = _distinctSorts++;
        }
      }
      else{
        ourSort = _distinctSorts++;
      }
      _sig->monotonicSorts[ourSort]=true;
    }
    else if(!_expandSubsorts && (unsigned)_equiv_vs.root(vampireSort)!=vampireSort){
      unsigned rootSort = _equiv_vs.root(vampireSort);
      if(!ourDistinctSorts.find(rootSort,ourSort)){
          ourSort = _distinctSorts++;
          if(!_sig->distinctToVampire.find(ourSort)){
            _sig->distinctToVampire.insert(ourSort,new Stack<unsigned>());
          }
          ourDistinctSorts.insert(rootSort,ourSort);
          _sig->distinctToVampire.get(ourSort)->push(rootSort);
          if(!_sig->vampireToDistinct.find(rootSort)){
            _sig->vampireToDistinct.insert(rootSort,new Stack<unsigned>());
          }
          _sig->vampireToDistinct.get(rootSort)->push(ourSort);
      }
    }
   else ourSort = _distinctSorts++;

   ourDistinctSorts.insert(vampireSort,ourSort);

   if(!_sig->distinctToVampire.find(ourSort)){
     _sig->distinctToVampire.insert(ourSort,new Stack<unsigned>());
   }
   _sig->distinctToVampire.get(ourSort)->push(realVampireSort);

   if(!_sig->vampireToDistinct.find(realVampireSort)){
     _sig->vampireToDistinct.insert(realVampireSort,new Stack<unsigned>());
   }
   _sig->vampireToDistinct.get(realVampireSort)->push(ourSort);
   if(vampireSort == realVampireSort){
     _sig->vampireToDistinctParent.insert(vampireSort,ourSort);
   }

   //cout << "RET " << vampireSort << " to " << ourSort << endl;

   return ourSort;
}

}<|MERGE_RESOLUTION|>--- conflicted
+++ resolved
@@ -40,11 +40,6 @@
  */
 void SortInference::doInference()
 {
-<<<<<<< HEAD
-  CALL("SortInference::run");
- 
-  bool print=false;
-=======
   CALL("SortInference::doInference");
   bool _print = env.options->showFMBsortInfo();
 
@@ -190,7 +185,6 @@
       }
     }
   }
->>>>>>> 76a7eadf
 
   Array<unsigned> offset_f(env.signature->functions());
   Array<unsigned> offset_p(env.signature->predicates());
@@ -397,11 +391,7 @@
   // We also add these dummy constants to sorts without them
   if(_print){
     cout << "Sort Inference information:" << endl;
-<<<<<<< HEAD
-    cout << comps << " inferred sorts" << endl;
-=======
     cout << comps << " inferred subsorts" << endl;
->>>>>>> 76a7eadf
   }
   unsigned firstFreshConstant = UINT_MAX;
   DHMap<unsigned,unsigned> freshMap;
@@ -418,15 +408,9 @@
       cout << "Adding fresh constant for subsort "<<s<<endl;
 #endif
     }
-<<<<<<< HEAD
-    if((env.options->mode()!=Options::Mode::SPIDER) && sig->sortedConstants[s].size()>0){
-      if(print) cout << "Sort " << s << " has " << sig->sortedConstants[s].size() << " constants and ";
-      if(print) cout << sig->sortedFunctions[s].size() << " functions" <<endl;
-=======
     if((_print)){
       cout << "Subsort " << s << " has " << _sig->sortedConstants[s].size() << " constants and ";
       cout << _sig->sortedFunctions[s].size() << " functions" <<endl;
->>>>>>> 76a7eadf
     }
   }
 
@@ -439,15 +423,9 @@
     if(_sig->sortedFunctions[s].size()==0 && !posEqualitiesOnSort[s]){
       _sig->sortBounds[s]=_sig->sortedConstants[s].size();
       // If no constants pretend there is one
-<<<<<<< HEAD
-      if(bounds[s]==0){ bounds[s]=1;}
-      if(env.options->mode()!=Options::Mode::SPIDER){
-        if(print) cout << "Found bound of " << bounds[s] << " for sort " << s << endl;
-=======
       if(_sig->sortBounds[s]==0){ _sig->sortBounds[s]=1;}
       if(_print){
         cout << "Found bound of " << _sig->sortBounds[s] << " for subsort " << s << endl;
->>>>>>> 76a7eadf
 #if DEBUG_SORT_INFERENCE
         if(_sig->sortBounds[s]==0){ cout << " (was 0)"; }
         cout << endl;
