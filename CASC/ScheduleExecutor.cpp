#include "ScheduleExecutor.hpp"

#include "Lib/Array.hpp"
#include "Lib/Environment.hpp"
#include "Lib/List.hpp"
#include "Lib/PriorityQueue.hpp"
#include "Lib/System.hpp"
#include "Lib/Sys/Multiprocessing.hpp"
#include "Lib/Timer.hpp"
#include "Shell/Options.hpp"
#include "Shell/UIHelper.hpp"

using namespace CASC;
using namespace Lib;
using namespace Lib::Sys;

#define DECI(milli) (milli/100)

ScheduleExecutor::ScheduleExecutor(ProcessPriorityPolicy *policy, SliceExecutor *executor)
  : _policy(policy), _executor(executor)
{
  CALL("ScheduleExecutor::ScheduleExecutor");
  _numWorkers = getNumWorkers();
}

class Item
{
public:
  Item() : _started(true), _process(-1), _code("") {}
  Item(vstring code)
    : _started(false), _process(-1), _code(code) {}
  Item(pid_t process)
    : _started(true), _process(process), _code("") {}

  bool started() const {return _started;}
  vstring code() const
  {
    ASS(!started());
    return _code;
  }
  pid_t process() const
  {
    ASS(started());
    return _process;
  }

private:
  bool _started;
  pid_t _process;
  vstring _code;
};

bool ScheduleExecutor::run(const Schedule &schedule)
{
  CALL("ScheduleExecutor::run");

  Stack<Item> queue;
  Schedule::TopFirstIterator it(schedule);

  // insert all strategies into the queue
  //while(it.hasNext())
 // {
  for(int i = schedule.size() -1; i >=0; i--){
    vstring code = schedule[i];
    vstring sa = code.substr(0,3);
    if(sa == "ins"){
      //hack AYB, inst Gen has not been updated to support polymorphism
      continue;
    }
    float priority = _policy->staticPriority(code);
    queue.push(Item(code));
  }

  typedef List<pid_t> Pool;
  Pool *pool = Pool::empty();

  bool success = false;
  int remainingTime;
  while(Timer::syncClock(), remainingTime = DECI(env.remainingTime()), remainingTime > 0)
  {
    unsigned poolSize = pool ? Pool::length(pool) : 0;

    // running under capacity, wake up more tasks
    while(poolSize < _numWorkers && !queue.isEmpty())
    {
      Item item = queue.pop();
      pid_t process;
      if(!item.started())
      {
        // DBG("spawning schedule ", item.code())
        process = spawn(item.code(), remainingTime);
      }
      else
      {
        process = item.process();
        Multiprocessing::instance()->kill(process, SIGCONT);
      }
      Pool::push(process, pool);
      poolSize++;
    }

    bool stopped, exited, signalled;
    int code;
    // sleep until process changes state
    pid_t process = Multiprocessing::instance()
      ->poll_children(stopped, exited, signalled, code);

    /*
    cout << "Child " << process
        << " stop " << stopped
        << " exit " << exited
        << " sig " << signalled << " code " << code << endl;
        */

    // child died, remove it from the pool and check if succeeded
    if(exited)
    {
      pool = Pool::remove(process, pool);
      if(!code)
      {
        success = true;
        goto exit;
      }
    }
    // child stopped, re-insert it in the queue
    else if(stopped)
    {
      pool = Pool::remove(process, pool);
      float priority = _policy->dynamicPriority(process);
<<<<<<< HEAD
      queue.push(Item(process));
=======
      queue.insert(priority, Item(process));
    } else if (signalled) {
      // killed by an external agency (could be e.g. a slurm cluster killing for too much memory allocated)
      env.beginOutput();
      Shell::addCommentSignForSZS(env.out());
      env.out()<<"Child killed by signal " << code << endl;
      env.endOutput();
      pool = Pool::remove(process, pool);
>>>>>>> f4cbb935
    }

    // pool empty and queue exhausted - we failed
    if(!pool && queue.isEmpty())
    {
      goto exit;
    }
  }

exit:
  // kill all running processes first
  Pool::DestructiveIterator killIt(pool);
  while(killIt.hasNext())
  {
    pid_t process = killIt.next();
    Multiprocessing::instance()->killNoCheck(process, SIGKILL);
  }
  return success;
}

unsigned ScheduleExecutor::getNumWorkers()
{
  CALL("ScheduleExecutor::getNumWorkers");

  unsigned cores = System::getNumberOfCores();
  cores = cores < 1 ? 1 : cores;
  unsigned workers = min(cores, env.options->multicore());
  if(!workers)
  {
    workers = cores >= 8 ? cores - 2 : cores;
  }
  return workers;
}

pid_t ScheduleExecutor::spawn(vstring code, int remainingTime)
{
  CALL("ScheduleExecutor::spawn");

  pid_t pid = Multiprocessing::instance()->fork();
  ASS_NEQ(pid, -1);

  // parent
  if(pid)
  {
    return pid;
  }
  // child
  else
  {
    _executor->runSlice(code, remainingTime);
    ASSERTION_VIOLATION; // should not return
  }
}<|MERGE_RESOLUTION|>--- conflicted
+++ resolved
@@ -54,21 +54,15 @@
 {
   CALL("ScheduleExecutor::run");
 
-  Stack<Item> queue;
-  Schedule::TopFirstIterator it(schedule);
+  PriorityQueue<Item> queue;
+  Schedule::BottomFirstIterator it(schedule);
 
   // insert all strategies into the queue
-  //while(it.hasNext())
- // {
-  for(int i = schedule.size() -1; i >=0; i--){
-    vstring code = schedule[i];
-    vstring sa = code.substr(0,3);
-    if(sa == "ins"){
-      //hack AYB, inst Gen has not been updated to support polymorphism
-      continue;
-    }
+  while(it.hasNext())
+  {
+    vstring code = it.next();
     float priority = _policy->staticPriority(code);
-    queue.push(Item(code));
+    queue.insert(priority, code);
   }
 
   typedef List<pid_t> Pool;
@@ -127,9 +121,6 @@
     {
       pool = Pool::remove(process, pool);
       float priority = _policy->dynamicPriority(process);
-<<<<<<< HEAD
-      queue.push(Item(process));
-=======
       queue.insert(priority, Item(process));
     } else if (signalled) {
       // killed by an external agency (could be e.g. a slurm cluster killing for too much memory allocated)
@@ -138,7 +129,6 @@
       env.out()<<"Child killed by signal " << code << endl;
       env.endOutput();
       pool = Pool::remove(process, pool);
->>>>>>> f4cbb935
     }
 
     // pool empty and queue exhausted - we failed
