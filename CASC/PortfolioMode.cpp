/*
 * This file is part of the source code of the software program
 * Vampire. It is protected by applicable
 * copyright laws.
 *
 * This source code is distributed under the licence found here
 * https://vprover.github.io/license.html
 * and in the source directory
 */

/**
 * @file PortfolioMode.cpp
 * Implements class PortfolioMode.
 */

#include "Lib/Environment.hpp"
#include "Lib/Int.hpp"
#include "Lib/Portability.hpp"
#include "Lib/Stack.hpp"
#include "Lib/System.hpp"
#include "Lib/ScopedLet.hpp"
#include "Debug/TimeProfiling.hpp"
#include "Lib/Timer.hpp"
#include "Lib/Sys/Multiprocessing.hpp"

#include "Shell/Options.hpp"
#include "Shell/Statistics.hpp"
#include "Shell/UIHelper.hpp"
#include "Shell/Normalisation.hpp"
#include "Shell/Shuffling.hpp"
#include "Shell/TheoryFinder.hpp"

#include <unistd.h>
#include <signal.h>
#include <fstream>
#include <stdio.h>
#include <cstdio>
#include <random>

#include "Saturation/ProvingHelper.hpp"

#include "Kernel/Problem.hpp"

#include "Schedules.hpp"

#include "PortfolioMode.hpp"

using namespace Lib;
using namespace CASC;

PortfolioMode::PortfolioMode() : _slowness(1.0), _syncSemaphore(2) {
  unsigned cores = System::getNumberOfCores();
  cores = cores < 1 ? 1 : cores;
  _numWorkers = min(cores, env.options->multicore());
  if(!_numWorkers)
  {
    _numWorkers = cores >= 8 ? cores - 2 : cores;
  }

  // We need the following two values because the way the semaphore class is currently implemented:
  // 1) dec is the only operation which is blocking
  // 2) dec is done in the mode SEM_UNDO, so is undone when a process terminates

  if(env.options->printProofToFile().empty()) {
    /* if the user does not ask for printing the proof to a file,
     * we generate a temp file name, in master,
     * to be filled up in the winning worker with the proof
     * and printed later by master to stdout
     * when all the workers have shut up reporting status
     * (not to get the status talking interrupt the proof printing)
     */
    _tmpFileNameForProof = tmpnam(NULL);
  }
  _syncSemaphore.set(SEM_LOCK,1);    // to synchronize access to the second field
  _syncSemaphore.set(SEM_PRINTED,0); // to indicate that a child has already printed result (it should only happen once)
}

/**
 * The function that does all the job: reads the input files and runs
 * Vampires to solve problems.
 */
bool PortfolioMode::perform(float slowness)
{
  CALL("PortfolioMode::perform");

  PortfolioMode pm;
  pm._slowness = slowness;

  bool resValue;
  try {
      resValue = pm.searchForProof();
  } catch (Exception& exc) {
      cerr << "% Exception at proof search level" << endl;
      exc.cry(cerr);
      System::terminateImmediately(1); //we didn't find the proof, so we return nonzero status code
  }

  if (outputAllowed()) {
    env.beginOutput();
    if (resValue) {
      addCommentSignForSZS(env.out());
      env.out()<<"Success in time "<<Timer::msToSecondsString(env.timer->elapsedMilliseconds())<<endl;
    }
    else {
      addCommentSignForSZS(env.out());
      env.out()<<"Proof not found in time "<<Timer::msToSecondsString(env.timer->elapsedMilliseconds())<<endl;
      if (env.remainingTime()/100>0) {
        addCommentSignForSZS(env.out());
        env.out()<<"SZS status GaveUp for "<<env.options->problemName()<<endl;
      }
      else {
        //From time to time we may also be terminating in the timeLimitReached()
        //function in Lib/Timer.cpp in case the time runs out. We, however, output
        //the same string there as well.
        addCommentSignForSZS(env.out());
        env.out()<<"SZS status Timeout for "<<env.options->problemName()<<endl;
      }
    }
#if VTIME_PROFILING
    if (env.options && env.options->timeStatistics()) {
      TimeTrace::instance().printPretty(env.out());
    }
#endif // VTIME_PROFILING
    env.endOutput();
  }

  return resValue;
}

bool PortfolioMode::searchForProof()
{
  CALL("PortfolioMode::searchForProof");

  _prb = UIHelper::getInputProblem(*env.options);

  /* CAREFUL: Make sure that the order
   * 1) getProperty, 2) normalise, 3) TheoryFinder::search
   * is the same as in profileMode (vampire.cpp)
   * also, cf. the beginning of Preprocessing::preprocess*/
  Shell::Property* property = _prb->getProperty();
  {
    TIME_TRACE(TimeTrace::PREPROCESSING);

    //we normalize now so that we don't have to do it in every child Vampire
    ScopedLet<Statistics::ExecutionPhase> phaseLet(env.statistics->phase,Statistics::NORMALIZATION);
    
    if (env.options->normalize()) { // set explicitly by CASC(SAT) and SMTCOMP modes
      Normalisation().normalise(*_prb);
    }

    // note that this is shuffleInput for the master process (for exceptional/experimental use)
    // the usual way is to have strategies request shuffling explicitly in the schedule strings
    if (env.options->shuffleInput()) {
      Shuffling().shuffle(*_prb);
    } 

    //TheoryFinder cannot cope with polymorphic input
    if(!env.property->hasPolymorphicSym()){
      TheoryFinder(_prb->units(),property).search();
    }
  }

  // now all the cpu usage will be in children, we'll just be waiting for them
  Timer::setLimitEnforcement(false);

  return prepareScheduleAndPerform(*property);
}

bool PortfolioMode::prepareScheduleAndPerform(const Shell::Property& prop)
{
  CALL("PortfolioMode::prepareScheduleAndPerform");

  // this is the one and only schedule that will leave this function
  // we fill it up in various ways
  Schedule schedule;

  // take the respective schedules from our "Tablets of Stone"
  Schedule main;
  Schedule fallback;
  getSchedules(prop,main,fallback);
  
  /** 
   * The idea next is to create extra schedules based on the just loaded ones
   * mainly by adding new options that are not yet included in the schedules
   * into a copy of an official schedule to be appended after it (so as not to disturb the original).
   * 
   * The expectation is that the code below will be updated before each competition submission
   * 
   * Note that the final schedule is longer and longer with each copy,
   * so consider carefully which selected options (and combinations) to "try on top" of it.
   */

  // a (temporary) helper lambda that will go away as soon as we have new schedules from spider
  auto additionsSinceTheLastSpiderings = [&prop](const Schedule& sOrig, Schedule& sWithExtras) { 
    CALL("PortfolioMode::prepareScheduleAndPerform-additionsSinceTheLastSpiderings");

    // Always try these
    addScheduleExtra(sOrig,sWithExtras,"si=on:rtra=on:rawr=on:rp=on"); // shuffling options
    addScheduleExtra(sOrig,sWithExtras,"sp=frequency");                // frequency sp; this is in casc19 but not smt18
    addScheduleExtra(sOrig,sWithExtras,"avsq=on:plsq=on");             // split queues
    addScheduleExtra(sOrig,sWithExtras,"av=on:atotf=0.5");             // turn AVATAR off

    if(!prop.higherOrder()){
      //these options are not currently HOL compatible
      addScheduleExtra(sOrig,sWithExtras,"bsd=on:fsd=on"); // subsumption demodulation
      addScheduleExtra(sOrig,sWithExtras,"to=lpo");        // lpo
    }

    // If contains integers, rationals and reals
    if(prop.props() & (Property::PR_HAS_INTEGERS | Property::PR_HAS_RATS | Property::PR_HAS_REALS)){
      addScheduleExtra(sOrig,sWithExtras,"hsm=on");             // Sets a sensible set of Joe's arithmetic rules (TACAS-21) 
      addScheduleExtra(sOrig,sWithExtras,"gve=force:asg=force:canc=force:ev=force:pum=on"); // More drastic set of rules
      addScheduleExtra(sOrig,sWithExtras,"sos=theory:sstl=5");  // theory sos with non-default limit 
      addScheduleExtra(sOrig,sWithExtras,"thsq=on");            // theory split queues, default
      addScheduleExtra(sOrig,sWithExtras,"thsq=on:thsqd=16");   // theory split queues, other ratio
    }
    // If contains datatypes
    if(prop.props() & Property::PR_HAS_DT_CONSTRUCTORS){
      addScheduleExtra(sOrig,sWithExtras,"gtg=exists_all:ind=struct");
      addScheduleExtra(sOrig,sWithExtras,"ind=struct:sik=one:indgen=on:indoct=on:drc=off");
      addScheduleExtra(sOrig,sWithExtras,"ind=struct:sik=one:indgen=on");
      addScheduleExtra(sOrig,sWithExtras,"ind=struct:sik=one:indoct=on");
      addScheduleExtra(sOrig,sWithExtras,"ind=struct:sik=all:indmd=1");
    }

    // If in SMT-COMP mode try guessing the goal (and adding the twee trick!)
    if(env.options->schedule() == Options::Schedule::SMTCOMP){
      addScheduleExtra(sOrig,sWithExtras,"gtg=exists_all:tgt=full");
    }
    else
    {
      // Don't try this in SMT-COMP mode as it requires a goal
      addScheduleExtra(sOrig,sWithExtras,"slsq=on");
      addScheduleExtra(sOrig,sWithExtras,"tgt=full");
    }
  };

  // now various ways of creating schedule extension based on their "age and flavour"
  if (env.options->schedule() == Options::Schedule::CASC) {

    schedule.loadFromIterator(main.iterFifo());
    schedule.loadFromIterator(fallback.iterFifo());
    additionsSinceTheLastSpiderings(main,schedule);
    additionsSinceTheLastSpiderings(fallback,schedule);

  } else if (env.options->schedule() == Options::Schedule::CASC_SAT) {

    schedule.loadFromIterator(main.iterFifo());
    schedule.loadFromIterator(fallback.iterFifo());
    // randomize and use the new fmb option
    addScheduleExtra(main,schedule,"si=on:rtra=on:rawr=on:rp=on:fmbksg=on");
    addScheduleExtra(fallback,schedule,"si=on:rtra=on:rawr=on:rp=on:fmbksg=on");

  } else if (env.options->schedule() == Options::Schedule::SMTCOMP) {
    // Normally we do main fallback main_extra fallback_extra
    // However, in SMTCOMP mode the fallback is universal for all
    // logics e.g. it's not very strong. Therefore, in SMTCOMP
    // mode we do main main_extra fallback fallback_extra

    schedule.loadFromIterator(main.iterFifo());
    additionsSinceTheLastSpiderings(main,schedule);
    schedule.loadFromIterator(fallback.iterFifo());
    additionsSinceTheLastSpiderings(fallback,schedule);

  } else if (env.options->schedule() == Options::Schedule::SNAKE_TPTP_UNS) {
    ASS(fallback.isEmpty());

    schedule.loadFromIterator(main.iterFifo());
    addScheduleExtra(main,schedule,"rp=on:de=on"); // random polarities, demodulation encompassment
    
  } else if (env.options->schedule() == Options::Schedule::SNAKE_TPTP_SAT) {
    ASS(fallback.isEmpty());

    schedule.loadFromIterator(main.iterFifo());
    addScheduleExtra(main,schedule,"rp=on:fmbksg=on:de=on"); // random polarities, demodulation encompassment for saturation, fmbksg for the fmb's    
  } else {
    // all other schedules just get loaded plain

    schedule.loadFromIterator(main.iterFifo());
    schedule.loadFromIterator(fallback.iterFifo());
  }

  if (schedule.isEmpty()) {
    USER_ERROR("The schedule is empty.");
  }

  return runScheduleAndRecoverProof(std::move(schedule));
};

/**
 * Take strategy strings from @param sOld, update their time (and intruction) limit, 
 * multiplying it by @param limit_multiplier and put the new strings into @param sNew.
 * 
 * @author Giles, Martin
 */
void PortfolioMode::rescaleScheduleLimits(const Schedule& sOld, Schedule& sNew, float limit_multiplier) 
{
  CALL("PortfolioMode::rescaleScheduleLimits");

  Schedule::BottomFirstIterator it(sOld);
  while(it.hasNext()){
    vstring s = it.next();

    // rescale the instruction limit, if present
    size_t bidx = s.rfind(":i=");
    if (bidx == vstring::npos) {
      bidx = s.rfind("_i=");
    }
    if (bidx != vstring::npos) {
      bidx += 3; // advance past the "[:_]i=" bit
      size_t eidx = s.find_first_of(":_",bidx); // find the end of the number there
      ASS_NEQ(eidx,vstring::npos);
      vstring instrStr = s.substr(bidx,eidx-bidx);
      unsigned instr;
      ALWAYS(Int::stringToUnsignedInt(instrStr,instr));
      instr *= limit_multiplier;
      s = s.substr(0,bidx) + Lib::Int::toString(instr) + s.substr(eidx);
    }

    // do the analogous with the time limit suffix
    vstring ts = s.substr(s.find_last_of("_")+1,vstring::npos);
    unsigned time;
    ALWAYS(Lib::Int::stringToUnsignedInt(ts,time));
    vstring prefix = s.substr(0,s.find_last_of("_"));
    // Add a copy with increased time limit ...
    vstring new_time_suffix = Lib::Int::toString((int)(time*limit_multiplier));

    sNew.push(prefix + "_" + new_time_suffix);
  }
}

/**
 * Take strategy strings from @param sOld and update them by adding @param extra 
 * as additional option settings, pushing the new strings into @param sNew.
 * 
 * @author Giles, Martin
 */
void PortfolioMode::addScheduleExtra(const Schedule& sOld, Schedule& sNew, vstring extra)
{
  CALL("PortfolioMode::addScheduleExtra");

  Schedule::BottomFirstIterator it(sOld);
  while(it.hasNext()){
    vstring s = it.next();

    auto idx = s.find_last_of("_");

    vstring prefix = s.substr(0,idx); 
    vstring suffix = s.substr(idx,vstring::npos);
    vstring new_s = prefix + ((prefix.back() != '_') ? ":" : "") + extra + suffix;

    sNew.push(new_s);
  }
}

void PortfolioMode::getSchedules(const Property& prop, Schedule& quick, Schedule& fallback)
{
  CALL("PortfolioMode::getSchedules");

  switch(env.options->schedule()) {
  case Options::Schedule::FILE:
    Schedules::getScheduleFromFile(env.options->scheduleFile(), quick);
    break;

  case Options::Schedule::SNAKE_TPTP_UNS:
    Schedules::getSnakeTptpUnsSchedule(prop,quick);
    break;
  case Options::Schedule::SNAKE_TPTP_SAT:
    Schedules::getSnakeTptpSatSchedule(prop,quick);
    break;

  case Options::Schedule::CASC_2019:
  case Options::Schedule::CASC:
    Schedules::getCasc2019Schedule(prop,quick,fallback);
    break;

  case Options::Schedule::CASC_SAT_2019:
  case Options::Schedule::CASC_SAT:
    Schedules::getCascSat2019Schedule(prop,quick,fallback);
    break;

  case Options::Schedule::CASC_HOL_2020:
    Schedules::getHigherOrderSchedule2020(quick,fallback);
    break;

  case Options::Schedule::SMTCOMP:
  case Options::Schedule::SMTCOMP_2018:
    Schedules::getSmtcomp2018Schedule(prop,quick,fallback);
    break;

  case Options::Schedule::LTB_HH4_2017:
    Schedules::getLtb2017Hh4Schedule(prop,quick);
    break;
  case Options::Schedule::LTB_HLL_2017:
    Schedules::getLtb2017HllSchedule(prop,quick);
    break;
  case Options::Schedule::LTB_ISA_2017:
    Schedules::getLtb2017IsaSchedule(prop,quick);
    break;
  case Options::Schedule::LTB_MZR_2017:
    Schedules::getLtb2017MzrSchedule(prop,quick);
    break;
  case Options::Schedule::LTB_DEFAULT_2017:
    Schedules::getLtb2017DefaultSchedule(prop,quick);
    break;
  case Options::Schedule::INDUCTION:
    Schedules::getInductionSchedule(prop,quick,fallback);
    break;
  case Options::Schedule::INTEGER_INDUCTION:
    Schedules::getIntegerInductionSchedule(prop,quick,fallback);
    break;
  case Options::Schedule::STRUCT_INDUCTION:
    Schedules::getStructInductionSchedule(prop,quick,fallback);
    break;
  }
}

bool PortfolioMode::runSchedule(Schedule schedule) {
  CALL("PortfolioMode::runSchedule");
  TIME_TRACE("run schedule");

  Schedule::BottomFirstIterator it(schedule);
  Set<pid_t> processes;
  bool success = false;
  int remainingTime;
  while(Timer::syncClock(), remainingTime = env.remainingTime() / 100, remainingTime > 0)
  {
    // running under capacity, wake up more tasks
    while(processes.size() < _numWorkers)
    {
      // after exhaustion we replace the schedule
      // by copies with x2 time limits and do this forever
      if(!it.hasNext()) {
        Schedule next;
        rescaleScheduleLimits(schedule, next, 2.0);
        schedule = next;
        it = Schedule::BottomFirstIterator(schedule);
      }
      ALWAYS(it.hasNext());

      vstring code = it.next();
      pid_t process = Multiprocessing::instance()->fork();
      ASS_NEQ(process, -1);
      if(process == 0)
      {
        TIME_TRACE_NEW_ROOT("child process")
        runSlice(code, remainingTime);
        ASSERTION_VIOLATION; // should not return
      }
      ALWAYS(processes.insert(process));
    }

    bool exited, signalled;
    int code;
    // sleep until process changes state
    pid_t process = Multiprocessing::instance()->poll_children(exited, signalled, code);

    /*
    cout << "Child " << process
        << " exit " << exited
        << " sig " << signalled << " code " << code << endl;
        */

    // child died, remove it from the pool and check if succeeded
    if(exited)
    {
      ALWAYS(processes.remove(process));
      if(!code)
      {
        success = true;
        break;
      }
    } else if (signalled) {
      // killed by an external agency (could be e.g. a slurm cluster killing for too much memory allocated)
      env.beginOutput();
      Shell::addCommentSignForSZS(env.out());
      env.out()<<"Child killed by signal " << code << endl;
      env.endOutput();
      ALWAYS(processes.remove(process));
    }
  }

  // kill all running processes first
  decltype(processes)::Iterator killIt(processes);
  while(killIt.hasNext())
    Multiprocessing::instance()->killNoCheck(killIt.next(), SIGKILL);

  return success;
}

/**
 * Run a schedule.
 * Return true if a proof was found, otherwise return false.
 */
bool PortfolioMode::runScheduleAndRecoverProof(Schedule schedule)
{
  CALL("PortfolioMode::runScheduleAndRecoverProof");

  if (schedule.size() == 0)
    return false;

  UIHelper::portfolioParent = true; // to report on overall-solving-ended in Timer.cpp

  bool result = runSchedule(std::move(schedule));

  //All children have been killed. Now safe to print proof
  if(result && env.options->printProofToFile().empty()){
    /*
     * the user didn't wish a proof in the file, so we printed it to the secret tmp file
     * now it's time to restore it.
     */

    BYPASSING_ALLOCATOR; 
    
    ifstream input(_tmpFileNameForProof);

    bool openSucceeded = !input.fail();

    if (openSucceeded) {
      env.beginOutput();
      env.out() << input.rdbuf();
      env.endOutput();
    } else {
      if (outputAllowed()) {
        env.beginOutput();
        addCommentSignForSZS(env.out()) << "Failed to restore proof from tempfile " << _tmpFileNameForProof << endl;
        env.endOutput();
      }
    }

    //If for some reason, the proof could not be opened
    //we don't delete the proof file
    if(openSucceeded){
      remove(_tmpFileNameForProof); 
    }
  }

  return result;
}

/**
 * Return the intended slice time in deciseconds
 */
unsigned PortfolioMode::getSliceTime(const vstring &sliceCode)
{
  CALL("PortfolioMode::getSliceTime");

  unsigned pos = sliceCode.find_last_of('_');
  vstring sliceTimeStr = sliceCode.substr(pos+1);
  unsigned sliceTime;
  ALWAYS(Int::stringToUnsignedInt(sliceTimeStr,sliceTime));

  if (sliceTime == 0 && !Timer::instructionLimitingInPlace()) {
    if (outputAllowed()) {
      env.beginOutput();
      addCommentSignForSZS(env.out());
      env.out() << "WARNING: time unlimited strategy and instruction limiting not in place - attemping to translate instructions to time" << endl;
      env.endOutput();
    }

    size_t bidx = sliceCode.find(":i=");
    if (bidx == vstring::npos) {
      bidx = sliceCode.find("_i=");
      if (bidx == vstring::npos) {
        return 0; // run (essentially) forever
      }
    } // we have a valid begin index
    bidx += 3; // advance it past the "*i=" bit
    size_t eidx = sliceCode.find_first_of(":_",bidx); // find the end of the number there
    ASS_NEQ(eidx,vstring::npos);
    vstring sliceInstrStr = sliceCode.substr(bidx,eidx-bidx);
    unsigned sliceInstr;
    ALWAYS(Int::stringToUnsignedInt(sliceInstrStr,sliceInstr));
    
    // sliceTime is in deci second, we assume a roughly 2GHz CPU here
    sliceTime = sliceInstr / 200;
    if (sliceTime == 0) { sliceTime = 1; }
  }

  return _slowness * sliceTime;
} // getSliceTime

/**
 * Run a slice given by its code using the specified time limit.
 */
void PortfolioMode::runSlice(vstring sliceCode, int timeLimitInDeciseconds)
{
  CALL("PortfolioMode::runSlice");
  TIME_TRACE("run slice");

  int sliceTime = getSliceTime(sliceCode);
  if (sliceTime > timeLimitInDeciseconds 
    || !sliceTime) // no limit set, i.e. "infinity"
  {
    sliceTime = timeLimitInDeciseconds;
  }

  ASS_GE(sliceTime,0);
  try
  {
    Options opt = *env.options;

    // opt.randomSeed() would normally be inherited from the parent
    // addCommentSignForSZS(cout) << "runSlice - seed before setting: " << opt.randomSeed() << endl;    
    if (env.options->randomizeSeedForPortfolioWorkers()) {
      // but here we want each worker to have their own seed
      opt.setRandomSeed(std::random_device()());
      // ... unless a strategy sets a seed explicitly, just below
    }
    opt.readFromEncodedOptions(sliceCode);
    opt.setTimeLimitInDeciseconds(sliceTime);
    int stl = opt.simulatedTimeLimit();
    if (stl) {
      opt.setSimulatedTimeLimit(int(stl * _slowness));
    }
    runSlice(opt);
  }
  catch(Exception &e)
  {
    if(outputAllowed())
    {
      std::cerr << "% Exception at run slice level" << std::endl;
      e.cry(std::cerr);
    }
    System::terminateImmediately(1); // didn't find proof
  }
} // runSlice

/**
 * Run a slice given by its options
 */
void PortfolioMode::runSlice(Options& strategyOpt)
{
  CALL("PortfolioMode::runSlice(Option&)");

  System::registerForSIGHUPOnParentDeath();
  UIHelper::portfolioParent=false;

  int resultValue=1;
  env.timer->reset();
  env.timer->start();
<<<<<<< HEAD
=======
  TimeCounter::reinitialize();
  Timer::resetInstructionMeasuring();
>>>>>>> a7feddb6
  Timer::setLimitEnforcement(true);

  Options opt = strategyOpt;
  //we have already performed the normalization (or don't care about it)
  opt.setNormalize(false);
  opt.setForcedOptionValues();
  opt.checkGlobalOptionConstraints();
  *env.options = opt; //just temporarily until we get rid of dependencies on env.options in solving

  if (outputAllowed()) {
    env.beginOutput();
    addCommentSignForSZS(env.out()) << opt.testId() << " on " << opt.problemName() << 
      " for (" << opt.timeLimitInDeciseconds() << "ds"<<
#ifdef __linux__
      "/" << opt.instructionLimit() << "Mi" <<
#endif
      ")" << endl;
    env.endOutput();
  }

  Saturation::ProvingHelper::runVampire(*_prb, opt);

  //set return value to zero if we were successful
  if (env.statistics->terminationReason == Statistics::REFUTATION ||
      env.statistics->terminationReason == Statistics::SATISFIABLE) {
    resultValue=0;

    /*
     env.beginOutput();
     lineOutput() << " found solution " << endl;
     env.endOutput();
    */
  }

  System::ignoreSIGHUP(); // don't interrupt now, we need to finish printing the proof !

  bool outputResult = false;
  if (!resultValue) {
    // only successfull vampires get here

    _syncSemaphore.dec(SEM_LOCK); // will block for all accept the first to enter (make sure it's until it has finished printing!)

    if (!_syncSemaphore.get(SEM_PRINTED)) {
      _syncSemaphore.set(SEM_PRINTED,1);
      outputResult = true;
    }
  }

  if(outputResult) { // this get only true for the first child to find a proof
    ASS(!resultValue);

    if (outputAllowed() && env.options->multicore() != 1) {
      env.beginOutput();
      addCommentSignForSZS(env.out()) << "First to succeed." << endl;
      env.endOutput();
    }

    // At the moment we only save one proof. We could potentially
    // allow multiple proofs
    vstring fname(env.options->printProofToFile());
    if (fname.empty()) {
      fname = _tmpFileNameForProof;
    }

    BYPASSING_ALLOCATOR; 
    
    ofstream output(fname.c_str());
    if (output.fail()) {
      // fallback to old printing method
      env.beginOutput();
      addCommentSignForSZS(env.out()) << "Solution printing to a file '" << fname <<  "' failed. Outputting to stdout" << endl;
      UIHelper::outputResult(env.out());
      env.endOutput();
    } else {
      UIHelper::outputResult(output);
      if (!env.options->printProofToFile().empty() && outputAllowed()) {
        env.beginOutput();
        addCommentSignForSZS(env.out()) << "Solution written to " << fname << endl;
        env.endOutput();
      }
    }
  } else if (outputAllowed()) {
    env.beginOutput();
    if (resultValue) {
      UIHelper::outputResult(env.out());
    } else if (Lib::env.options && Lib::env.options->multicore() != 1) {
      addCommentSignForSZS(env.out()) << "Also succeeded, but the first one will report." << endl;
    }
    env.endOutput();
  }

  if (outputResult) {
    _syncSemaphore.inc(SEM_LOCK); // would be also released after the processes' death, but we are polite and do it already here
  }

  STOP_CHECKING_FOR_ALLOCATOR_BYPASSES;

  exit(resultValue);
} // runSlice<|MERGE_RESOLUTION|>--- conflicted
+++ resolved
@@ -639,11 +639,8 @@
   int resultValue=1;
   env.timer->reset();
   env.timer->start();
-<<<<<<< HEAD
-=======
-  TimeCounter::reinitialize();
+
   Timer::resetInstructionMeasuring();
->>>>>>> a7feddb6
   Timer::setLimitEnforcement(true);
 
   Options opt = strategyOpt;
