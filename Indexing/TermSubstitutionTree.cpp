/*
 * This file is part of the source code of the software program
 * Vampire. It is protected by applicable
 * copyright laws.
 *
 * This source code is distributed under the licence found here
 * https://vprover.github.io/license.html
 * and in the source directory
 */
/**
 * @file TermSubstitutionTree.cpp
 * Implements class TermSubstitutionTree.
 */

#include "Lib/Environment.hpp"
#include "Lib/Metaiterators.hpp"
#include "Kernel/Term.hpp"
#include "TermSubstitutionTree.hpp"

namespace Indexing
{

using namespace Lib;
using namespace Kernel;

TermSubstitutionTree::TermSubstitutionTree(MismatchHandler* handler, bool extra)
: SubstitutionTree()
, _mismatchHandler(handler)
, _extra(extra)
{ }

<<<<<<< HEAD
void TermSubstitutionTree::insert(TermList t, TermList trm)
{ handleTerm(t, LeafData(0, 0, t, trm), /* insert */ true); }

void TermSubstitutionTree::insert(TermList t, TermList trm, Literal* lit, Clause* cls)
{ handleTerm(t, LeafData(cls, lit, t, trm), /* insert */ true); }

void TermSubstitutionTree::insert(TermList t, Literal* lit, Clause* cls)
{ handleTerm(t, LeafData(cls,lit,t), /* insert */ true); }

void TermSubstitutionTree::handle(TypedTermList tt, Literal* lit, Clause* cls, bool insert)
{ handleTerm(tt, LeafData(cls,lit,tt), insert); }

void TermSubstitutionTree::remove(TermList t, Literal* lit, Clause* cls)
{ handleTerm(t, LeafData(cls,lit,t), /* insert */ false); }

/**
 * According to value of @b insert, insert or remove term.
 */
template<class TypedOrUntypedTermList>
void TermSubstitutionTree::handleTerm(TypedOrUntypedTermList tt, LeafData ld, bool insert)
{ SubstitutionTree::handle(tt, ld, insert); }

using UwaAlgo = UnificationAlgorithms::UnificationWithAbstraction;
using RobAlgo = UnificationAlgorithms::RobUnification;

TermQueryResultIterator TermSubstitutionTree::getUnifications(TermList t, bool retrieveSubstitutions, bool withConstraints)
{ return withConstraints ? pvi(getResultIterator<UnificationsIterator<RobAlgo>>(t, retrieveSubstitutions))
                         : pvi(getResultIterator<UnificationsIterator<UwaAlgo>>(t, retrieveSubstitutions)); }

#if VDEBUG
void TermSubstitutionTree::output(std::ostream& out) const
{ out << (SubstitutionTree const&) *this; }
#endif // VDEBUG

TermQueryResultIterator TermSubstitutionTree::getUnificationsUsingSorts(TypedTermList tt, bool retrieveSubstitutions, bool withConstr)
{ 
  ASS_REP(!withConstr, "TODO");
  return pvi(getResultIterator<RobUnificationsIterator>(tt, retrieveSubstitutions)); }

bool TermSubstitutionTree::generalizationExists(TermList t)
{ return t.isVar() ? false : SubstitutionTree::generalizationExists(t); }

/**
 * Return iterator, that yields generalizations of the given term.
 */
TermQueryResultIterator TermSubstitutionTree::getGeneralizations(TermList t, bool retrieveSubstitutions)
{ 
  return pvi(getResultIterator<FastGeneralizationsIterator>(t, retrieveSubstitutions)); }

TermQueryResultIterator TermSubstitutionTree::getInstances(TermList t, bool retrieveSubstitutions)
{ return pvi(getResultIterator<FastInstancesIterator>(t, retrieveSubstitutions)); }

=======
>>>>>>> 63fda69c
} // namespace  Indexing<|MERGE_RESOLUTION|>--- conflicted
+++ resolved
@@ -29,59 +29,5 @@
 , _extra(extra)
 { }
 
-<<<<<<< HEAD
-void TermSubstitutionTree::insert(TermList t, TermList trm)
-{ handleTerm(t, LeafData(0, 0, t, trm), /* insert */ true); }
 
-void TermSubstitutionTree::insert(TermList t, TermList trm, Literal* lit, Clause* cls)
-{ handleTerm(t, LeafData(cls, lit, t, trm), /* insert */ true); }
-
-void TermSubstitutionTree::insert(TermList t, Literal* lit, Clause* cls)
-{ handleTerm(t, LeafData(cls,lit,t), /* insert */ true); }
-
-void TermSubstitutionTree::handle(TypedTermList tt, Literal* lit, Clause* cls, bool insert)
-{ handleTerm(tt, LeafData(cls,lit,tt), insert); }
-
-void TermSubstitutionTree::remove(TermList t, Literal* lit, Clause* cls)
-{ handleTerm(t, LeafData(cls,lit,t), /* insert */ false); }
-
-/**
- * According to value of @b insert, insert or remove term.
- */
-template<class TypedOrUntypedTermList>
-void TermSubstitutionTree::handleTerm(TypedOrUntypedTermList tt, LeafData ld, bool insert)
-{ SubstitutionTree::handle(tt, ld, insert); }
-
-using UwaAlgo = UnificationAlgorithms::UnificationWithAbstraction;
-using RobAlgo = UnificationAlgorithms::RobUnification;
-
-TermQueryResultIterator TermSubstitutionTree::getUnifications(TermList t, bool retrieveSubstitutions, bool withConstraints)
-{ return withConstraints ? pvi(getResultIterator<UnificationsIterator<RobAlgo>>(t, retrieveSubstitutions))
-                         : pvi(getResultIterator<UnificationsIterator<UwaAlgo>>(t, retrieveSubstitutions)); }
-
-#if VDEBUG
-void TermSubstitutionTree::output(std::ostream& out) const
-{ out << (SubstitutionTree const&) *this; }
-#endif // VDEBUG
-
-TermQueryResultIterator TermSubstitutionTree::getUnificationsUsingSorts(TypedTermList tt, bool retrieveSubstitutions, bool withConstr)
-{ 
-  ASS_REP(!withConstr, "TODO");
-  return pvi(getResultIterator<RobUnificationsIterator>(tt, retrieveSubstitutions)); }
-
-bool TermSubstitutionTree::generalizationExists(TermList t)
-{ return t.isVar() ? false : SubstitutionTree::generalizationExists(t); }
-
-/**
- * Return iterator, that yields generalizations of the given term.
- */
-TermQueryResultIterator TermSubstitutionTree::getGeneralizations(TermList t, bool retrieveSubstitutions)
-{ 
-  return pvi(getResultIterator<FastGeneralizationsIterator>(t, retrieveSubstitutions)); }
-
-TermQueryResultIterator TermSubstitutionTree::getInstances(TermList t, bool retrieveSubstitutions)
-{ return pvi(getResultIterator<FastInstancesIterator>(t, retrieveSubstitutions)); }
-
-=======
->>>>>>> 63fda69c
 } // namespace  Indexing