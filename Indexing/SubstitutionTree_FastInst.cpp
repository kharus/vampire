--- conflicted
+++ resolved
@@ -200,15 +200,9 @@
  */
 bool SubstitutionTree::InstMatcher::tryBacktrack()
 {
-<<<<<<< HEAD
-  CALL("SubstitutionTree::InstMatcher::tryBacktrack");
 
   while(_boundVars->isNonEmpty()) {
     TermList boundVar=_boundVars->pop();
-=======
-  while(_boundVars.isNonEmpty()) {
-    TermList boundVar=_boundVars.pop();
->>>>>>> f3ac909e
     if(boundVar.isEmpty()) {
       return true;
     }
