--- conflicted
+++ resolved
@@ -280,13 +280,7 @@
   TermList s1 = TermList(0, false);
   TermList x = TermList(1, false);
   TermList y = TermList(2, false);
-<<<<<<< HEAD
-  
   TermList s1_bool = AtomicSort::arrowSort(s1, boolS);
-=======
-
-  TermList s1_bool = Term::arrowSort(s1, boolS);
->>>>>>> 96c3dbfb
   TermList args1[] = {s1, boolS, boolS};
   TermList args2[] = {s1, s1_bool, s1_bool};
 
@@ -376,25 +370,14 @@
   Literal* sLit = Literal::createEquality(true, lhsS, rhsS, s3);
 
   unsigned c_comb = env.signature->getCombinator(Signature::C_COMB);
-  constant = TermList(Term::create(c_comb, 3, args));
-<<<<<<< HEAD
-  TermList lhsC = AH::createAppTerm(srtOf(constant), constant, x, y, z); 
+  constant = TermList(Term::create(c_comb, 3, args));  TermList lhsC = AH::createAppTerm(srtOf(constant), constant, x, y, z); 
   TermList rhsC = AH::createAppTerm3(AtomicSort::arrowSort(s1, s2, s3), x, z, y);
-=======
-  TermList lhsC = AH::createAppTerm(srtOf(constant), constant, x, y, z);
-  TermList rhsC = AH::createAppTerm3(Term::arrowSort(s1, s2, s3), x, z, y);
->>>>>>> 96c3dbfb
   Literal* cLit = Literal::createEquality(true, lhsC, rhsC, s3);
 
   unsigned b_comb = env.signature->getCombinator(Signature::B_COMB);
   constant = TermList(Term::create(b_comb, 3, args));
-<<<<<<< HEAD
   TermList lhsB = AH::createAppTerm(srtOf(constant), constant, x, y, z); 
   TermList rhsB = AH::createAppTerm(AtomicSort::arrowSort(s2, s3), x, AH::createAppTerm(AtomicSort::arrowSort(s1, s2), y, z));
-=======
-  TermList lhsB = AH::createAppTerm(srtOf(constant), constant, x, y, z);
-  TermList rhsB = AH::createAppTerm(Term::arrowSort(s2, s3), x, AH::createAppTerm(Term::arrowSort(s1, s2), y, z));
->>>>>>> 96c3dbfb
   Literal* bLit = Literal::createEquality(true, lhsB, rhsB, s3);
 
   unsigned k_comb = env.signature->getCombinator(Signature::K_COMB);
@@ -524,11 +507,7 @@
     while (it.hasNext()) {
       TermList trm = it.next();
       Term* t = trm.term();
-<<<<<<< HEAD
       if(SortHelper::getResultSort(t) == AtomicSort::boolSort() && 
-=======
-      if(SortHelper::getResultSort(t) == Term::boolSort() &&
->>>>>>> 96c3dbfb
          AH::getProxy(AH::getHead(t)) != Signature::NOT_PROXY){
         if(adding){
           env.signature->incrementFormulaCount(t);
