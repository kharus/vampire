--- conflicted
+++ resolved
@@ -102,16 +102,9 @@
         continue;
       }
       if (adding) {
-<<<<<<< HEAD
         _is->insert(TermLiteralClause(t, lit, c));
       } else {
         _is->remove(TermLiteralClause(t, lit, c));
-=======
-        _is->insert(TypedTermList(t), lit, c);
-      }
-      else {
-        _is->remove(TypedTermList(t), lit, c);
->>>>>>> 89948960
       }
     }
   }
@@ -135,21 +128,14 @@
   Literal* lit=(*c)[0];
   TermIterator lhsi=EqHelper::getDemodulationLHSIterator(lit, true, _ord, _opt);
   while (lhsi.hasNext()) {
-<<<<<<< HEAD
-    auto t = lhsi.next();
-    if (adding) {
-      _is->insert(TermLiteralClause(t, lit, c));
-    } else {
-      _is->remove(TermLiteralClause(t, lit, c));
-=======
     auto lhs = lhsi.next();
+    // TODO this getTermSort is potentially expensive
     TypedTermList tt(lhs, SortHelper::getTermSort(lhs, lit));
     if (adding) {
-      _is->insert(tt, lit, c);
+      _is->insert(TermLiteralClause(tt, lit, c));
     }
     else {
-      _is->remove(tt, lit, c);
->>>>>>> 89948960
+      _is->remove(TermLiteralClause(tt, lit, c));
     }
   }
 }
@@ -175,15 +161,9 @@
           if (InductionHelper::isInductionTermFunctor(t->functor()) &&
               InductionHelper::isIntInductionTermListInLiteral(t, lit)) {
             if (adding) {
-<<<<<<< HEAD
-              _is->insert(TermLiteralClause(tl, lit, c));
+              _is->insert(TermLiteralClause(t, lit, c));
             } else {
-              _is->remove(TermLiteralClause(tl, lit, c));
-=======
-              _is->insert(TypedTermList(t), lit, c);
-            } else {
-              _is->remove(TypedTermList(t), lit, c);
->>>>>>> 89948960
+              _is->remove(TermLiteralClause(t, lit, c));
             }
           }
         }
@@ -219,15 +199,9 @@
       if (InductionHelper::isInductionTermFunctor(t->functor()) &&
           InductionHelper::isStructInductionFunctor(t->functor())) {
         if (adding) {
-<<<<<<< HEAD
-          _is->insert(TermLiteralClause(tl, lit, c));
+          _is->insert(TermLiteralClause(t, lit, c));
         } else {
-          _is->remove(TermLiteralClause(tl, lit, c));
-=======
-          _is->insert(TypedTermList(t), lit, c);
-        } else {
-          _is->remove(TypedTermList(t), lit, c);
->>>>>>> 89948960
+          _is->remove(TermLiteralClause(t, lit, c));
         }
       }
     }
@@ -257,15 +231,9 @@
       // code to be disappearing soon not too bothered
       TermList sort = SortHelper::getTermSort(var, lit);
       if (adding) {
-<<<<<<< HEAD
-        _is->insert(TermLiteralClause(var, lit, c));
+        _is->insert(TermLiteralClause(TypedTermList(var,sort), lit, c));
       } else {
-        _is->remove(TermLiteralClause(var, lit, c));
-=======
-        _is->insert(TypedTermList(var,sort), lit, c);
-      } else {
-        _is->remove(TypedTermList(var,sort), lit, c);
->>>>>>> 89948960
+        _is->remove(TermLiteralClause(TypedTermList(var,sort), lit, c));
       }
     }
   }
@@ -283,18 +251,12 @@
       TermList lhs=lhsi.next();
       // AYB this is of course very inefficient, but as I expect this
       // code to be disappearing soon not too bothered
+      // TODO change
       TermList sort = SortHelper::getTermSort(lhs, lit);      
       if (adding) {
-<<<<<<< HEAD
-        _is->insert(TermLiteralClause(lhs, lit, c));
+        _is->insert(TermLiteralClause(TypedTermList(lhs, sort), lit, c));
       } else {
-        _is->remove(TermLiteralClause(lhs, lit, c));
-=======
-        _is->insert(TypedTermList(lhs,sort), lit, c);
-      }
-      else {
-        _is->remove(TypedTermList(lhs,sort), lit, c);
->>>>>>> 89948960
+        _is->remove(TermLiteralClause(TypedTermList(lhs, sort), lit, c));
       }
     }
   }
@@ -350,61 +312,32 @@
   notEqualsTerm = AH::createAppTerm3(srtOf(notEqualsTerm), notEqualsTerm, x, y);
 
   if(set == Options::PISet::ALL){
-<<<<<<< HEAD
-    _is->insert(TermLiteralClause(kTerm1, 0, 0));
-    _is->insert(TermLiteralClause(kTerm2, 0, 0));
-    _is->insert(TermLiteralClause(andTerm, 0, 0));
-    _is->insert(TermLiteralClause(orTerm, 0, 0));
-    _is->insert(TermLiteralClause(impTerm, 0, 0));
-    _is->insert(TermLiteralClause(notTerm, 0, 0));
-    _is->insert(TermLiteralClause(equalsTerm, 0, 0));
-    _is->insert(TermLiteralClause(notEqualsTerm, 0, 0));
+    _is->insert(TermLiteralClause(kTerm1.term(), 0, 0));
+    _is->insert(TermLiteralClause(kTerm2.term(), 0, 0));
+    _is->insert(TermLiteralClause(andTerm.term(), 0, 0));
+    _is->insert(TermLiteralClause(orTerm.term(), 0, 0));
+    _is->insert(TermLiteralClause(impTerm.term(), 0, 0));
+    _is->insert(TermLiteralClause(notTerm.term(), 0, 0));
+    _is->insert(TermLiteralClause(equalsTerm.term(), 0, 0));
+    _is->insert(TermLiteralClause(notEqualsTerm.term(), 0, 0));
   } else if (set == Options::PISet::ALL_EXCEPT_NOT_EQ){
-    _is->insert(TermLiteralClause(kTerm1, 0, 0));
-    _is->insert(TermLiteralClause(kTerm2, 0, 0));
-    _is->insert(TermLiteralClause(andTerm, 0, 0));
-    _is->insert(TermLiteralClause(orTerm, 0, 0));
-    _is->insert(TermLiteralClause(impTerm, 0, 0));
-    _is->insert(TermLiteralClause(notTerm, 0, 0));
-    _is->insert(TermLiteralClause(equalsTerm, 0, 0));
+    _is->insert(TermLiteralClause(kTerm1.term(), 0, 0));
+    _is->insert(TermLiteralClause(kTerm2.term(), 0, 0));
+    _is->insert(TermLiteralClause(andTerm.term(), 0, 0));
+    _is->insert(TermLiteralClause(orTerm.term(), 0, 0));
+    _is->insert(TermLiteralClause(impTerm.term(), 0, 0));
+    _is->insert(TermLiteralClause(notTerm.term(), 0, 0));
+    _is->insert(TermLiteralClause(equalsTerm.term(), 0, 0));
   } else if (set == Options::PISet::FALSE_TRUE_NOT){
-    _is->insert(TermLiteralClause(kTerm1, 0, 0));
-    _is->insert(TermLiteralClause(kTerm2, 0, 0));
-    _is->insert(TermLiteralClause(notTerm, 0, 0));
+    _is->insert(TermLiteralClause(kTerm1.term(), 0, 0));
+    _is->insert(TermLiteralClause(kTerm2.term(), 0, 0));
+    _is->insert(TermLiteralClause(notTerm.term(), 0, 0));
   } else if (set == Options::PISet::FALSE_TRUE_NOT_EQ_NOT_EQ){
-    _is->insert(TermLiteralClause(kTerm1, 0, 0));
-    _is->insert(TermLiteralClause(kTerm2, 0, 0));
-    _is->insert(TermLiteralClause(notTerm, 0, 0));
-    _is->insert(TermLiteralClause(equalsTerm, 0, 0));
-    _is->insert(TermLiteralClause(notEqualsTerm, 0, 0));
-=======
-    _is->insert(TypedTermList(kTerm1.term()), 0, 0);
-    _is->insert(TypedTermList(kTerm2.term()), 0, 0);
-    _is->insert(TypedTermList(andTerm.term()), 0, 0);
-    _is->insert(TypedTermList(orTerm.term()), 0, 0);
-    _is->insert(TypedTermList(impTerm.term()), 0, 0);
-    _is->insert(TypedTermList(notTerm.term()), 0, 0);
-    _is->insert(TypedTermList(equalsTerm.term()), 0, 0);
-    _is->insert(TypedTermList(notEqualsTerm.term()), 0, 0);
-  } else if (set == Options::PISet::ALL_EXCEPT_NOT_EQ){
-    _is->insert(TypedTermList(kTerm1.term()), 0, 0);
-    _is->insert(TypedTermList(kTerm2.term()), 0, 0);
-    _is->insert(TypedTermList(andTerm.term()), 0, 0);
-    _is->insert(TypedTermList(orTerm.term()), 0, 0);
-    _is->insert(TypedTermList(impTerm.term()), 0, 0);
-    _is->insert(TypedTermList(notTerm.term()), 0, 0);
-    _is->insert(TypedTermList(equalsTerm.term()), 0, 0);
-  } else if (set == Options::PISet::FALSE_TRUE_NOT){
-    _is->insert(TypedTermList(kTerm1.term()), 0, 0);
-    _is->insert(TypedTermList(kTerm2.term()), 0, 0);
-    _is->insert(TypedTermList(notTerm.term()), 0, 0);
-  } else if (set == Options::PISet::FALSE_TRUE_NOT_EQ_NOT_EQ){
-    _is->insert(TypedTermList(kTerm1.term()), 0, 0);
-    _is->insert(TypedTermList(kTerm2.term()), 0, 0);
-    _is->insert(TypedTermList(notTerm.term()), 0, 0);
-    _is->insert(TypedTermList(equalsTerm.term()), 0, 0);
-    _is->insert(TypedTermList(notEqualsTerm.term()), 0, 0);
->>>>>>> 89948960
+    _is->insert(TermLiteralClause(kTerm1.term(), 0, 0));
+    _is->insert(TermLiteralClause(kTerm2.term(), 0, 0));
+    _is->insert(TermLiteralClause(notTerm.term(), 0, 0));
+    _is->insert(TermLiteralClause(equalsTerm.term(), 0, 0));
+    _is->insert(TermLiteralClause(notEqualsTerm.term(), 0, 0));
   }
 }
 
@@ -457,154 +390,25 @@
   Literal* iLit = Literal::createEquality(true, lhsI, x, s1);
 
   if(set == Options::Narrow::ALL){
-<<<<<<< HEAD
-    _is->insert(TermLiteralClause(lhsS, sLit, 0));
-    _is->insert(TermLiteralClause(lhsC, cLit, 0));
-    _is->insert(TermLiteralClause(lhsB, bLit, 0));
-    _is->insert(TermLiteralClause(lhsK, kLit, 0));
-    _is->insert(TermLiteralClause(lhsI, iLit, 0));
+    _is->insert(TermLiteralClause(lhsS.term(), sLit, 0));
+    _is->insert(TermLiteralClause(lhsC.term(), cLit, 0));
+    _is->insert(TermLiteralClause(lhsB.term(), bLit, 0));
+    _is->insert(TermLiteralClause(lhsK.term(), kLit, 0));
+    _is->insert(TermLiteralClause(lhsI.term(), iLit, 0));
   } else if (set == Options::Narrow::SKI) {
-    _is->insert(TermLiteralClause(lhsS, sLit, 0));
-    _is->insert(TermLiteralClause(lhsK, kLit, 0));
-    _is->insert(TermLiteralClause(lhsI, iLit, 0));
+    _is->insert(TermLiteralClause(lhsS.term(), sLit, 0));
+    _is->insert(TermLiteralClause(lhsK.term(), kLit, 0));
+    _is->insert(TermLiteralClause(lhsI.term(), iLit, 0));
   } else if (set == Options::Narrow::SK){
-    _is->insert(TermLiteralClause(lhsS, sLit, 0));
-    _is->insert(TermLiteralClause(lhsK, kLit, 0));
-=======
-    _is->insert(TypedTermList(lhsS.term()), sLit, 0);
-    _is->insert(TypedTermList(lhsC.term()), cLit, 0);
-    _is->insert(TypedTermList(lhsB.term()), bLit, 0);
-    _is->insert(TypedTermList(lhsK.term()), kLit, 0);
-    _is->insert(TypedTermList(lhsI.term()), iLit, 0);
-  } else if (set == Options::Narrow::SKI) {
-    _is->insert(TypedTermList(lhsS.term()), sLit, 0);
-    _is->insert(TypedTermList(lhsK.term()), kLit, 0);
-    _is->insert(TypedTermList(lhsI.term()), iLit, 0);
-  } else if (set == Options::Narrow::SK){
-    _is->insert(TypedTermList(lhsS.term()), sLit, 0);
-    _is->insert(TypedTermList(lhsK.term()), kLit, 0);
->>>>>>> 89948960
+    _is->insert(TermLiteralClause(lhsS.term(), sLit, 0));
+    _is->insert(TermLiteralClause(lhsK.term(), kLit, 0));
   }
 }
 
 void SkolemisingFormulaIndex::insertFormula(TermList formula, TermList skolem)
 {
   CALL("SkolemisingFormulaIndex::insertFormula");
-<<<<<<< HEAD
   _is->insert(LeafData(formula.term(), skolem));
 }
 
-=======
-  _is->insert(TypedTermList(formula.term()), skolem);
-}
-
-/*void HeuristicInstantiationIndex::insertInstantiation(TermList sort, TermList instantiation)
-{
-  CALL("HeuristicInstantiationIndex::insertInstantiation");
-  _is->insert(sort, instantiation);
-}
-
-void HeuristicInstantiationIndex::handleClause(Clause* c, bool adding)
-{
-  CALL("HeuristicInstantiationIndex::handleClause");
-
-  typedef ApplicativeHelper AH;
-
-  TermList freshVar(c->maxVar() + 1, false);
-  VList* boundVar = new VList(freshVar.var());
-
-  for (unsigned i=0; i<c->length(); i++) {
-    Literal* lit=(*c)[i];
-    TermList leftHead, rightHead, lhSort, rhSort;
-    static TermStack leftArgs;
-    static TermStack rightArgs;
-    AH::getHeadSortAndArgs(*lit->nthArgument(0), leftHead, lhSort, leftArgs);
-    AH::getHeadSortAndArgs(*lit->nthArgument(1), rightHead, rhSort, rightArgs);
-    if(leftHead.isTerm() && AH::getComb(leftHead) == Signature::NOT_COMB &&
-       AH::getProxy(leftHead) == Signature::NOT_PROXY &&
-      leftHead == rightHead &&
-      leftArgs.size() == rightArgs.size() &&
-      leftArgs.size())
-    {
-      TermList sort, boundVarSort, combTerm;
-      for(i = 0; i < leftArgs.size(); i++){
-        boundVarSort = AH::getNthArg(lhSort, leftArgs.size() - i);
-        SList* boundVarSortList = new SList(boundVarSort);
-
-        Literal* newLit = EqHelper::replace(lit, leftArgs[i], freshVar);
-        newLit->setPolarity(!newLit->polarity());
-        Term* eqForm = Term::createFormula(new Kernel::AtomicFormula(newLit));
-        Term* lambdaTerm = Term::createLambda(TermList(eqForm), boundVar, boundVarSortList, AtomicSort::boolSort());
-        combTerm = LambdaElimination().elimLambda(lambdaTerm);
-        if(!_insertedInstantiations.contains(combTerm)){
-        cout << "lhs is " + lit->nthArgument(0)->toString() << endl;
-        cout << "arg " + leftArgs[i].toString() << endl;
-        cout << "inserting " + lambdaTerm->toString() << endl;
-        cout << "inserting " + combTerm.toString() << endl;
-          _insertedInstantiations.insert(combTerm);
-          insertInstantiation(lambdaTerm->getSpecialData()->getSort(), combTerm);
-        }
-        //may be harmful performance wise, but otherwise these
-        //leak
-        //eqForm->destroy();
-        //lambdaTerm->destroy();
-
-        newLit = EqHelper::replace(lit, rightArgs[i], freshVar);
-        newLit->setPolarity(!newLit->polarity());
-        eqForm = Term::createFormula(new Kernel::AtomicFormula(newLit));
-        lambdaTerm = Term::createLambda(TermList(eqForm), boundVar, boundVarSortList, AtomicSort::boolSort());
-        combTerm = LambdaElimination().elimLambda(lambdaTerm);
-        if(!_insertedInstantiations.contains(combTerm)){
-        cout << "rhs is " + lit->nthArgument(1)->toString() << endl;
-        cout << "arg " + rightArgs[i].toString() << endl;
-        cout << "inserting " + lambdaTerm->toString() << endl;
-        cout << "inserting " + combTerm.toString() << endl; 
-          _insertedInstantiations.insert(combTerm);
-          insertInstantiation(lambdaTerm->getSpecialData()->getSort(), combTerm);
-        }
-
-        //eqForm->destroy();
-        //lambdaTerm->destroy();
-
-        SList::destroy(boundVarSortList);
-      }
-    }
-  }
-
-  VList::destroy(boundVar);
-}
-
-void RenamingFormulaIndex::insertFormula(TermList formula, TermList name,
-                                         Literal* lit, Clause* cls)
-{
-  CALL("RenamingFormulaIndex::insertFormula");
-  _is->insert(formula, name, lit, cls);
-}
-
-void RenamingFormulaIndex::handleClause(Clause* c, bool adding)
-{
-  CALL("RenamingFormulaIndex::handleClause");
-
-  typedef ApplicativeHelper AH;
-
-  for (unsigned i=0; i<c->length(); i++) {
-    Literal* lit=(*c)[i];
-    NonVariableNonTypeIterator it(lit);
-    while (it.hasNext()) {
-      TermList trm = TermList(it.next());
-      Term* t = trm.term();
-      if(SortHelper::getResultSort(t) == AtomicSort::boolSort() && 
-         AH::getProxy(AH::getHead(t)) != Signature::NOT_PROXY){
-        if(adding){
-          env.signature->incrementFormulaCount(t);
-        } else {
-          env.signature->decrementFormulaCount(t);
-        }
-      }
-    }
-  }
-}*/
-
-
->>>>>>> 89948960
 } // namespace Indexing