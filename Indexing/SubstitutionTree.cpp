--- conflicted
+++ resolved
@@ -52,16 +52,8 @@
  * Initialise the substitution tree.
  * @since 16/08/2008 flight Sydney-San Francisco
  */
-<<<<<<< HEAD
-SubstitutionTree::SubstitutionTree(bool polymorphic)
+SubstitutionTree::SubstitutionTree()
   : _nextVar(0)
-  , _polymorphic(polymorphic)
-=======
-SubstitutionTree::SubstitutionTree(bool useC, bool rfSubs)
-  : _nextVar(0)
-  , _useC(useC)
-  , _functionalSubtermMap(rfSubs ? Option<FuncSubtermMap>(FuncSubtermMap()) : Option<FuncSubtermMap>())
->>>>>>> 18cd7516
   , _root(nullptr)
 #if VDEBUG
   , _tag(false)
