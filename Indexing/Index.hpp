/*
 * This file is part of the source code of the software program
 * Vampire. It is protected by applicable
 * copyright laws.
 *
 * This source code is distributed under the licence found here
 * https://vprover.github.io/license.html
 * and in the source directory
 */
/**
 * @file Indexing/Index.hpp
 * Defines abstract Index class and some other auxiliary classes.
 */

#ifndef __Indexing_Index__
#define __Indexing_Index__

#include "Forwards.hpp"
#include "Debug/Output.hpp"

#include "Lib/Event.hpp"
#include "Kernel/Clause.hpp"
#include "Kernel/Term.hpp"
#include "Lib/Exception.hpp"
#include "Lib/VirtualIterator.hpp"
#include "Saturation/ClauseContainer.hpp"
#include "ResultSubstitution.hpp"
#include "Kernel/UnificationWithAbstraction.hpp"

#include "Lib/Allocator.hpp"
/**
 * Indices are parametrized by a LeafData, i.e. the bit of data you want to store in the index.
 * Each leaf data must have a key to store at the leave. The Key can currently be either a Literal* or a TypedTermList.
 * A LeafData must have a function  `<Key> key() const;` returns the key, and must have comparison operators (<=,<,>=,>,!=,==) implemented.
 * See e.g. TermLiteralClause below for examples.
 */
namespace Indexing
{
using namespace Kernel;
using namespace Lib;
using namespace Saturation;

struct LiteralClause 
{
  LiteralClause() {}
  Literal* const& key() const
  { return literal; }

  LiteralClause(Literal* lit, Clause* cl)
    : literal(lit) 
    , clause(cl)
  { ASS(cl); ASS(literal) }

  LiteralClause(Clause* cl, Literal* lit)
    : LiteralClause(lit, cl) {}

private:
  auto asTuple() const
  { return std::make_tuple(clause->number(), literal->getId()); }
public:

  IMPL_COMPARISONS_FROM_TUPLE(LiteralClause)

  Literal* literal;
  Clause* clause;

  friend std::ostream& operator<<(std::ostream& out, LiteralClause const& self)
  { return out << "{ " << outputPtr(self.clause) << ", " << outputPtr(self.literal) << " }"; }
};

template<class Value>
struct TermWithValue {
  TypedTermList term;
  Value value;

  TermWithValue() {}

  TermWithValue(TypedTermList term, Value v)
    : term(term)
    , value(std::move(v))
  {}

  TypedTermList const& key() const { return term; }

  auto asTuple() const
  { return std::tie(term, value); }

  IMPL_COMPARISONS_FROM_TUPLE(TermWithValue)

  friend std::ostream& operator<<(std::ostream& out, TermWithValue const& self)
  { return out << self.asTuple(); }
};

class TermWithoutValue : public TermWithValue<std::tuple<>> 
{
public:
  TermWithoutValue(TypedTermList t) 
    : TermWithValue(t, std::make_tuple()) 
  { }
};

struct TermLiteralClause 
{
  Clause* clause;
  Literal* literal;
  TypedTermList term;

  TermLiteralClause() : clause(nullptr), literal(nullptr), term() {}

  TermLiteralClause(TypedTermList t, Literal* l, Clause* c)
    : clause(c), literal(l), term(t) 
  { ASS(l); ASS(c) }

  TypedTermList const& key() const { return term; }

  auto  asTuple() const
  { return std::make_tuple(clause->number(), literal->getId(), term); }

  IMPL_COMPARISONS_FROM_TUPLE(TermLiteralClause)

  friend std::ostream& operator<<(std::ostream& out, TermLiteralClause const& self)
  { return out << "("
               << self.term << ", "
               << self.literal
               << outputPtr(self.clause)
               << ")"; }
};

/**
 * Class of objects which contain results of term queries.
 */
template<class Unifier, class Data>
struct QueryRes
{
  Unifier unifier;
  Data const* data;

  QueryRes() {}
  QueryRes(Unifier unifier, Data const* data) 
    : unifier(std::move(unifier))
    , data(std::move(data)) {}

  friend std::ostream& operator<<(std::ostream& out, QueryRes const& self)
  { 
    return out 
      << "{ data: " << self.data()
      << ", unifier: " << self.unifier
      << "}";
  }
};

template<class Unifier, class Data>
QueryRes<Unifier, Data> queryRes(Unifier unifier, Data const* d) 
{ return QueryRes<Unifier, Data>(std::move(unifier), std::move(d)); }

class Index
{
public:
<<<<<<< HEAD

=======
>>>>>>> eb38ba5a
  virtual ~Index();

  void attachContainer(ClauseContainer* cc);
protected:
  Index() {}

  void onAddedToContainer(Clause* c)
  { handleClause(c, true); }
  void onRemovedFromContainer(Clause* c)
  { handleClause(c, false); }

  virtual void handleClause(Clause* c, bool adding) {}

  //TODO: postponing index modifications during iteration (methods isBeingIterated() etc...)

private:
  SubscriptionData _addedSD;
  SubscriptionData _removedSD;
};

<<<<<<< HEAD
=======


class ClauseSubsumptionIndex
: public Index
{
public:
  virtual ClauseSResResultIterator getSubsumingOrSResolvingClauses(Clause* c, 
    bool subsumptionResolution)
  { NOT_IMPLEMENTED; };
};

>>>>>>> eb38ba5a
};
#endif /*__Indexing_Index__*/<|MERGE_RESOLUTION|>--- conflicted
+++ resolved
@@ -156,10 +156,6 @@
 class Index
 {
 public:
-<<<<<<< HEAD
-
-=======
->>>>>>> eb38ba5a
   virtual ~Index();
 
   void attachContainer(ClauseContainer* cc);
@@ -180,19 +176,5 @@
   SubscriptionData _removedSD;
 };
 
-<<<<<<< HEAD
-=======
-
-
-class ClauseSubsumptionIndex
-: public Index
-{
-public:
-  virtual ClauseSResResultIterator getSubsumingOrSResolvingClauses(Clause* c, 
-    bool subsumptionResolution)
-  { NOT_IMPLEMENTED; };
-};
-
->>>>>>> eb38ba5a
 };
 #endif /*__Indexing_Index__*/