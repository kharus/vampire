--- conflicted
+++ resolved
@@ -41,10 +41,7 @@
 using namespace Lib;
 using namespace Saturation;
 
-<<<<<<< HEAD
-=======
 
->>>>>>> f4cbb935
 /**
  * Class of objects which contain results of single literal queries.
  */
