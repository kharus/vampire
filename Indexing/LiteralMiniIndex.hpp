--- conflicted
+++ resolved
@@ -115,11 +115,6 @@
 
     bool hasNext()
     {
-<<<<<<< HEAD
-      CALL("LiteralMiniIndex::InstanceIterator::hasNext/0");
-
-=======
->>>>>>> aa6f3c56
       if(_ready) { return true; }
       while(_curr->_header==_hdr) {
         if(MatchingUtils::match(_query, _curr->_lit, _compl)) {
@@ -134,8 +129,6 @@
     template <class Binder>
     bool hasNext(Binder& binder)
     {
-      CALL("LiteralMiniIndex::InstanceIterator::hasNext/1");
-
       if (_ready) {
         return true;
       }
