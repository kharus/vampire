/*
 * This file is part of the source code of the software program
 * Vampire. It is protected by applicable
 * copyright laws.
 *
 * This source code is distributed under the licence found here
 * https://vprover.github.io/license.html
 * and in the source directory
 */
/**
 * @file CodeTreeInterfaces.cpp
 * Implements indexing structures that use code trees.
 *
 */

#include "Indexing/ResultSubstitution.hpp"
#include "Lib/Allocator.hpp"
#include "Lib/Recycled.hpp"
#include "Debug/TimeProfiling.hpp"
#include "Lib/VirtualIterator.hpp"

#include "Kernel/Renaming.hpp"
#include "Kernel/SubstHelper.hpp"
#include "Kernel/Term.hpp"

#include "ClauseCodeTree.hpp"
#include "TermCodeTree.hpp"

#include "CodeTreeInterfaces.hpp"

namespace Indexing
{

using namespace Lib;
using namespace Kernel;

class CodeTreeSubstitution
: public ResultSubstitution
{
public:
  CodeTreeSubstitution(CodeTree::BindingArray* bindings, Renaming* resultNormalizer)
  : _bindings(bindings), _resultNormalizer(resultNormalizer),
  _applicator(0)
  {}
  ~CodeTreeSubstitution()
  {
    if(_applicator) {
      delete _applicator;
    }
  }

  CLASS_NAME(CodeTreeSubstitution);
  USE_ALLOCATOR(CodeTreeSubstitution);

  TermList applyToBoundResult(TermList t) override
  {
    CALL("CodeTreeSubstitution::applyToBoundResult(TermList)");
    return SubstHelper::apply(t, *getApplicator());
  }

  Literal* applyToBoundResult(Literal* lit) override
  {
    CALL("CodeTreeSubstitution::applyToBoundResult(Literal*)");
    return SubstHelper::apply(lit, *getApplicator());
  }

  bool isIdentityOnQueryWhenResultBound() override {return true;}
private:
  struct Applicator
  {
    inline
    Applicator(CodeTree::BindingArray* bindings, Renaming* resultNormalizer)
    : _bindings(bindings), _resultNormalizer(resultNormalizer) {}

    TermList apply(unsigned var)
    {
      ASS(_resultNormalizer->contains(var));
      unsigned nvar=_resultNormalizer->get(var);
      TermList res=(*_bindings)[nvar];
      ASS(res.isTerm()||res.isOrdinaryVar());
      ASSERT_VALID(res);
      return res;
    }

    CLASS_NAME(CodeTreeSubstitution::Applicator);
    USE_ALLOCATOR(Applicator);
  private:
    CodeTree::BindingArray* _bindings;
    Renaming* _resultNormalizer;
  };

  Applicator* getApplicator()
  {
    if(!_applicator) {
      _applicator=new Applicator(_bindings, _resultNormalizer);
    }
    return _applicator;
  }

  virtual void output(std::ostream& out) const final override 
  { out << "CodeTreeSubstitution(<output unimplemented>)"; }

  CodeTree::BindingArray* _bindings;
  Renaming* _resultNormalizer;
  Applicator* _applicator;
};

///////////////////////////////////////


class CodeTreeTIS::ResultIterator
: public IteratorCore<TermQueryResult>
{
public:
  ResultIterator(CodeTreeTIS* tree, TermList t, bool retrieveSubstitutions)
  : _retrieveSubstitutions(retrieveSubstitutions),
    _found(0), _finished(false), _tree(tree)
  {
    _matcher->init(&_tree->_ct, t);

    if(_retrieveSubstitutions) {
      _subst = new CodeTreeSubstitution(&_matcher->bindings, &*_resultNormalizer);
    }
  }

  ~ResultIterator()
  {
    if(_retrieveSubstitutions) {
      delete _subst;
    }
  }

  CLASS_NAME(CodeTreeTIS::ResultIterator);
  USE_ALLOCATOR(ResultIterator);

  bool hasNext()
  {
    CALL("CodeTreeTIS::ResultIterator::hasNext");

    if(_found) {
      return true;
    }
    if(_finished) {
      return false;
    }
    void* data=_matcher->next();
    _found=static_cast<TermCodeTree::TermInfo*>(data);
    if(!_found) {
      _finished=true;
    }
    return _found;
  }

  TermQueryResult next()
  {
    CALL("CodeTreeTIS::ResultIterator::next");
    ASS(_found);

    ResultSubstitutionSP subs;
    if (_retrieveSubstitutions) {
      _resultNormalizer->reset();
      _resultNormalizer->normalizeVariables(_found->term);
      subs = ResultSubstitutionSP(_subst, /* nondisposable */ true);
    }
    auto out = TermQueryResult(subs, _found);
    _found=0;
    return out;
  }
private:

  CodeTreeSubstitution* _subst;
  Recycled<Renaming> _resultNormalizer;
  bool _retrieveSubstitutions;
  TermCodeTree::TermInfo* _found;
  bool _finished;
  CodeTreeTIS* _tree;
  Recycled<TermCodeTree::TermMatcher> _matcher;
};

<<<<<<< HEAD
void CodeTreeTIS::_insert(TermList t, Literal* lit, Clause* cls)
=======
void CodeTreeTIS::insert(TypedTermList t, Literal* lit, Clause* cls)
>>>>>>> 89948960
{
  CALL("CodeTreeTIS::insert");

  TermCodeTree::TermInfo* ti=new TermCodeTree::TermInfo(t,lit,cls);
  _ct.insert(ti);
}

<<<<<<< HEAD
void CodeTreeTIS::_remove(TermList t, Literal* lit, Clause* cls)
=======
void CodeTreeTIS::remove(TypedTermList t, Literal* lit, Clause* cls)
>>>>>>> 89948960
{
  CALL("CodeTreeTIS::remove");
  
  _ct.remove(TermCodeTree::TermInfo(t,lit,cls));
}

TermQueryResultIterator CodeTreeTIS::getGeneralizations(TypedTermList t, bool retrieveSubstitutions)
{
  CALL("CodeTreeTIS::getGeneralizations");

  if(_ct.isEmpty()) {
    return TermQueryResultIterator::getEmpty();
  }

  return vi( new ResultIterator(this, t, retrieveSubstitutions) );
}

bool CodeTreeTIS::generalizationExists(TermList t)
{
  CALL("CodeTreeTIS::generalizationExists");

  if(_ct.isEmpty()) {
    return false;
  }

  static TermCodeTree::TermMatcher tm;
  
  tm.init(&_ct, t);
  bool res=tm.next();
  tm.reset();
  
  return res;
}

/////////////////   CodeTreeSubsumptionIndex   //////////////////////

class CodeTreeSubsumptionIndex::ClauseSResIterator
: public IteratorCore<ClauseSResQueryResult>
{
public:
  ClauseSResIterator(ClauseCodeTree* tree, Clause* query, bool sres)
  : ready(false)
  {
    cm->init(tree, query, sres);
  }
  
  bool hasNext()
  {
    CALL("CodeTreeSubsumptionIndex::ClauseSResIterator::hasNext");
    if(ready) {
      return result;
    }
    ready=true;
    result=cm->next(resolvedQueryLit);
    ASS(!result || resolvedQueryLit<1000000);
    return result;
  }
  
  ClauseSResQueryResult next()
  {
    CALL("CodeTreeSubsumptionIndex::ClauseSResIterator::next");
    ASS(result);
    
    ready=false;
    if(resolvedQueryLit==-1) {
      return ClauseSResQueryResult(result);
    }
    else {
      return ClauseSResQueryResult(result, resolvedQueryLit);
    }
  }
private:
  bool ready;
  Clause* result;
  int resolvedQueryLit;
  Recycled<ClauseCodeTree::ClauseMatcher> cm;
};

void CodeTreeSubsumptionIndex::handleClause(Clause* cl, bool adding)
{
  CALL("CodeTreeSubsumptionIndex::handleClause");
  
  TIME_TRACE("codetree subsumption index maintanance");

  if(adding) {
    _ct.insert(cl);
  }
  else {
    _ct.remove(cl);
  }
}

ClauseSResResultIterator CodeTreeSubsumptionIndex
	::getSubsumingOrSResolvingClauses(Clause* cl, bool subsumptionResolution)
{
  CALL("CodeTreeSubsumptionIndex::getSubsumingClauses");

  if(_ct.isEmpty()) {
    return ClauseSResResultIterator::getEmpty();
  }

  return vi( new ClauseSResIterator(&_ct, cl, subsumptionResolution) );
}


}





























<|MERGE_RESOLUTION|>--- conflicted
+++ resolved
@@ -177,11 +177,7 @@
   Recycled<TermCodeTree::TermMatcher> _matcher;
 };
 
-<<<<<<< HEAD
-void CodeTreeTIS::_insert(TermList t, Literal* lit, Clause* cls)
-=======
-void CodeTreeTIS::insert(TypedTermList t, Literal* lit, Clause* cls)
->>>>>>> 89948960
+void CodeTreeTIS::_insert(TypedTermList t, Literal* lit, Clause* cls)
 {
   CALL("CodeTreeTIS::insert");
 
@@ -189,11 +185,7 @@
   _ct.insert(ti);
 }
 
-<<<<<<< HEAD
-void CodeTreeTIS::_remove(TermList t, Literal* lit, Clause* cls)
-=======
-void CodeTreeTIS::remove(TypedTermList t, Literal* lit, Clause* cls)
->>>>>>> 89948960
+void CodeTreeTIS::_remove(TypedTermList t, Literal* lit, Clause* cls)
 {
   CALL("CodeTreeTIS::remove");
   
