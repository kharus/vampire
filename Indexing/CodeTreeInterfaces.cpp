/*
 * This file is part of the source code of the software program
 * Vampire. It is protected by applicable
 * copyright laws.
 *
 * This source code is distributed under the licence found here
 * https://vprover.github.io/license.html
 * and in the source directory
 */
/**
 * @file CodeTreeInterfaces.cpp
 * Implements indexing structures that use code trees.
 *
 */

#include "Indexing/Index.hpp"
#include "Indexing/ResultSubstitution.hpp"
#include "Lib/Allocator.hpp"
#include "Lib/Recycled.hpp"
#include "Debug/TimeProfiling.hpp"
#include "Lib/VirtualIterator.hpp"

#include "Kernel/Renaming.hpp"
#include "Kernel/SubstHelper.hpp"
#include "Kernel/Term.hpp"

#include "ClauseCodeTree.hpp"
#include "TermCodeTree.hpp"

#include "CodeTreeInterfaces.hpp"

namespace Indexing
{

using namespace Lib;
using namespace Kernel;

template<class Data>
class CodeTreeSubstitution
: public ResultSubstitution
{
public:
  CodeTreeSubstitution(CodeTree::BindingArray* bindings, Renaming* resultNormalizer)
  : _bindings(bindings), _resultNormalizer(resultNormalizer)
  {}

  USE_ALLOCATOR(CodeTreeSubstitution);

  TermList apply(unsigned var)
  {
<<<<<<< HEAD
    if constexpr (is_data_normalized<Data>::value) {
=======
    if constexpr (is_indexed_data_normalized<Data>::value) {
>>>>>>> 1916f50e
      return (*_bindings)[var];
    } else {
      ASS(_resultNormalizer->contains(var));
      unsigned nvar=_resultNormalizer->get(var);
      TermList res=(*_bindings)[nvar];
      ASS(res.isTerm()||res.isOrdinaryVar());
      ASSERT_VALID(res);
      return res;
    }
  }

  TermList applyToBoundResult(unsigned v) override
  {
    return apply(v);
  }

  TermList applyToBoundResult(TermList t) override
  {
    return SubstHelper::apply(t, *this);
  }

  Literal* applyToBoundResult(Literal* lit) override
  {
    return SubstHelper::apply(lit, *this);
  }

  bool isIdentityOnQueryWhenResultBound() override {return true;}
private:
  virtual void output(std::ostream& out) const final override 
  { out << "CodeTreeSubstitution(<output unimplemented>)"; }

  CodeTree::BindingArray* _bindings;
  Renaming* _resultNormalizer;
};

///////////////////////////////////////

template<class Data>
class CodeTreeTIS<Data>::ResultIterator
: public IteratorCore<QueryRes<ResultSubstitutionSP, Data>>
{
public:
  ResultIterator(CodeTreeTIS* tree, TermList t, bool retrieveSubstitutions)
  : _retrieveSubstitutions(retrieveSubstitutions),
    _found(0), _finished(false), _tree(tree)
  {
    _matcher->init(&_tree->_ct, t);

    if(_retrieveSubstitutions) {
      _subst = new CodeTreeSubstitution<Data>(&_matcher->bindings, &*_resultNormalizer);
    }
  }

  ~ResultIterator()
  {
    if(_retrieveSubstitutions) {
      delete _subst;
    }
  }

  USE_ALLOCATOR(ResultIterator);

  bool hasNext()
  {
    if(_found) {
      return true;
    }
    if(_finished) {
      return false;
    }
    _found = _matcher->next();
    if(!_found) {
      _finished=true;
    }
    return _found;
  }

  QueryRes<ResultSubstitutionSP, Data> next()
  {
    ASS(_found);

    ResultSubstitutionSP subs;
    if (_retrieveSubstitutions) {
<<<<<<< HEAD
      if constexpr (!is_data_normalized<Data>::value) {
=======
      if constexpr (!is_indexed_data_normalized<Data>::value) {
>>>>>>> 1916f50e
        _resultNormalizer->reset();
        _resultNormalizer->normalizeVariables(_found->term);
      }
      subs = ResultSubstitutionSP(_subst, /* nondisposable */ true);
    }
    auto out = QueryRes<ResultSubstitutionSP, Data>(subs, _found);
    _found=0;
    return out;
  }
private:

  CodeTreeSubstitution<Data>* _subst;
  Recycled<Renaming> _resultNormalizer;
  bool _retrieveSubstitutions;
  Data* _found;
  bool _finished;
  CodeTreeTIS* _tree;
  Recycled<typename TermCodeTree<Data>::TermMatcher> _matcher;
};

template<class Data>
<<<<<<< HEAD
void CodeTreeTIS<Data>::handle(Data data, bool insert)
{
  if (insert) {
    auto ti = new Data(data);
    _ct.insert(ti);
  } else {
    _ct.remove(data);
  }
}

template<class Data>
=======
>>>>>>> 1916f50e
VirtualIterator<QueryRes<ResultSubstitutionSP, Data>> CodeTreeTIS<Data>::getGeneralizations(TypedTermList t, bool retrieveSubstitutions)
{
  if(_ct.isEmpty()) {
    return VirtualIterator<QueryRes<ResultSubstitutionSP, Data>>::getEmpty();
  }

  return vi( new ResultIterator(this, t, retrieveSubstitutions) );
}

template<class Data>
bool CodeTreeTIS<Data>::generalizationExists(TermList t)
{
  if(_ct.isEmpty()) {
    return false;
  }

  static typename TermCodeTree<Data>::TermMatcher tm;
  
  tm.init(&_ct, t);
  bool res=tm.next();
  tm.reset();
  
  return res;
}

template class CodeTreeTIS<TermLiteralClause>;
template class CodeTreeTIS<DemodulatorData>;

/////////////////   CodeTreeSubsumptionIndex   //////////////////////

void CodeTreeSubsumptionIndex::handleClause(Clause* cl, bool adding)
{
  TIME_TRACE("codetree subsumption index maintanance");

  if(adding) {
    _ct.insert(cl);
  }
  else {
    _ct.remove(cl);
  }
}

}





























<|MERGE_RESOLUTION|>--- conflicted
+++ resolved
@@ -48,11 +48,7 @@
 
   TermList apply(unsigned var)
   {
-<<<<<<< HEAD
-    if constexpr (is_data_normalized<Data>::value) {
-=======
     if constexpr (is_indexed_data_normalized<Data>::value) {
->>>>>>> 1916f50e
       return (*_bindings)[var];
     } else {
       ASS(_resultNormalizer->contains(var));
@@ -136,11 +132,7 @@
 
     ResultSubstitutionSP subs;
     if (_retrieveSubstitutions) {
-<<<<<<< HEAD
-      if constexpr (!is_data_normalized<Data>::value) {
-=======
       if constexpr (!is_indexed_data_normalized<Data>::value) {
->>>>>>> 1916f50e
         _resultNormalizer->reset();
         _resultNormalizer->normalizeVariables(_found->term);
       }
@@ -162,20 +154,6 @@
 };
 
 template<class Data>
-<<<<<<< HEAD
-void CodeTreeTIS<Data>::handle(Data data, bool insert)
-{
-  if (insert) {
-    auto ti = new Data(data);
-    _ct.insert(ti);
-  } else {
-    _ct.remove(data);
-  }
-}
-
-template<class Data>
-=======
->>>>>>> 1916f50e
 VirtualIterator<QueryRes<ResultSubstitutionSP, Data>> CodeTreeTIS<Data>::getGeneralizations(TypedTermList t, bool retrieveSubstitutions)
 {
   if(_ct.isEmpty()) {
