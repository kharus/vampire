/*
 * This file is part of the source code of the software program
 * Vampire. It is protected by applicable
 * copyright laws.
 *
 * This source code is distributed under the licence found here
 * https://vprover.github.io/license.html
 * and in the source directory
 */
/**
 * @file SubstitutionTree.hpp
 * Defines class SubstitutionTree.
 *
 * @since 16/08/2008 flight Sydney-San Francisco
 */

#ifndef __SubstitutionTree__
#define __SubstitutionTree__

#include <utility>

#include "Forwards.hpp"

#include "Kernel/MismatchHandler.hpp"
#include "Lib/Exception.hpp"
#include "Lib/VirtualIterator.hpp"
#include "Lib/Metaiterators.hpp"
#include "Lib/Comparison.hpp"
#include "Lib/Int.hpp"
#include "Lib/Stack.hpp"
#include "Lib/List.hpp"
#include "Lib/SkipList.hpp"
#include "Lib/BinaryHeap.hpp"
#include "Lib/Backtrackable.hpp"
#include "Lib/ArrayMap.hpp"
#include "Lib/Array.hpp"
#include "Lib/BiMap.hpp"
#include "Kernel/ApplicativeHelper.hpp"
#include "Lib/Recycled.hpp"
#include "Kernel/TypedTermList.hpp"

#include "Kernel/RobSubstitution.hpp"
#include "Kernel/Renaming.hpp"
#include "Kernel/Clause.hpp"
#include "Kernel/SortHelper.hpp"
#include "Kernel/OperatorType.hpp"
#include "Lib/Option.hpp"
#include "Kernel/Signature.hpp"

#include "Lib/Allocator.hpp"

#include "Index.hpp"

#if VDEBUG
#include <iostream>
#endif


// TODO where should these go?
static constexpr int QUERY_BANK=0;
static constexpr int RESULT_BANK=1;
static constexpr int NORM_RESULT_BANK=3;
using namespace std;
using namespace Lib;
using namespace Kernel;

#define UARR_INTERMEDIATE_NODE_MAX_SIZE 4

#define REORDERING 1

namespace Indexing {

  namespace UnificationAlgorithms {
    class RobUnification { 
      Recycled<RobSubstitution> _subs;
    public:
      RobUnification() : _subs() {}
      using Unifier = ResultSubstitutionSP; 

      bool associate(unsigned specialVar, TermList node, BacktrackData& bd)
      {
        CALL("SubstitutionTree::UnificationsIterator::associate");
        TermList query(specialVar, /* special */ true);
        return _subs->unify(query, QUERY_BANK, node, NORM_RESULT_BANK);
      }


      Unifier unifier() { return ResultSubstitution::fromSubstitution(&*_subs, QUERY_BANK, NORM_RESULT_BANK); }

      void bindQuerySpecialVar(unsigned var, TermList term, unsigned varBank)
      { _subs->bindSpecialVar(var, term, varBank); }

      void bdRecord(BacktrackData& bd) { _subs->bdRecord(bd); }
      void bdDone() { _subs->bdDone(); }

      void denormalize(Renaming& norm, unsigned NORM_RESULT_BANK,unsigned RESULT_BANK)
      { _subs->denormalize(norm, NORM_RESULT_BANK,RESULT_BANK); }

      TermList::Top getSpecialVarTop(unsigned svar) 
      { return _subs->getSpecialVarTop(svar); }

      bool usesUwa() const { return false; }
    };

    class UnificationWithAbstraction { 
      AbstractingUnifier _unif;
    public:
      UnificationWithAbstraction(MismatchHandler* handler) : _unif(handler) {}
      using Unifier = AbstractingUnifier*;

      bool associate(unsigned specialVar, TermList node, BacktrackData& bd)
      {
        // CALL("SubstitutionTree::UnificationsIterator::associate");
        TermList query(specialVar, /* special */ true);
        return _unif.unify(query, QUERY_BANK, node, NORM_RESULT_BANK);
      }

      Unifier unifier()
      { return &_unif; }

      void bindQuerySpecialVar(unsigned var, TermList term, unsigned varBank)
      { _unif.subs().bindSpecialVar(var, term, varBank); }

      void bdRecord(BacktrackData& bd)
      { _unif.subs().bdRecord(bd); }

      void bdDone()
      { _unif.subs().bdDone(); }

      void denormalize(Renaming& norm, unsigned NORM_RESULT_BANK,unsigned RESULT_BANK)
      { _unif.subs().denormalize(norm, NORM_RESULT_BANK,RESULT_BANK); }

      TermList::Top getSpecialVarTop(unsigned svar)
      { return _unif.subs().getSpecialVarTop(svar); }

      bool usesUwa() const
      { return _unif.usesUwa(); }
    };
  };


template<class LeafData_>
class SubstitutionTree;


/** a counter that is compiled away in release mode */
struct Cntr {
#if VDEBUG
  Cntr() : self(0) {}
  int self;
  operator int() const { return self; }
#endif 
};

/** a reference to a Cntr that increments the counter when it is created and decrements it when it goes out of scope
 * This can be used to count the number of instances when an object of this type is added as a member field to the class 
 * that should be counted */
class InstanceCntr {
public:
#if VDEBUG
  Cntr& _cntr;

  InstanceCntr& operator=(InstanceCntr&& other) 
  { swap(other._cntr, _cntr); return *this; }

  InstanceCntr(InstanceCntr&& other) 
    : _cntr(other._cntr)
  { other._cntr.self++; }

  InstanceCntr(Cntr& cntr) : _cntr(cntr) 
  { _cntr.self++; }
  ~InstanceCntr() 
  { _cntr.self--; }
#else // VDEBUG
  InstanceCntr(Cntr& parent) {}
#endif 
};

/**
 * Class of substitution trees. 
 *
 * We can either store typed terms, or literals in a subtitution tree.
 * Classically we'd think of inserting/removing only one term t into a substitution tree. 
 * This can be understood as inserting the substitution { S0 -> t } into the tree.
 *
 * In general we can insertt a substitution with more than just this one binding. 
 * This is what we do in order to store the sort of variables, and in order to insert all the arguments of a literal:
 * - For a term t of sort s we insert { S0 -> t; S1 -> s }
 * - For literals (~)P(t0..tn) we insert { S0 -> t0 .. Sn -> tn }.
 * (Note that we do not check the predicate or the polarity of literals here. This happens in LiteralSubstitutionTree)
 */
template<class LeafData_>
class SubstitutionTree final
{

public:
  using LeafData = LeafData_;

  static constexpr int QRS_QUERY_BANK = 0;
  static constexpr int QRS_RESULT_BANK = 1;
  CLASS_NAME(SubstitutionTree);
  USE_ALLOCATOR(SubstitutionTree);


  SubstitutionTree(unsigned reservedSpecialVars);
  SubstitutionTree(SubstitutionTree const&) = delete;
  SubstitutionTree& operator=(SubstitutionTree const& other) = delete;
  static void swap(SubstitutionTree& self, SubstitutionTree& other) {
    std::swap(self._nextVar, other._nextVar);
    std::swap(other._root, other._root);
  }
  SubstitutionTree& operator=(SubstitutionTree && other) { swap(*this,other); return *this; }
  SubstitutionTree(SubstitutionTree&& other) : SubstitutionTree(0) { swap(*this, other); }

  ~SubstitutionTree();

#define VERBOSE_OUTPUT_OPERATORS 0
  friend std::ostream& operator<<(std::ostream& out, SubstitutionTree const& self)
  {
#if VERBOSE_OUTPUT_OPERATORS
    out << "{ nextVar: S" << self._nextVar << ", root: (";
#endif // VERBOSE_OUTPUT_OPERATORS
    if (self._root) {
      out << *self._root;
    } else {
      out << "<empty tree>";
    }
#if VERBOSE_OUTPUT_OPERATORS
    out << ") }";
#endif // VERBOSE_OUTPUT_OPERATORS
    return out;
  }
#undef VERBOSE_OUTPUT_OPERATORS
  friend std::ostream& operator<<(std::ostream& out, OutputMultiline<SubstitutionTree> const& self)
  {
    if (self.self._root) {
      self.self._root->output(out, true, /* indent */ 0);
    } else {
      out << "<empty tree>";
    }
    return out;
  }


<<<<<<< HEAD
=======
  };
>>>>>>> 5ec8fd34
  typedef VirtualIterator<LeafData*> LDIterator;

  template<class Unifier>
  struct QueryResult {
    LeafData const* data; 
    Unifier unif;

    QueryResult(LeafData const* ld, Unifier unif) : data(ld), unif(std::move(unif)) {}
<<<<<<< HEAD

    friend std::ostream& operator<<(std::ostream& out, QueryResult const& self)
    { return out << "{ " << *self.data << ", " << self.unifier << " }"; }
=======
>>>>>>> 5ec8fd34
  };
  template<class Unifier>
  static QueryResult<Unifier>  queryResult(LeafData const* ld, Unifier unif) 
  { return QueryResult<Unifier>(ld, std::move(unif)); }

  template<class I> using QueryResultIter = VirtualIterator<QueryResult<typename I::Unifier>>;
  // TODO get rid of me
  using RSQueryResult = QueryResult<ResultSubstitutionSP>;
  // TODO get rid of me
  using RSQueryResultIter = VirtualIterator<QueryResult<ResultSubstitutionSP>>;
  // TODO make const function
  template<class I, class TermOrLit, class... Args> 
  QueryResultIter<I> iterator(TermOrLit query, bool retrieveSubstitutions, bool reversed, Args... args)
  {
    CALL("SubstitutionTree::iterator");
    return _root == nullptr 
      ? QueryResultIter<I>::getEmpty()
      : pvi(iterTraits(I(this, _root, query, retrieveSubstitutions, reversed, std::move(args)...))
                    // .filter([handler](auto r) { 
                    //   if (handler == nullptr) return true;
                    //   auto& s = *r.subst->tryGetRobSubstitution();
                    //   return r.constr->iter().all([&](auto& c) { return handler->recheck(c.lhs(s), c.rhs(s)); });
                    // })
                    );
  }

  class LDComparator
  {
  public:
    template<class LD>
    static Comparison compare(const LD& ld1, const LD& ld2)
    {
      return ld1 < ld2 ? Comparison::LESS 
           : ld1 > ld2 ? Comparison::GREATER
           : Comparison::EQUAL;
    }

  };

  static bool isGround(Literal* literal) { return literal->ground(); }
  static bool isGround(TermList term) { return term.ground(); }

  enum NodeAlgorithm
  {
    UNSORTED_LIST=1,
    SKIP_LIST=2,
    SET=3
  };

  class Node {
  public:
    friend std::ostream& operator<<(ostream& out, OutputMultiline<Node> const& self) 
    { self.self.output(out, /* multiline = */ true, self.indent); return out; }
    friend std::ostream& operator<<(ostream& out, Node const& self) 
    { self.output(out, /* multiline = */ false, /* indent */ 0); return out; }
    inline
    Node() { term.makeEmpty(); }
    inline
    Node(TermList ts) : term(ts) { }
    virtual ~Node();
    /** True if a leaf node */
    virtual bool isLeaf() const = 0;
    virtual bool isEmpty() const = 0;
    /**
     * Return number of elements held in the node.
     *
     * Descendant classes should override this method.
     */
    virtual int size() const { NOT_IMPLEMENTED; }
    virtual NodeAlgorithm algorithm() const = 0;

    /**
     * Remove all referenced structures without destroying them.
     *
     * This is used when the implementation of a node is being changed.
     * The current node will be deleted, but we don't want to destroy
     * structures, that are taken over by the new node implementation.
     */
    virtual void makeEmpty() { term.makeEmpty(); }
    static void split(Node** pnode, TermList* where, int var);

#if VDEBUG
    virtual void assertValid() const {};
#endif

    /** term at this node */
    TermList term;

    virtual void output(std::ostream& out, bool multiline, int indent) const = 0;
  };


  typedef VirtualIterator<Node**> NodeIterator;
  class IntermediateNode;
    
  class IntermediateNode
    	: public Node
  {
  public:
    /** Build a new intermediate node which will serve as the root*/
    inline
    IntermediateNode(unsigned childVar) : childVar(childVar) {}

    /** Build a new intermediate node */
    inline
    IntermediateNode(TermList ts, unsigned childVar) : Node(ts), childVar(childVar) {}

    inline
    bool isLeaf() const final override { return false; };

    virtual NodeIterator allChildren() = 0;
    virtual NodeIterator variableChildren() = 0;
    /**
     * Return pointer to pointer to child node with top symbol
     * of @b t. This pointer to node can be changed.
     *
     * If canCreate is true and such child node does
     * not exist, pointer to null pointer is returned, and it's
     * assumed, that pointer to newly created node with given
     * top symbol will be put there.
     *
     * If canCreate is false, null pointer is returned in case
     * suitable child does not exist.
     */
    virtual Node** childByTop(TermList::Top t, bool canCreate) = 0;


    /**
     * Remove child which points to node with top symbol of @b t.
     * This node has to still exist in time of the call to remove method.
     */
    virtual void remove(TermList::Top t) = 0;
    /**
     * Remove all children of the node without destroying them.
     */
    virtual void removeAllChildren() = 0;

    void destroyChildren();

    void makeEmpty() final override
    {
      Node::makeEmpty();
      removeAllChildren();
    }

    virtual void mightExistAsTop(TermList::Top t) {
    }

    void loadChildren(NodeIterator children);

    const unsigned childVar;

    virtual void output(std::ostream& out, bool multiline, int indent) const override;
  }; // class SubstitutionTree::IntermediateNode

    struct NotTop
    {
        NotTop(unsigned t) : top(t) {};
        bool operator()(TermList t){
            return t.term()->functor()!=top;
        }
    private:
        unsigned top;
    };
    

  class Leaf
  : public Node
  {
  public:
    /** Build a new leaf which will serve as the root */
    inline
    Leaf()
    {}
    /** Build a new leaf */
    inline
    Leaf(TermList ts) : Node(ts) {}

    inline
    bool isLeaf() const final override { return true; };
    virtual LDIterator allChildren() = 0;
    virtual void insert(LeafData ld) = 0;
    virtual void remove(LeafData ld) = 0;
    void loadChildren(LDIterator children);
    virtual void output(std::ostream& out, bool multiline, int indent) const override;
  };

  //These classes and methods are defined in SubstitutionTree_Nodes.cpp
  class UListLeaf;
  class SListIntermediateNode;
  class SListLeaf;
  class SetLeaf;
  static Leaf* createLeaf();
  static Leaf* createLeaf(TermList ts);
  static void ensureLeafEfficiency(Leaf** l);
  static IntermediateNode* createIntermediateNode(unsigned childVar);
  static IntermediateNode* createIntermediateNode(TermList ts, unsigned childVar);
  static void ensureIntermediateNodeEfficiency(IntermediateNode** inode);

  struct IsPtrToVarNodeFn
  {
    bool operator()(Node** n)
    {
      return (*n)->term.isVar();
    }
  };

  class UArrIntermediateNode
  : public IntermediateNode
  {
  public:
    inline
    UArrIntermediateNode(unsigned childVar) : IntermediateNode(childVar), _size(0)
    {
      _nodes[0]=0;
    }
    inline
    UArrIntermediateNode(TermList ts, unsigned childVar) : IntermediateNode(ts, childVar), _size(0)
    {
      _nodes[0]=0;
    }

    ~UArrIntermediateNode()
    {
      if(!isEmpty()) {
        this->destroyChildren();
      }
    }

    void removeAllChildren()
    {
      _size=0;
      _nodes[0]=0;
    }

    NodeAlgorithm algorithm() const { return UNSORTED_LIST; }
    bool isEmpty() const { return !_size; }
    int size() const { return _size; }
    NodeIterator allChildren()
    { return pvi( PointerPtrIterator<Node*>(&_nodes[0],&_nodes[_size]) ); }

    NodeIterator variableChildren()
    {
      return pvi( getFilteredIterator(PointerPtrIterator<Node*>(&_nodes[0],&_nodes[_size]),
  	    IsPtrToVarNodeFn()) );
    }
    virtual Node** childByTop(TermList::Top t, bool canCreate);
    void remove(TermList::Top t);

#if VDEBUG
    virtual void assertValid() const
    {
      ASS_ALLOC_TYPE(this,"SubstitutionTree::UArrIntermediateNode");
    }
#endif

    CLASS_NAME(SubstitutionTree::UArrIntermediateNode);
    USE_ALLOCATOR(UArrIntermediateNode);

    int _size;
    Node* _nodes[UARR_INTERMEDIATE_NODE_MAX_SIZE+1];
  };

  class SListIntermediateNode
  : public IntermediateNode
  {
  public:
    SListIntermediateNode(unsigned childVar) : IntermediateNode(childVar) {}
    SListIntermediateNode(TermList ts, unsigned childVar) : IntermediateNode(ts, childVar) {}

    ~SListIntermediateNode()
    {
      if(!isEmpty()) {
        this->destroyChildren();
      }
    }

    void removeAllChildren()
    {
      while(!_nodes.isEmpty()) {
        _nodes.pop();
      }
    }

    static IntermediateNode* assimilate(IntermediateNode* orig);

    inline
    NodeAlgorithm algorithm() const { return SKIP_LIST; }
    inline
    bool isEmpty() const { return _nodes.isEmpty(); }
    int size() const { return _nodes.size(); }
#if VDEBUG
    virtual void assertValid() const
    {
      ASS_ALLOC_TYPE(this,"SubstitutionTree::SListIntermediateNode");
    }
#endif
    inline
    NodeIterator allChildren()
    {
      return pvi( typename NodeSkipList::PtrIterator(_nodes) );
    }
    inline
    NodeIterator variableChildren()
    {
      return pvi( getWhileLimitedIterator(
  		    typename NodeSkipList::PtrIterator(_nodes),
  		    IsPtrToVarNodeFn()) );
    }
    virtual Node** childByTop(TermList::Top t, bool canCreate)
    {
      CALL("SubstitutionTree::SListIntermediateNode::childByTop");

      Node** res;
      bool found=_nodes.getPosition(t,res,canCreate);
      if(!found) {
        if(canCreate) {
          this->mightExistAsTop(t);
          *res=0;
        } else {
          res=0;
        }
      }
      return res;
    }
    inline void remove(TermList::Top t)
    { _nodes.remove(t); }

    CLASS_NAME(SubstitutionTree::SListIntermediateNode);
    USE_ALLOCATOR(SListIntermediateNode);

    class NodePtrComparator
    {
    public:
      static Comparison compare(TermList::Top t1, TermList::Top t2)
      {
        CALL("SubstitutionTree::SListIntermediateNode::NodePtrComparator::compare");
        if(t1.var()) {
          if(t2.var()) {
            return Int::compare(*t1.var(), *t2.var());
          }
          return LESS;
        }
        if(t2.var()) {
          return GREATER;
        }
        return Int::compare(*t1.functor(), *t2.functor());
      }

      static Comparison compare(Node* n1, Node* n2)
      { return compare(n1->term.top(), n2->term.top()); }
      static Comparison compare(TermList::Top t1, Node* n2)
      { return compare(t1, n2->term.top()); }
    };
    typedef SkipList<Node*,NodePtrComparator> NodeSkipList;
    NodeSkipList _nodes;
  };

  class Binding {
  public:
    /** Number of the variable at this node */
    unsigned var;
    /** term at this node */
    TermList term;
    /** Create new binding */
    Binding(int v,TermList t) : var(v), term(t) {}

    struct Comparator
    {
      inline
      static Comparison compare(Binding& b1, Binding& b2)
      {
    	return Int::compare(b2.var, b1.var);
      }
    };
  }; // class SubstitutionTree::Binding

  struct SpecVarComparator
  {
    inline
    static Comparison compare(unsigned v1, unsigned v2)
    { return Int::compare(v2, v1); }
    inline
    static unsigned max()
    { return 0u; }
  };

  typedef DHMap<unsigned,TermList,IdentityHash,DefaultHash> BindingMap;
  //Using BinaryHeap as a BindingQueue leads to about 30% faster insertion,
  //that when SkipList is used.
  typedef BinaryHeap<Binding,typename Binding::Comparator> BindingQueue;
  typedef BinaryHeap<unsigned,SpecVarComparator> SpecVarQueue;
  typedef Stack<unsigned> VarStack;

  // TODO get rid of this unused function
  void getBindingsArgBindings(Term* t, BindingMap& binding);

  Leaf* findLeaf(BindingMap& svBindings)
  { ASS(!_root || !_root->isLeaf() )
    return _root ? findLeaf(_root, svBindings) : nullptr; }

  Leaf* findLeaf(Node* root, BindingMap& svBindings);

  void handle(LeafData ld, bool doInsert)
  {
    auto norm = Renaming::normalize(ld.key());
    Recycled<BindingMap> bindings;
    createBindings(norm, /* reversed */ false,
        [&](auto var, auto term) { 
          bindings->insert(var, term);
        });
    if (doInsert) insert(*bindings, ld);
    else          remove(*bindings, ld);
  }

private:
  void insert(BindingMap& binding,LeafData ld);
  void remove(BindingMap& binding,LeafData ld);

  /** Number of the next variable */
  int _nextVar;
  Node* _root;
public:

  class RenamingSubstitution 
  : public ResultSubstitution 
  {
  public:
    Recycled<Renaming> _query;
    Recycled<Renaming> _result;
    RenamingSubstitution(): _query(), _result() {}
    virtual ~RenamingSubstitution() override {}
    virtual TermList applyToQuery(TermList t) final override { return _query->apply(t); }
    virtual Literal* applyToQuery(Literal* l) final override { return _query->apply(l); }
    virtual TermList applyToResult(TermList t) final override { return _result->apply(t); }
    virtual Literal* applyToResult(Literal* l) final override { return _result->apply(l); }

    virtual TermList applyTo(TermList t, unsigned index) final override { ASSERTION_VIOLATION; }
    virtual Literal* applyTo(Literal* l, unsigned index) final override { NOT_IMPLEMENTED; }

    virtual size_t getQueryApplicationWeight(TermList t) final override { return t.weight(); }
    virtual size_t getQueryApplicationWeight(Literal* l) final override  { return l->weight(); }
    virtual size_t getResultApplicationWeight(TermList t) final override { return t.weight(); }
    virtual size_t getResultApplicationWeight(Literal* l) final override { return l->weight(); }

    void output(std::ostream& out) const final override
    { out << "{ _query: " << _query << ", _result: " << _result << " }"; }
  };

  template<class Query>
  bool generalizationExists(Query query)
  {
    return _root == nullptr 
      ? false
      : FastGeneralizationsIterator(this, _root, query, /* retrieveSubstitutions */ false, /* reversed */ false).hasNext();
  }

  template<class Query>
  RSQueryResultIter getVariants(Query query, bool retrieveSubstitutions)
  {
    CALL("LiteralSubstitutionTree::getVariants");


    auto renaming = retrieveSubstitutions ? make_unique<RenamingSubstitution>() : std::unique_ptr<RenamingSubstitution>(nullptr);
    ResultSubstitutionSP resultSubst = retrieveSubstitutions ? ResultSubstitutionSP(&*renaming) : ResultSubstitutionSP();

    Query normQuery;
    if (retrieveSubstitutions) {
      renaming->_query->normalizeVariables(query);
      normQuery = renaming->_query->apply(query);
    } else {
      normQuery = Renaming::normalize(query);
    }

    Recycled<BindingMap> svBindings;
    createBindings(normQuery, /* reversed */ false,
        [&](auto v, auto t) { {
          svBindings->insert(v, t);
        } });
    Leaf* leaf = findLeaf(*svBindings);
    if(leaf==0) {
      return RSQueryResultIter::getEmpty();
    } else {
      return pvi(iterTraits(leaf->allChildren())
        .map([retrieveSubstitutions, renaming = std::move(renaming), resultSubst](LeafData* ld) 
          {
            ResultSubstitutionSP subs;
            if (retrieveSubstitutions) {
              renaming->_result->reset();
<<<<<<< HEAD
              renaming->_result->normalizeVariables(ld->key());
=======
              renaming->_result->normalizeVariables(SubtitutionTreeConfig<Query>::getKey(*ld));
>>>>>>> 5ec8fd34
              subs = resultSubst;
            }
            return queryResult(ld, subs);
          }));
    }
  }

  class LeafIterator
  {
  public:
    LeafIterator(LeafIterator&&) = default;
    LeafIterator& operator=(LeafIterator&&) = default;
    DECL_ELEMENT_TYPE(Leaf*);
    LeafIterator(SubstitutionTree* st);
    bool hasNext();
    Leaf* next();
  private:
    void skipToNextLeaf();
    Node* _curr;
    Stack<NodeIterator> _nodeIterators;
  };



   /**
   * Class that supports matching operations required by
   * retrieval of generalizations in substitution trees.
   */
  class GenMatcher
  {
    static unsigned weight(Literal* l) { return l->weight(); }
    static unsigned weight(TermList t) { return  t.weight(); }
  public:
    GenMatcher(GenMatcher&&) = default;
    GenMatcher& operator=(GenMatcher&&) = default;

    /**
     * @b nextSpecVar Number higher than any special variable present in the tree.
     * 	It's used to determine size of the array that stores bindings of
     * 	special variables.
     */
    template<class TermOrLit>
    GenMatcher(TermOrLit query, unsigned nextSpecVar)
      : _maxVar(weight(query) - 1)
    {
      if(_specVars->size()<nextSpecVar) {
        //_specVars can get really big, but it was introduced instead of hash table
        //during optimizations, as it raised performance by abour 5%.
        _specVars->ensure(max(static_cast<unsigned>(_specVars->size()*2), nextSpecVar));
      }
      _bindings->ensure(weight(query));
    }



    CLASS_NAME(SubstitutionTree::GenMatcher);
    USE_ALLOCATOR(GenMatcher);

    /**
     * Bind special variable @b var to @b term. This method
     * should be called only before any calls to @b matchNext()
     * and @b backtrack().
     */
    void bindSpecialVar(unsigned var, TermList term)
    {
      (*_specVars)[var]=term;
    }
    /**
     * Return term bound to special variable @b specVar
     */
    TermList getSpecVarBinding(unsigned specVar)
    { return (*_specVars)[specVar]; }

    bool matchNext(unsigned specVar, TermList nodeTerm, bool separate=true);
    bool matchNextAux(TermList queryTerm, TermList nodeTerm, bool separate=true);
    void backtrack();
    bool tryBacktrack();

    ResultSubstitutionSP getSubstitution(Renaming* resultNormalizer);

    int getBSCnt()
    {
      int res=0;
      VarStack::Iterator vsit(*_boundVars);
      while(vsit.hasNext()) {
    if(vsit.next()==BACKTRACK_SEPARATOR) {
      res++;
    }
      }
      return res;
    }

  protected:
    static const unsigned BACKTRACK_SEPARATOR=0xFFFFFFFF;

    struct Binder;
    struct Applicator;
    class Substitution;

    Recycled<VarStack> _boundVars;
    Recycled<DArray<TermList>, NoReset> _specVars;
    //                         ^^^^^^^ all values that will be read, will be overridden anyways so we can safe time by not resetting.

    /**
     * Inheritors must assign the maximal possible number of an ordinary
     * variable that can be bound during the retrievall process.
     */
    unsigned _maxVar;

    /**
     * Inheritors must ensure that the size of this map will
     * be at least @b _maxVar+1
     */
    Recycled<ArrayMap<TermList>> _bindings;
  };

  // TODO document
  template<class BindingFunction>
  void createBindings(TypedTermList term, bool reversed, BindingFunction bindSpecialVar)
  {
    bindSpecialVar(0, term);
    bindSpecialVar(1, term.sort());
  }

  // TODO document
  template<class BindingFunction>
  void createBindings(TermList term, bool reversed, BindingFunction bindSpecialVar)
  { 
    bindSpecialVar(0, term); 
    if (term.isTerm())
      bindSpecialVar(1, SortHelper::getResultSort(term.term()));
  }

  template<class BindingFunction>
  void createBindings(Literal* lit, bool reversed, BindingFunction bindSpecialVar)
  {
    if (lit->isEquality()) {

      if (reversed) {
        bindSpecialVar(1,*lit->nthArgument(0));
        bindSpecialVar(0,*lit->nthArgument(1));
      } else {
        bindSpecialVar(0,*lit->nthArgument(0));
        bindSpecialVar(1,*lit->nthArgument(1));
      }

      bindSpecialVar(2, SortHelper::getEqualityArgumentSort(lit));

    } else if(reversed) {
      ASS(lit->commutative());
      ASS_EQ(lit->arity(),2);

      bindSpecialVar(1,*lit->nthArgument(0));
      bindSpecialVar(0,*lit->nthArgument(1));

    } else if (lit->arity() == 0) {
      // insert a dummy term
      bindSpecialVar(0, TermList::var(0));

    } else {

      TermList* args=lit->args();
      int nextVar = 0;
      while (! args->isEmpty()) {
        unsigned var = nextVar++;
        bindSpecialVar(var,*args);
        args = args->next();
      }
    }
  }

  /**
   * Iterator, that yields generalizations of given term/literal.
   */
  class FastGeneralizationsIterator
  {
  public:
    FastGeneralizationsIterator(FastGeneralizationsIterator&&) = default;
    FastGeneralizationsIterator& operator=(FastGeneralizationsIterator&&) = default;
    DECL_ELEMENT_TYPE(RSQueryResult);
    using Unifier = ResultSubstitutionSP;
    /**
     * If @b reversed If true, parameters of supplied binary literal are
     * 	reversed. (useful for retrieval commutative terms)
     */
    template<class TermOrLit>
    FastGeneralizationsIterator(SubstitutionTree* parent, Node* root, TermOrLit query, bool retrieveSubstitution, bool reversed)
      : _literalRetrieval(std::is_same<TermOrLit, Literal*>::value)
      , _retrieveSubstitution(retrieveSubstitution)
      , _inLeaf(false)
      , _subst(query,parent->_nextVar)
      , _ldIterator(LDIterator::getEmpty())
      , _resultNormalizer()
      , _root(root)
      , _alternatives()
      , _specVarNumbers()
      , _nodeTypes()
      , _iterCntr(parent->_iterCnt)
    {
      CALL("SubstitutionTree::FastGeneralizationsIterator::FastGeneralizationsIterator");
      ASS(root);
      ASS(!root->isLeaf());

      parent->createBindings(query, reversed,
          [&](unsigned var, TermList t) { _subst.bindSpecialVar(var, t); });
    }

    RSQueryResult next();
    bool hasNext();
  protected:

    bool findNextLeaf();
    bool enterNode(Node*& node);

    bool _literalRetrieval;
    /** We should include substitutions in the results */
    bool _retrieveSubstitution;
    /** The iterator is currently in a leaf
     *
     * This is false in the beginning when it is in the root */
    bool _inLeaf;

    GenMatcher _subst;

    LDIterator _ldIterator;

    Recycled<Renaming> _resultNormalizer;

    Node* _root;

    Recycled<Stack<void*>> _alternatives;
    Recycled<Stack<unsigned>> _specVarNumbers;
    Recycled<Stack<NodeAlgorithm>> _nodeTypes;
    InstanceCntr _iterCntr;
  };


  /**
   * Class that supports matching operations required by
   * retrieval of generalizations in substitution trees.
   */
  class InstMatcher 
  {
  public:
    void reset()
    {
      _boundVars.reset();
      _bindings.reset();
      _derefBindings.reset();
    }

    CLASS_NAME(SubstitutionTree::InstMatcher);
    USE_ALLOCATOR(InstMatcher);

    struct TermSpec
    {
      TermSpec() : q(false) {
      #if VDEBUG
        t.makeEmpty();
      #endif
      }
      TermSpec(bool q, TermList t)
      : q(q), t(t)
      {
        CALL("SubstitutionTree::InstMatcher::TermSpec::TermSpec");

        //query does not contain special vars
        ASS(!q || !t.isTerm() || t.term()->shared());
        ASS(!q || !t.isSpecialVar());
      }

      vstring toString()
      {
        CALL("SubstitutionTree::InstMatcher::TermSpec::toString");
        return (q ? "q|" : "n|")+t.toString();
      }

      /**
       * Return true if the @b t field can be use as a binding for a query
       * term variable in the retrieved substitution
       */
      bool isFinal()
      {
        //the fact that a term is shared means it does not contain any special variables
        return q
      ? (t.isTerm() && t.term()->ground())
      : (t.isOrdinaryVar() || (t.isTerm() && t.term()->shared()) );
      }

      bool q;
      TermList t;
    };

    /**
     * Bind special variable @b var to @b term
     *
     * This method should be called only before any calls to @b matchNext()
     * and @b backtrack().
     */
    void bindSpecialVar(unsigned var, TermList term)
    {
      CALL("SubstitutionTree::InstMatcher::bindSpecialVar");
      ASS_EQ(getBSCnt(), 0);

      ALWAYS(_bindings.insert(TermList(var,true),TermSpec(true,term)));
    }

    bool isSpecVarBound(unsigned specVar)
    {
      return _bindings.find(TermList(specVar,true));
    }

    /** Return term bound to special variable @b specVar */
    TermSpec getSpecVarBinding(unsigned specVar)
    {
      TermSpec res=_bindings.get(TermList(specVar,true));

      return res;
    }

    bool findSpecVarBinding(unsigned specVar, TermSpec& res)
    {
      return _bindings.find(TermList(specVar,true), res);
    }

    bool matchNext(unsigned specVar, TermList nodeTerm, bool separate=true);
    bool matchNextAux(TermList queryTerm, TermList nodeTerm, bool separate=true);

    void backtrack();
    bool tryBacktrack();
    ResultSubstitutionSP getSubstitution(Renaming* resultDenormalizer);

    int getBSCnt()
    {
      int res=0;
      TermStack::Iterator vsit(_boundVars);
      while(vsit.hasNext()) {
        if(vsit.next().isEmpty()) {
    res++;
        }
      }
      return res;
    }

    void onLeafEntered()
    {
      _derefBindings.reset();
    }

  private:

    class Substitution;

    TermList derefQueryBinding(unsigned var);

    bool isBound(TermList var)
    {
      CALL("SubstitutionTree::InstMatcher::isBound");
      ASS(var.isVar());

      return _bindings.find(var);
    }
    void bind(TermList var, TermSpec trm)
    {
      CALL("SubstitutionTree::InstMatcher::bind");
      ASS(!var.isOrdinaryVar() || !trm.q); //we do not bind ordinary vars to query terms

      ALWAYS(_bindings.insert(var, trm));
      _boundVars.push(var);
    }

    TermSpec deref(TermList var);

    typedef DHMap<TermList, TermSpec> BindingMap;
    typedef Stack<TermList> TermStack;

    /** Stacks of bindings made on each backtrack level. Backtrack
     * levels are separated by empty terms. */
    TermStack _boundVars;

    BindingMap _bindings;

    /**
     * A cache for bindings of variables to result terms
     *
     * The map is reset whenever we enter a new leaf
     */
    DHMap<TermList,TermList> _derefBindings;

    struct DerefTask
    {
      DerefTask(TermList var) : var(var) { trm.t.makeEmpty(); }
      DerefTask(TermList var, TermSpec trm) : var(var), trm(trm) {}
      TermList var;
      TermSpec trm;
      bool buildDerefTerm() { return trm.t.isNonEmpty(); };
    };

    struct DerefApplicator
    {
      DerefApplicator(InstMatcher* im, bool query) : query(query), im(im) {}
      TermList apply(unsigned var)
      {
        CALL("SubstitutionTree::InstMatcher::DerefApplicator::apply");
        if(query) {
    return im->_derefBindings.get(TermList(var, false));
        }
        else {
    return TermList(var, false);
        }
      }
      TermList applyToSpecVar(unsigned specVar)
      {
        CALL("SubstitutionTree::InstMatcher::DerefApplicator::applyToSpecVar");
        ASS(!query);

        return im->_derefBindings.get(TermList(specVar, true));
      }
    private:
      bool query;
      InstMatcher* im;
    };
  };

  /**
   * Iterator, that yields generalizations of given term/literal.
   */
  class FastInstancesIterator
  {
  public:
    FastInstancesIterator(FastInstancesIterator&&) = default;
    FastInstancesIterator& operator=(FastInstancesIterator&&) = default;
    DECL_ELEMENT_TYPE(RSQueryResult);
    using Unifier = ResultSubstitutionSP;

    /**
     * If @b reversed If true, parameters of supplied binary literal are
     * 	reversed. (useful for retrieval commutative terms)
     */
    template<class TermOrLit>
    FastInstancesIterator(SubstitutionTree* parent, Node* root, TermOrLit query, bool retrieveSubstitution, bool reversed)
      : _literalRetrieval(std::is_same<TermOrLit, Literal*>::value)
      , _retrieveSubstitution(retrieveSubstitution)
      , _inLeaf(false)
      , _ldIterator(LDIterator::getEmpty())
      , _root(root)
      , _alternatives()
      , _specVarNumbers()
      , _nodeTypes()
      , _iterCntr(parent->_iterCnt)
    {
      CALL("SubstitutionTree::FastInstancesIterator::FastInstancesIterator");
      ASS(root);
      ASS(!root->isLeaf());

      parent->createBindings(query, reversed,
          [&](unsigned var, TermList t) { _subst->bindSpecialVar(var, t); });
    }

    bool hasNext();
    RSQueryResult next();
  protected:
    bool findNextLeaf();

    bool enterNode(Node*& node);

  private:

    bool _literalRetrieval;
    bool _retrieveSubstitution;
    bool _inLeaf;
    LDIterator _ldIterator;

    Recycled<InstMatcher> _subst;

    Renaming _resultDenormalizer;
    Node* _root;

    Recycled<Stack<void*>> _alternatives;
    Recycled<Stack<unsigned>> _specVarNumbers;
    Recycled<Stack<NodeAlgorithm>> _nodeTypes;
    InstanceCntr _iterCntr;
  };

  template<class UnificationAlgorithm>
  class UnificationsIterator final
  {
  public:
    UnificationsIterator(UnificationsIterator&&) = default;
    UnificationsIterator& operator=(UnificationsIterator&&) = default;
    using Unifier = typename UnificationAlgorithm::Unifier;
    DECL_ELEMENT_TYPE(QueryResult<Unifier>);

    template<class TermOrLit, class...AlgoArgs>
    UnificationsIterator(SubstitutionTree* parent, Node* root, TermOrLit query, bool retrieveSubstitution, bool reversed, AlgoArgs... args)
      : _algo(std::move(args)...)
      , _svStack()
      , _literalRetrieval(std::is_same<TermOrLit, Literal*>::value)
      , _retrieveSubstitution(retrieveSubstitution)
      , _inLeaf(false)
      , _ldIterator(LDIterator::getEmpty())
      , _nodeIterators()
      , _bdStack()
      , _clientBDRecording(false)
      , _iterCntr(parent->_iterCnt)
    {
#define DEBUG_QUERY(...) // DBG(__VA_ARGS__)
      CALL("SubstitutionTree::UnificationsIterator::UnificationsIterator");

      if(!root) {
        return;
      }

      parent->createBindings(query, reversed, 
          [&](unsigned var, TermList t) { _algo.bindQuerySpecialVar(var, t, QUERY_BANK); });
      DEBUG_QUERY("query: ", _abstractingUnifier.subs())


      BacktrackData bd;
      enter(root, bd);
      bd.drop();
    }


    ~UnificationsIterator()
    {
      if(_clientBDRecording) {
        _algo.bdDone();
        _clientBDRecording=false;
        _clientBacktrackData.backtrack();
      }
      // if (_bdStack) 
        while(_bdStack->isNonEmpty()) {
          _bdStack->pop().backtrack();
        }
    }

    bool hasNext()
    {
      CALL("SubstitutionTree::UnificationsIterator::hasNext");

      if(_clientBDRecording) {
        _algo.bdDone();
        _clientBDRecording=false;
        _clientBacktrackData.backtrack();
      }

      while(!_ldIterator.hasNext() && findNextLeaf()) {}
      return _ldIterator.hasNext();
    }

    QueryResult<Unifier> next()
    {
      CALL("SubstitutionTree::UnificationsIterator::next");

      while(!_ldIterator.hasNext() && findNextLeaf()) {}
      ASS(_ldIterator.hasNext());

      ASS(!_clientBDRecording);

      auto ld = _ldIterator.next();
      // TODO resolve this kinda messy bit
      if (_retrieveSubstitution) {
          Renaming normalizer;
<<<<<<< HEAD
          normalizer.normalizeVariables(ld->key());
          if (ld->sort().isNonEmpty()) {
            normalizer.normalizeVariables(ld->sort());
=======
          if(_literalRetrieval) {
            normalizer.normalizeVariables(ld->literal);
          } else {
            normalizer.normalizeVariables(ld->term);
            if (ld->sort.isNonEmpty()) {
              normalizer.normalizeVariables(ld->sort);
            }
>>>>>>> 5ec8fd34
          }
          // if(_literalRetrieval) {
          //   normalizer.normalizeVariables(ld.literal);
          // } else {
          //   normalizer.normalizeVariables(ld.term);
          //   if (ld.sort.isNonEmpty()) {
          //     normalizer.normalizeVariables(ld.sort);
          //   }
          // }

          ASS(_clientBacktrackData.isEmpty());
          _algo.bdRecord(_clientBacktrackData);
          _clientBDRecording=true;

          _algo.denormalize(normalizer,NORM_RESULT_BANK,RESULT_BANK);
      }

      return queryResult(ld, _algo.unifier());
    }

  private:
    // bool associate(unsigned specialVar, TermList node, BacktrackData& bd)
    // {
    //   CALL("SubstitutionTree::UnificationsIterator::associate");
    //   TermList query(specialVar, /* special */ true);
    //   return _abstractingUnifier.unify(query, QUERY_BANK, node, NORM_RESULT_BANK);
    // }

    NodeIterator getNodeIterator(IntermediateNode* n)
    {
      CALL("SubstitutionTree::UnificationsIterator::getNodeIterator");

      // TODO rename usesUwa to something more self explanatory
      if (_algo.usesUwa()) {
        return n->allChildren();
      }

      unsigned specVar=n->childVar;
      // TermList qt = _abstractingUnifier.subs().getSpecialVarTop(specVar);
      // TODO should this function really be part of algo?
      auto top = _algo.getSpecialVarTop(specVar);
      if(top.var()) {
        return n->allChildren();
      } else {
        Node** match=n->childByTop(top, false);
        if(match) {
          return pvi( 
            getConcatenatedIterator(
         getSingletonIterator(match),
         n->variableChildren() 
           ));
        } else {
          return n->variableChildren();
        }
      }
    }

    bool findNextLeaf()
    {
      CALL("SubstitutionTree::UnificationsIterator::findNextLeaf");

      if(_nodeIterators->isEmpty()) {
        //There are no node iterators in the stack, so there's nowhere
        //to look for the next leaf.
        //This shouldn't hapen during the regular retrieval process, but it
        //can happen when there are no literals inserted for a predicate,
        //or when predicates with zero arity are encountered.
        ASS(_bdStack->isEmpty());
        return false;
      }

      if(_inLeaf) {
        ASS(!_clientBDRecording);
        //Leave the current leaf
        _bdStack->pop().backtrack();
        _inLeaf=false;
      }

      ASS(!_clientBDRecording);
      ASS(_bdStack->length()+1==_nodeIterators->length());

      do {
        while(!_nodeIterators->top().hasNext() && !_bdStack->isEmpty()) {
          //backtrack undos everything that enter(...) method has done,
          //so it also pops one item out of the nodeIterators stack
          _bdStack->pop().backtrack();
          _svStack->pop();
        }
        if(!_nodeIterators->top().hasNext()) {
          return false;
        }
        Node* n=*_nodeIterators->top().next();

        BacktrackData bd;
        bool success=enter(n,bd);
        if(!success) {
          bd.backtrack();
          continue;
        } else {
          _bdStack->push(bd);
        }
      } while(!_inLeaf);
      return true;
    }

    bool enter(Node* n, BacktrackData& bd)
    {
      CALL("SubstitutionTree::UnificationsIterator::enter");

      bool success=true;
      bool recording=false;
      if(!n->term.isEmpty()) {
        //n is proper node, not a root

        recording=true;
        _algo.bdRecord(bd);
        success = _algo.associate(_svStack->top(),n->term,bd);
      }
      if(success) {
        if(n->isLeaf()) {
          _ldIterator=static_cast<Leaf*>(n)->allChildren();
          _inLeaf=true;
        } else {
          IntermediateNode* inode=static_cast<IntermediateNode*>(n);
          _svStack->push(inode->childVar);
          backtrackablePush(*_nodeIterators, getNodeIterator(inode), bd);
        }
      }
      if(recording) {
        _algo.bdDone();
      }
      return success;
    }


    UnificationAlgorithm _algo;
    Recycled<VarStack> _svStack;
    bool _literalRetrieval;
    bool _retrieveSubstitution;
    bool _inLeaf;
    LDIterator _ldIterator;
    Recycled<Stack<NodeIterator>> _nodeIterators;
    Recycled<Stack<BacktrackData>> _bdStack;
    bool _clientBDRecording;
    BacktrackData _clientBacktrackData;
    InstanceCntr _iterCntr;
  };


#if VDEBUG
public:
  bool isEmpty() const;
#endif
  friend std::ostream& operator<<(std::ostream& out, SubstitutionTree const& self);

  Cntr _iterCnt;
}; // class SubstiutionTree

} // namespace Indexing


#include "Indexing/SubstitutionTree.cpp"
#include "Indexing/SubstitutionTree_Nodes.cpp"
#include "Indexing/SubstitutionTree_FastGen.cpp"
#include "Indexing/SubstitutionTree_FastInst.cpp"

#endif // __SubstitutionTree__<|MERGE_RESOLUTION|>--- conflicted
+++ resolved
@@ -242,10 +242,8 @@
   }
 
 
-<<<<<<< HEAD
-=======
-  };
->>>>>>> 5ec8fd34
+  friend std::ostream& operator<<(std::ostream& out, SubstitutionTree const& self);
+  friend std::ostream& operator<<(std::ostream& out, OutputMultiline<SubstitutionTree> const& self);
   typedef VirtualIterator<LeafData*> LDIterator;
 
   template<class Unifier>
@@ -254,12 +252,9 @@
     Unifier unif;
 
     QueryResult(LeafData const* ld, Unifier unif) : data(ld), unif(std::move(unif)) {}
-<<<<<<< HEAD
 
     friend std::ostream& operator<<(std::ostream& out, QueryResult const& self)
     { return out << "{ " << *self.data << ", " << self.unifier << " }"; }
-=======
->>>>>>> 5ec8fd34
   };
   template<class Unifier>
   static QueryResult<Unifier>  queryResult(LeafData const* ld, Unifier unif) 
@@ -749,11 +744,7 @@
             ResultSubstitutionSP subs;
             if (retrieveSubstitutions) {
               renaming->_result->reset();
-<<<<<<< HEAD
               renaming->_result->normalizeVariables(ld->key());
-=======
-              renaming->_result->normalizeVariables(SubtitutionTreeConfig<Query>::getKey(*ld));
->>>>>>> 5ec8fd34
               subs = resultSubst;
             }
             return queryResult(ld, subs);
@@ -1318,19 +1309,9 @@
       // TODO resolve this kinda messy bit
       if (_retrieveSubstitution) {
           Renaming normalizer;
-<<<<<<< HEAD
           normalizer.normalizeVariables(ld->key());
           if (ld->sort().isNonEmpty()) {
             normalizer.normalizeVariables(ld->sort());
-=======
-          if(_literalRetrieval) {
-            normalizer.normalizeVariables(ld->literal);
-          } else {
-            normalizer.normalizeVariables(ld->term);
-            if (ld->sort.isNonEmpty()) {
-              normalizer.normalizeVariables(ld->sort);
-            }
->>>>>>> 5ec8fd34
           }
           // if(_literalRetrieval) {
           //   normalizer.normalizeVariables(ld.literal);
