--- conflicted
+++ resolved
@@ -132,11 +132,7 @@
   CLASS_NAME(SubstitutionTree);
   USE_ALLOCATOR(SubstitutionTree);
 
-<<<<<<< HEAD
-  SubstitutionTree(bool polymorphic);
-=======
-  SubstitutionTree(bool useC, bool rfSubs);
->>>>>>> 18cd7516
+  SubstitutionTree();
   SubstitutionTree(SubstitutionTree const&) = delete;
 
   virtual ~SubstitutionTree();
@@ -202,17 +198,12 @@
     ASS(handler == nullptr || retrieveSubstitutions)
     return _root == nullptr 
       ? QueryResultIterator::getEmpty()
-<<<<<<< HEAD
       : pvi(iterTraits(Iterator(this, _root, query, retrieveSubstitutions, reversed, handler))
-                    .filter([this, query](auto& r) { return _polymorphic || monomorphicSortCheck(r, query);  })
                     .filter([handler](auto r) { 
                       if (handler == nullptr) return true;
                       auto& s = *r.subst->tryGetRobSubstitution();
                       return r.constr->iter().all([&](auto& c) { return handler->recheck(c.lhs(s), c.rhs(s)); });
                     }));
-=======
-      : pvi(iterTraits(Iterator(this, _root, query, retrieveSubstitutions, reversed, withConstraints, _functionalSubtermMap.asPtr() )));
->>>>>>> 18cd7516
   }
 
   class LDComparator
@@ -654,16 +645,8 @@
   void handle(Key const& key, LeafData ld, bool doInsert)
   {
     auto norm = Renaming::normalize(key);
-<<<<<<< HEAD
-    RecycledPointer<BindingMap> bindings;
-=======
-    if (_functionalSubtermMap.isSome()) {
-      norm = ApplicativeHelper::replaceFunctionalAndBooleanSubterms(norm, &_functionalSubtermMap.unwrap());
-    }
-
     Recycled<BindingMap> bindings;
     setKey(key, ld);
->>>>>>> 18cd7516
     createBindings(norm, /* reversed */ false,
         [&](auto var, auto term) { 
           bindings->insert(var, term);
@@ -679,16 +662,6 @@
 
   /** Number of the next variable */
   int _nextVar;
-<<<<<<< HEAD
-  bool _polymorphic;
-=======
-  /** Array of nodes */
-  /** enable searching with constraints for this tree */
-  bool _useC;
-  /** functional subterms of a term are replaced by extra sepcial
-      variables before being inserted into the tree */
-  Option<FuncSubtermMap> _functionalSubtermMap;
->>>>>>> 18cd7516
   Node* _root;
 #if VDEBUG
   bool _tag;
@@ -897,7 +870,7 @@
   void createBindings(TermList term, bool reversed, BindingFunction bindSpecialVar)
   { 
     bindSpecialVar(0, term); 
-    if (term.isTerm() && _polymorphic)
+    if (term.isTerm())
       bindSpecialVar(1, SortHelper::getResultSort(term.term()));
   }
 
@@ -1332,14 +1305,8 @@
     Recycled<Stack<BacktrackData>> _bdStack;
     bool _clientBDRecording;
     BacktrackData _clientBacktrackData;
-<<<<<<< HEAD
     MismatchHandler* _mismatchHandler;
-    RecycledPointer<UnificationConstraintStack> _constraints;
-=======
-    bool _useUWAConstraints;
-    bool _useHOConstraints;
     Recycled<UnificationConstraintStack> _constraints;
->>>>>>> 18cd7516
     IterCounter _parentIterCntr;
 #if VDEBUG
     bool _tag;
