--- conflicted
+++ resolved
@@ -30,7 +30,6 @@
 using namespace Kernel;
 using namespace Shell;
 
-<<<<<<< HEAD
 void LambdaElimination::addCombinatorsHeuristically(UnitList*& units){
   CALL("LambdaElimination::addCombinatorsHeuristically"); 
 
@@ -371,9 +370,9 @@
   
   return total;
 }
-=======
+
 bool LambdaElimination::_holAxiomsAdded = false; 
->>>>>>> 9353dc2d
+
 
 /** Function removes all apps, lambdas and top level connectives from
   * a lambda expression via 
