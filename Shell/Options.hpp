/**
 * @file Options.hpp
 * Defines Vampire options.
 *
 * INSTRUCTIONS on Adding a new Option
 *
 * Firstly, the easiest thing to do is copy what's been done for an existing option
 *
 * In Options.hpp
 * - Add an OptionValue object (see NOTE on OptionValues below) 
 * - Add enum for choices if ChoiceOptionValue
 * - Add getter for OptionValue
 * - Only if necessary (usually not), add setter for OptionValue
 *
 * In Options.cpp
 * - Initialise the OptionValue member, to do this you need to
 * -- Call the constructor with at least a long name, short name and default value
 * -- Provide a description
 * -- Insert the option into lookup (this is essential)
 * -- Tag the option, otherwise it will not appear nicely in showOptions
 * -- Add value constraints, they can be soft or hard (see NOTE on OptionValueConstraints below)
 * -- Add problem constraints (see NOTE on OptionProblemConstraints)
 *
 */

#ifndef __Options__
#define __Options__

#include <type_traits>

#include "Forwards.hpp"

#include "Debug/Assertion.hpp"

#include "Lib/VString.hpp"
#include "Lib/VirtualIterator.hpp"
#include "Lib/DHMap.hpp"
#include "Lib/DArray.hpp"
#include "Lib/Stack.hpp"
#include "Lib/Int.hpp"
#include "Lib/Allocator.hpp"
#include "Lib/XML.hpp"
#include "Lib/Comparison.hpp"

#include "Property.hpp"

namespace Shell {

using namespace Lib;
using namespace Kernel;

class Property;

/**
 * Let us define a similarity measure for strings, used to compare option names 
 * 
 * This is a Levenshtein (edit) distance and therefore gives the number
 * of edits needed to change s1 into s2
 *
 * TODO does not really belong here!
 *
 * @author Giles
 */
static size_t distance(const vstring &s1, const vstring &s2)
{
  const size_t m(s1.size());
  const size_t n(s2.size());

  if( m==0 ) return n;
  if( n==0 ) return m;

  DArray<size_t> costs = DArray<size_t>(n+1);

  for( size_t k=0; k<=n; k++ ) costs[k] = k;

  size_t i = 0;
  for ( vstring::const_iterator it1 = s1.begin(); it1 != s1.end(); ++it1, ++i )
  {
    costs[0] = i+1;
    size_t corner = i;

    size_t j = 0;
    for ( vstring::const_iterator it2 = s2.begin(); it2 != s2.end(); ++it2, ++j )
    {
      size_t upper = costs[j+1];
      if( *it1 == *it2 ){costs[j+1] = corner;}
      else{
        size_t t(upper<corner?upper:corner);
        costs[j+1] = (costs[j]<t?costs[j]:t)+1;
      }
      corner = upper;
    }
  }

  return costs[n];
}


/**
 * Class that represents Vampire's options.
 * 11/11/2004 Shrigley Hall, completely reimplemented
 *
 * @since Sep 14 reimplemented by Giles
 */
class Options
{
public:

    Options ();
    // It is important that we can safely copy Options for use in CASC mode
    void init();
    void copyValuesFrom(const Options& that);
    Options(const Options& that);
    Options& operator=(const Options& that);

    // used to print help and options
    void output (ostream&) const;

    // Dealing with encoded options. Used by --decode option
    void readFromEncodedOptions (vstring testId);
    void readOptionsString (vstring testId,bool assign=true);
    vstring generateEncodedOptions() const;

    // deal with completeness
    bool complete(const Problem&) const;
    bool completeForNNE() const;
    void forceIncompleteness() { _forceIncompleteness.actualValue=true; }

    // deal with constraints
    void setForcedOptionValues(); // not currently used effectively
    bool checkGlobalOptionConstraints(bool fail_early=false);
    bool checkProblemOptionConstraints(Property*, bool fail_early=false); 

    // Randomize strategy (will only work if randomStrategy=on)
    // should only be called after all other options are set
    //
    // The usage is overloaded. If prop=0 then this function will randomize
    // options that do not require a Property (no ProblemConstraints) 
    // (note it is possible to supress the requirement, see Options.cpp)
    // Otherwise all other options will be randomized.
    //
    // This dual usage is required as the property object is created during
    // the preprocessing stage. This means that in vampire.cpp we call this twice
    void randomizeStrategy(Property* prop);
    
    /**
     * Return the problem name
     *
     * The problem name is computed from the input file name in
     * the @b setInputFile function. If the input file is not set,
     * the problem name is equal to "unknown". The problem name can
     * be set to a specific value using setProblemName().
     */
    vstring problemName () const { return _problemName.actualValue; }
    void setProblemName(vstring str) { _problemName.actualValue = str; }
    
    void setInputFile(const vstring& newVal){ _inputFile.set(newVal); }
    vstring includeFileName (const vstring& relativeName);

    CLASS_NAME(Options);
    USE_ALLOCATOR(Options);
    
    // standard ways of creating options
    void set(const vstring& name, const vstring& value);
    void set(const char* name, const char* value);
    void setShort(const char* name, const char* value);
    
    
public:
  //==========================================================
  // The Enums for Option Values
  //==========================================================
  //
  // If you create a ChoiceOptionValue you will also need to create an enum
   
 
    /**
     * Possible tags to group options by
     * Update _tagNames at the end of Options constructor if you add a tag
     * @author Giles
     */
    enum class OptionTag: unsigned int {
        UNUSED,
        OTHER,
        DEVELOPMENT,
        OUTPUT,
        //TABULATION,
        INST_GEN,
        SAT,
        AVATAR,
        INFERENCES,
        LRS,
        SATURATION,
        PREPROCESSING,
        INPUT,
        HELP,
        LAST_TAG // Used for counting the number of tags
    };
    // update _tagNames at the end of Options constructor if you add a tag
    

  enum class FMBWidgetOrders : unsigned int {
    FUNCTION_FIRST, // f(1) f(2) f(3) ... g(1) g(2) ...
    ARGUMENT_FIRST, // f(1) g(1) h(1) ... f(2) g(2) ...
    DIAGONAL,       // f(1) g(2) h(3) f(2) g(3) h(1) f(3) g(1) h(2)
  };
  enum class FMBSymbolOrders : unsigned int {
    OCCURENCE,
    INPUT_USAGE,
    PREPROCESSED_USAGE
  };

  enum class RandomStrategy : unsigned int {
    ON,
    OFF,
    SAT,
    NOCHECK
  };

  enum class BadOption : unsigned int {
    HARD,
    FORCED,
    OFF,
    SOFT
  };

  enum class LTBLearning : unsigned int {
    ON,
    OFF,
    BIASED
  };

  //enums for the bound propagation purpose
  enum class BPAlmostHalfBoundingRemoval : unsigned int {
    BOUNDS_ONLY = 0,
    OFF = 1,
    ON = 2
  };

  enum class BPAssignmentSelector: unsigned int {
    ALTERNATIVE = 0,
    BMP = 1,
    LOWER = 2,
    MIDDLE = 3,
    RANDOM = 4,
    RATIONAL = 5,
    SMALLEST = 6,
    TIGHT = 7,
    TIGHTISH = 8,
    UPPER = 9
  };
  
  enum class BPConflictSelector: unsigned int {
    LEAST_RECENT = 0, 
    MOST_RECENT = 1, 
    SHORTEST_CONSTRAINT = 2
  };
  
  enum class BPVariableSelector: unsigned int {
    CONFLICTING = 0, 
    CONFLICTING_AND_COLLAPSING = 1, 
    FIRST = 2, 
    LOOK_AHEAD =3, 
    RANDOM = 4, 
    RECENTLY_CONFLICTING = 5,
    RECENTLY_COLLAPSING = 6,
    TIGHTEST_BOUND = 7

  };
  /**
   * Possible values for function_definition_elimination.
   * @since 29/05/2004 Manchester
   */
  enum class FunctionDefinitionElimination : unsigned int {
    ALL = 0,
    NONE = 1,
    UNUSED = 2
  };

  /**
   *
   *
   */
  enum class Instantiation : unsigned int {
    OFF = 0,
    ON = 1
  };

  /**
   * Possible values for the input syntax
   * @since 26/08/2009 Redmond
   */
  enum class InputSyntax : unsigned int {
    /** syntax of the Simplify prover */
    SIMPLIFY = 0,
    /** syntax of SMTLIB1.2 */
    SMTLIB = 1,
    SMTLIB2 = 2,
    /** syntax of the TPTP prover */
    TPTP = 3, 
    //HUMAN = 4, 
    //MPS = 5, 
    //NETLIB = 6
  };


  /**
   * Possible values for mode_name.
   * @since 06/05/2007 Manchester
   */
  enum class Mode : unsigned int {
    AXIOM_SELECTION,
    BOUND_PROP,
    CASC,
    CASC_LTB,
    CASC_SAT,
    CLAUSIFY,
    CONSEQUENCE_ELIMINATION,
    GROUNDING,
    //LTB_BUILD,
    //LTB_SOLVE,
    /** this mode only outputs the input problem, without any preprocessing */
    OUTPUT,
    PREPROCESS,
    PROFILE,
    PROGRAM_ANALYSIS,   
    RANDOM_STRATEGY,
    SAT, 
    SPIDER,
    VAMPIRE
};

/* TODO: use an enum for Selection. The current issue is the way these values are manipulated as ints
 *
  enum class Selection : unsigned int {
    TOTAL,
    MAXIMAL,
    TWO,
    THREE,
    FOUR,
    TEN,
    LOOKAHEAD,
    BEST_TWO,
    BEST_THREE,
    BEST_FOUR,
    BEST_TEN,
    BEST_LOOKAHED
  }
*/

  /** Various options for the output of statistics in Vampire */
  enum class Statistics : unsigned int {
    /** changed by the option "--statistics brief" */
    BRIEF = 0,
    /** changed by the option "--statistics full */
    FULL = 1,
    /** changed by the option "--statistics off" */
    NONE = 2
  };

  /** Possible values for sat_solver */
  enum class SatSolver : unsigned int {
     LINGELING = 0,
     MINISAT = 1,
     VAMPIRE = 2
#if VZ3
     ,Z3 = 3
#endif
  };

  /** Possible values for saturation_algorithm */
  enum class SaturationAlgorithm : unsigned int {
     DISCOUNT = 0,
     FINITE_MODEL_BUILDING = 1,
     INST_GEN = 2,
     LRS = 3,
     OTTER = 4,
     //TABULATION = 5
   };

  /** Possible values for activity of some inference rules */
  enum class RuleActivity : unsigned int {
    INPUT_ONLY = 0,
    OFF = 1,
    ON = 2
  };

  enum class QuestionAnsweringMode : unsigned int {
    ANSWER_LITERAL = 0,
    FROM_PROOF = 1,
    OFF = 2
  };

  enum class InterpolantMode : unsigned int {
    MINIMIZED = 0,
    OFF = 1,
    ON = 2
  };

  enum class LiteralComparisonMode : unsigned int {
    PREDICATE = 0,
    REVERSE = 1,
    STANDARD = 2
  };

  enum class Condensation : unsigned int {
    FAST = 0,
    OFF = 1,
    ON = 2
  };

  enum class Demodulation : unsigned int {
    ALL = 0,
    OFF = 1,
    PREORDERED = 2
  };

  enum class Subsumption : unsigned int {
    OFF = 0,
    ON = 1,
    UNIT_ONLY = 2
  };

  enum class URResolution : unsigned int {
    EC_ONLY = 0,
    OFF = 1,
    ON = 2
  };

  enum class SymbolPrecedence : unsigned int {
    ARITY = 0,
    OCCURRENCE = 1,
    REVERSE_ARITY = 2
  };

  enum class SineSelection : unsigned int {
    AXIOMS = 0,
    INCLUDED = 1,
    OFF = 2,
    PRIORITY = 3
  };

  enum class Proof : unsigned int {
    OFF = 0,
    ON = 1,
    PROOFCHECK = 2,
    TPTP = 3
  };

  /** Values for --equality_proxy */
  enum class EqualityProxy : unsigned int {
    R = 0,
    RS = 1,
    RST = 2,
    RSTC = 3,
    OFF = 4,
  };

  /** Values for --extensionality_resolution */
  enum class ExtensionalityResolution : unsigned int {
    FILTER = 0,
    KNOWN = 1,
    TAGGED = 2,
    OFF = 3
  };

  enum class SatRestartStrategy : unsigned int {
    FIXED = 0,
    GEOMETRIC = 1,
    LUBY = 2,
    MINISAT = 3,
  };

  enum class SatVarSelector : unsigned int {
    ACTIVE = 0,
    NICENESS = 1,
    RECENTLY_LEARNT = 2,
  };

  enum class Niceness: unsigned int {
    AVERAGE = 0,
    NONE=1,
    SUM = 2,
    TOP = 3,
  };

  enum class SatClauseDisposer : unsigned int {
    GROWING = 0,
    MINISAT = 1,
  };
  
  enum class SplittingLiteralPolarityAdvice : unsigned int {
    FALSE,
    TRUE,
    NONE
  };

  enum class SplittingMinimizeModel : unsigned int {
    OFF = 0,
    SCO = 1,
    ALL = 2
  };

  enum class SplittingDeleteDeactivated : unsigned int {
    ON,
    LARGE_ONLY,
    OFF
  };
    
  enum class SplittingAddComplementary : unsigned int {
    GROUND = 0,
    NONE = 1
  };
  
  enum class SplittingCongruenceClosure : unsigned int {
    MODEL = 0,
    OFF = 1,
    ON = 2
  };

  enum class SplittingNonsplittableComponents : unsigned int {
    ALL = 0,
    ALL_DEPENDENT = 1,
    KNOWN = 2,
    NONE = 3
  };

  enum class CCUnsatCores : unsigned int {
    FIRST = 0,
    SMALL_ONES = 1,
    ALL = 2
  };

  enum class GlobalSubsumptionSatSolverPower : unsigned int {
    PROPAGATION_ONLY,
    FULL
  };

  enum class GlobalSubsumptionExplicitMinim : unsigned int {
    OFF,
    ON,
    RANDOMIZED
  };

  enum class GlobalSubsumptionAvatarAssumptions : unsigned int {
    OFF,
    FROM_CURRENT,
    FULL_MODEL
  };

  enum class Sos : unsigned int{
    ALL = 0,
    OFF = 1,
    ON = 2,
    THEORY = 3
  };


    
    //==========================================================
    // The Internals
    //==========================================================
    // Here I define the internal structures used to specify Options
    // Normally these are not modified, see below for getters and values
    //
    // The internals consist of
    // - OptionChoiceValues: to store the names of a option choice
    // - OptionValue: stores an options value and meta-data
    // - OptionValueConstraint: to give a constraint on an option
    // - OptionProblemConstraint: to give a constraint on an option wrt the problem
    //
    // The details are explained in comments below
private:
    
    /**
     * These store the names of the choices for an option.
     * They can be declared using initializer lists i.e. {"on","off","half_on"}
     *
     * TODO: this uses a linear search, for alternative see NameArray
     *
     * @author Giles
     * @since 30/07/14
     */
    struct OptionChoiceValues{
        
        OptionChoiceValues(){ };
        OptionChoiceValues(std::initializer_list<vstring> list){
            for(std::initializer_list<vstring>::iterator it = list.begin();
                it!=list.end();++it){
                names.push(*it);
                ASS((*it).size()<70); // or else cannot be printed on a line
            }
        }
        
        int find(vstring value) const {
            for(unsigned i=0;i<names.length();i++){
                if(value.compare(names[i])==0) return i;
            }
            return -1;
        }
        const int length() const { return names.length(); }
        const vstring operator[](int i) const{ return names[i];}
        
    private:
        Stack<vstring> names;
    };
    
    // Declare constraints here so they can be refered to, but define them below
    template<typename T>
    struct OptionValueConstraint;
    template<typename T>
    struct WrappedConstraint;
    struct OptionProblemConstraint;
    static OptionProblemConstraint* isRandOn();
    static OptionProblemConstraint* isRandSat();
    
    /**
     * An AbstractOptionValue includes all the information and functionality that does not
     * depend on the type of the stored option. This is inhereted by the templated OptionValue.
     *
     * The main purpose of the AbstractOptionValue is to allow us to have a collection of pointers
     * to OptionValue objects
     *
     * @author Giles
     */
    struct AbstractOptionValue{
        
        CLASS_NAME(AbstractOptionValue);
        USE_ALLOCATOR(AbstractOptionValue);
        
        AbstractOptionValue(){}
        AbstractOptionValue(vstring l,vstring s) :
        longName(l), shortName(s), experimental(false), is_set(false),_should_copy(true), _tag(OptionTag::LAST_TAG), supress_problemconstraints(false) {}
        
        // Never copy an OptionValue... the Constraint system would break
    private:
        AbstractOptionValue(const AbstractOptionValue& that);
    public:
        // This is the main method, it sets the value of the option using an input string
        // Returns false if we cannot set (will cause a UserError in Options::set)
        virtual bool setValue(const vstring& value) = 0;

        bool set(const vstring& value){
          bool okay = setValue(value); 
          if(okay) is_set=true;
          return okay;
        }
        
        // Set to a random value
        virtual bool randomize(Property* P) = 0;

        // Experimental options are not included in help
        void setExperimental(){experimental=true;}
        
        // Meta-data
        vstring longName;
        vstring shortName;
        vstring description;
        bool experimental;
        bool is_set;
        
        // Checking constraits
        virtual bool checkConstraints() = 0;
        virtual bool checkProblemConstraints(Property* prop) = 0;
        
        // Tagging: options can be filtered by mode and are organised by Tag in showOptions
        void tag(OptionTag tag){ ASS(_tag==OptionTag::LAST_TAG);_tag=tag; }
        void tag(Options::Mode mode){ _modes.push(mode); }
        
        OptionTag getTag(){ return _tag;}
        bool inMode(Options::Mode mode){
            if(_modes.isEmpty()) return true;
            else return _modes.find(mode);
        }
        
        // This allows us to get the actual value in string form
        virtual vstring getStringOfActual() const = 0;
        // Check if default value
        virtual bool isDefault() const = 0;
        
        // For use in showOptions and explainOption
        //virtual void output(vstringstream& out) const {
        virtual void output(ostream& out) const {
            CALL("Options::AbstractOptionValue::output");
            out << "--" << longName;
            if(!shortName.empty()){ out << " (-"<<shortName<<")"; }
            out << endl;
            
            if (experimental) {
              out << "\t[experimental]" << endl;
            }
            
            if(!description.empty()){
                // Break a the description into lines where there have been at least 70 characters
                // on the line at the next space
                out << "\t";
                int count=0;
                for(const char* p = description.c_str();*p;p++){
                    out << *p;
                    count++;
                    if(count>70 && *p==' '){
                        out << endl << '\t';
                        count=0;
                    }
                    if(*p=='\n'){ count=0; out << '\t'; }
                }
                out << endl;
            }
            else{ out << "\tno description provided!" << endl; }
        }
        
        // Used to determine wheter the value of an option should be copied when
        // the Options object is copied.
        bool _should_copy;
        bool shouldCopy() const { return _should_copy; }
       
        typedef pair<OptionProblemConstraint*,DArray<vstring>*> RandEntry;

        void setRandomChoices(std::initializer_list<vstring> list){
          rand_choices.push(RandEntry(0,toArray(list)));
        }
        void setRandomChoices(std::initializer_list<vstring> list,
                              std::initializer_list<vstring> list_sat){
          rand_choices.push(RandEntry(isRandOn(),toArray(list)));
          rand_choices.push(RandEntry(isRandSat(),toArray(list_sat)));
        }
        void setRandomChoices(OptionProblemConstraint* c,
                              std::initializer_list<vstring> list){
          rand_choices.push(RandEntry(c,toArray(list)));
        }
        void setNoPropertyRandomChoices(std::initializer_list<vstring> list){
          rand_choices.push(RandEntry(0,toArray(list)));
          supress_problemconstraints=true;
        }

 
    private:
        // Tag state
        OptionTag _tag;
        Lib::Stack<Options::Mode> _modes;

        DArray<vstring>* toArray(std::initializer_list<vstring>& list){
          DArray<vstring>* array = new DArray<vstring>(list.size());
          unsigned index=0;
          for(typename std::initializer_list<vstring>::iterator it = list.begin();
           it!=list.end();++it){ (*array)[index++] =*it; }
          return array;
        }
    protected:
        // Note has LIFO semantics so use BottomFirstIterator
        Stack<RandEntry> rand_choices;
        bool supress_problemconstraints;
    };
    
    struct AbstractOptionValueCompatator{
      Comparison compare(AbstractOptionValue* o1, AbstractOptionValue* o2)
      {
        int value = strcmp(o1->longName.c_str(),o2->longName.c_str());
        return value < 0 ? LESS : (value==0 ? EQUAL : GREATER);
      }
    };

    /**
     * The templated OptionValue is used to store default and actual values for options
     *
     * There are also type-related helper functions
     *
     * @author Giles
     */
    template<typename T>
    struct OptionValue : public AbstractOptionValue {
        
        CLASS_NAME(OptionValue);
        USE_ALLOCATOR(OptionValue);
        
        // We need to include an empty constructor as all the OptionValue objects need to be initialized
        // with something when the Options object is created. They should then all be reconstructed
        // This is annoying but preferable to the alternative in my opinion
        OptionValue(){}
        OptionValue(vstring l, vstring s,T def) : AbstractOptionValue(l,s),
        defaultValue(def), actualValue(def){}
        
        // We store the defaultValue separately so that we can check if the actualValue is non-default
        T defaultValue;
        T actualValue;
        
        virtual bool isDefault() const { return defaultValue==actualValue;}

        // Getting the string versions of values, useful for output
        virtual vstring getStringOfValue(T value) const{ ASSERTION_VIOLATION;}
        virtual vstring getStringOfActual() const { return getStringOfValue(actualValue); }
        
        // Adding and checking constraints
        // By default constraints are soft and reaction to them is controlled by the bad_option option
        // But a constraint can be added as Hard, meaning that it always causes a UserError
        void addConstraint(OptionValueConstraint<T>* c){ _constraints.push(c); }
        void addHardConstraint(OptionValueConstraint<T>* c){ c->setHard();addConstraint(c); }
        // A reliesOn constraint gives a constraint that must be true if a non-default value is used
        // For example, split_at_activation relies on splitting being on
        // These are defined for OptionValueConstraints and WrappedConstraints - see below for explanation
        template<typename S>
        void reliesOn(WrappedConstraint<S>* c){
            _constraints.push(If(getNotDefault()).then(c));
        }
        virtual OptionValueConstraint<T>* getNotDefault(){ return isNotDefault<T>(); }
        template<typename S>
        void reliesOnHard(WrappedConstraint<S>* c){
            OptionValueConstraint<T>* tc = If(getNotDefault()).then(c);
            tc->setHard();
            _constraints.push(tc);
        }
        void reliesOn(OptionValueConstraint<T>* c){
            _constraints.push(If(getNotDefault()).then(c));
        }
        void reliesOnHard(OptionValueConstraint<T>* c){
            OptionValueConstraint<T>* tc = If(getNotDefault()).then(c);
            tc->setHard();
            _constraints.push(tc);
        }
        // This checks the constraints and may cause a UserError
        bool checkConstraints();
        
        // Produces a seperate constraint object based on this option
        /// Useful for IfThen constraints and reliesOn i.e. _splitting.is(equal(true))
        WrappedConstraint<T>* is(OptionValueConstraint<T>* c);
        
        // Problem constraints place a restriction on problem properties and option values
        void addProblemConstraint(OptionProblemConstraint* c){ _prob_constraints.push(c); }
        bool hasProblemConstraints(){ 
          return !supress_problemconstraints && !_prob_constraints.isEmpty(); 
        }
        virtual bool checkProblemConstraints(Property* prop);
        
        virtual void output(ostream& out) const {
            CALL("Options::OptionValue::output");
            AbstractOptionValue::output(out);
            out << "\tdefault: " << getStringOfValue(defaultValue) << endl;
        }
       
        // This is where actual randomisation happens
        bool randomize(Property* p);
 
    private:
        //TODO add destructor to delete constraints, currently a memory leak
        Lib::Stack<OptionValueConstraint<T>*> _constraints;
        Lib::Stack<OptionProblemConstraint*> _prob_constraints;
    };
    
    /**
     * We now define particular OptionValues, see NOTE on OptionValues for high level usage
     */
    
    /**
     * A ChoiceOptionValue is templated by an enum, which must be defined above
     *
     * It is then necessary to provide names for the enum values.
     * We do not check that those names have the same length as the enum but this is very important.
     * The names must also be in the same order!
     *
     * @author Giles
     */
    template<typename T >
    struct ChoiceOptionValue : public OptionValue<T> {
        
        CLASS_NAME(ChoiceOptionValue);
        USE_ALLOCATOR(ChoiceOptionValue);
        
        ChoiceOptionValue(){}
        ChoiceOptionValue(vstring l, vstring s,T def,OptionChoiceValues c) :
        OptionValue<T>(l,s,def), choices(c) {}
        
        bool setValue(const vstring& value){
            // makes reasonable assumption about ordering of every enum
            int index = choices.find(value.c_str());
            if(index<0) return false;
            this->actualValue = static_cast<T>(index);
            return true;
        }
        
        virtual void output(ostream& out) const {
            AbstractOptionValue::output(out);
            out << "\tdefault: " << choices[static_cast<unsigned>(this->defaultValue)];
            out << endl;
            string values_header = "values: ";
            out << "\t" << values_header;
            // Again we restrict line length to 70 characters
            int count=0;
            for(int i=0;i<choices.length();i++){
                if(i==0){
                    out << choices[i];
                }
                else{
                    out << ",";
                    vstring next = choices[i];
                    if(next.size()+count>60){ // next.size() will be <70, how big is a tab?
                        out << endl << "\t";
                        for(unsigned j=0;j<values_header.size();j++){out << " ";}
                        count = 0;
                    }
                    out << next;
                    count += next.size();
                }
            }
            out << endl;
        }
        
        vstring getStringOfValue(T value) const {
            unsigned i = static_cast<unsigned>(value);
            return choices[i];
        }
        
    private:
        OptionChoiceValues choices;
    };
    /**
     * For Booleans - we use on/off rather than true/false
     * @author Giles
     */
    struct BoolOptionValue : public OptionValue<bool> {
        BoolOptionValue(){}
        BoolOptionValue(vstring l,vstring s, bool d) : OptionValue(l,s,d){}
        bool setValue(const vstring& value){
            if (! value.compare("on") || ! value.compare("true")) {
                actualValue=true;
                
            }
            else if (! value.compare("off") || ! value.compare("false")) {
                actualValue=false;
            }
            else return false;
            
            return true;
        }
        
        vstring getStringOfValue(bool value) const { return (value ? "on" : "off"); }
    };
    struct IntOptionValue : public OptionValue<int> {
        IntOptionValue(){}
        IntOptionValue(vstring l,vstring s, int d) : OptionValue(l,s,d){}
        bool setValue(const vstring& value){
            return Int::stringToInt(value.c_str(),actualValue);
        }
        vstring getStringOfValue(int value) const{ return Lib::Int::toString(value); }
    };
    
    struct UnsignedOptionValue : public OptionValue<unsigned> {
        UnsignedOptionValue(){}
        UnsignedOptionValue(vstring l,vstring s, unsigned d) : OptionValue(l,s,d){}
        bool setValue(const vstring& value){
            return Int::stringToUnsignedInt(value.c_str(),actualValue);
        }
        vstring getStringOfValue(unsigned value) const{ return Lib::Int::toString(value); }
    };
    
    struct StringOptionValue : public OptionValue<vstring> {
        StringOptionValue(){}
        StringOptionValue(vstring l,vstring s, vstring d) : OptionValue(l,s,d){}
        bool setValue(const vstring& value){
            actualValue = (value=="<empty>") ? "" : value;
            return true;
        }
        vstring getStringOfValue(vstring value) const{
            if(value.empty()) return "<empty>";
            return value;
        }
    };
    
    struct LongOptionValue : public OptionValue<long> {
        LongOptionValue(){}
        LongOptionValue(vstring l,vstring s, long d) : OptionValue(l,s,d){}
        bool setValue(const vstring& value){
            return Int::stringToLong(value.c_str(),actualValue);
        }
        vstring getStringOfValue(long value) const{ return Lib::Int::toString(value); }
    };
    
    struct FloatOptionValue : public OptionValue<float>{
        FloatOptionValue(){}
        FloatOptionValue(vstring l,vstring s, float d) : OptionValue(l,s,d){}
        bool setValue(const vstring& value){
            return Int::stringToFloat(value.c_str(),actualValue);
        }
        vstring getStringOfValue(float value) const{ return Lib::Int::toString(value); }
    };
    
    /**
     * Ratios have two actual values and two default values
     * Therefore, we often need to tread them specially
     * @author Giles
     */
    struct RatioOptionValue : public OptionValue<int> {
        
        CLASS_NAME(RatioOptionValue);
        USE_ALLOCATOR(RatioOptionValue);
        
        RatioOptionValue(){}
        RatioOptionValue(vstring l, vstring s, int def, int other, char sp=':') :
        OptionValue(l,s,def), sep(sp), defaultOtherValue(other), otherValue(other) {};
        
        virtual OptionValueConstraint<int>* getNotDefault(){ return isNotDefaultRatio(); }

        template<typename S>
        void addConstraintIfNotDefault(WrappedConstraint<S>* c){
            addConstraint(If(isNotDefaultRatio()).then(c));
        }
        
        bool readRatio(const char* val,char seperator);
        bool setValue(const vstring& value){
            return readRatio(value.c_str(),sep);
        }
        
        char sep;
        int defaultOtherValue;
        int otherValue;
        
        virtual void output(ostream& out) const {
            AbstractOptionValue::output(out);
            out << "\tdefault left: " << defaultValue << endl;
            out << "\tdefault right: " << defaultOtherValue << endl;
        }
        
        virtual vstring getStringOfValue(int value) const{ ASSERTION_VIOLATION;}
        virtual vstring getStringOfActual() const override {
            return Lib::Int::toString(actualValue)+sep+Lib::Int::toString(otherValue);
        }
        
    };
    
    // We now have a number of option-specific values
    // These are necessary when the option needs to be read in a special way
    
    /**
     * Oddly gets set with a float value and then creates a ratio of value*100/100
     * @author Giles
     */
    struct NonGoalWeightOptionValue : public OptionValue<float>{
        
        CLASS_NAME(NonGoalWeightOptionValue);
        USE_ALLOCATOR(NonGoalWeightOptionValue);
        
        NonGoalWeightOptionValue(){}
        NonGoalWeightOptionValue(vstring l, vstring s, float def) :
        OptionValue(l,s,def), numerator(1), denominator(1) {};
        
        bool setValue(const vstring& value);
        
        // output does not output numerator and denominator as they
        // are produced from defaultValue
        int numerator;
        int denominator;
        
        virtual vstring getStringOfValue(float value) const{ return Lib::Int::toString(value); }
    };
    
    /**
     * Selection is defined by a set of integers (TODO: make enum)
     * For now we need to check the integer is a valid one
     * @author Giles
     */
    struct SelectionOptionValue : public OptionValue<int>{
        SelectionOptionValue(){}
        SelectionOptionValue(vstring l,vstring s, int def):
        OptionValue(l,s,def){};
        
        bool setValue(const vstring& value);
        
        virtual void output(ostream& out) const {
            AbstractOptionValue::output(out);
            out << "\tdefault: " << defaultValue << endl;;
        }
        
        virtual vstring getStringOfValue(int value) const{ return Lib::Int::toString(value); }
    };
    
    /**
     * This also updates problemName
     * @author Giles
     */
    struct InputFileOptionValue : public OptionValue<vstring>{
        InputFileOptionValue(){}
        InputFileOptionValue(vstring l,vstring s, vstring def,Options* p):
        OptionValue(l,s,def), parent(p){};
        
        bool setValue(const vstring& value);
        
        virtual void output(ostream& out) const {
            AbstractOptionValue::output(out);
            out << "\tdefault: " << defaultValue << endl;;
        }
        virtual vstring getStringOfValue(vstring value) const{ return value; }
    private:
        Options* parent;
        
    };
    /**
     * We need to decode the encoded option string
     * @author Giles
     */
    struct DecodeOptionValue : public OptionValue<vstring>{
        DecodeOptionValue(){ AbstractOptionValue::_should_copy=false;}
        DecodeOptionValue(vstring l,vstring s,Options* p):
        OptionValue(l,s,""), parent(p){ AbstractOptionValue::_should_copy=false;}
        
        bool setValue(const vstring& value){
            parent->readFromEncodedOptions(value);
            return true;
        }
        virtual vstring getStringOfValue(vstring value) const{ return value; }
        
    private:
        Options* parent;
        
    };
    /**
     * Need to read the time limit. By default it assumes seconds (and stores deciseconds) but you can give
     * a multiplier i.e. d,s,m,h,D for deciseconds,seconds,minutes,hours,Days
     * @author Giles
     */
    struct TimeLimitOptionValue : public OptionValue<int>{
        TimeLimitOptionValue(){}
        TimeLimitOptionValue(vstring l, vstring s, float def) :
        OptionValue(l,s,def) {};
        
        bool setValue(const vstring& value);
        
        virtual void output(ostream& out) const {
            CALL("Options::TimeLimitOptionValue::output");
            AbstractOptionValue::output(out);
            out << "\tdefault: " << defaultValue << "d" << endl;
        }
        virtual vstring getStringOfValue(int value) const{ return Lib::Int::toString(value)+"d"; }
    };
    
    /**
     * NOTE on OptionValueConstraints
     *
     * OptionValueConstraints are used to declare constraints on and between option values
     * these are checked in checkGlobalOptionConstraints, which should be called after
     * Options is updated
     *
     * As usual, see Options.cpp for examples.
     *
     * There are two kinds of ValueConstraints (see below for ProblemConstraints)
     *
     * - Unary constraints such as greaterThan, equals, ...
     * - If-then constraints that capture dependencies
     *
     * In both cases an attempt has been made to make the declaration of constraints
     * in Options.cpp as readable as possible. For example, an If-then constraint is
     * written as follows
     *
     *  If(equals(0)).then(_otherOption.is(lessThan(5)))
     *
     * Note that the equals(0) will apply to the OptionValue that the constraint belongs to
     *
     * WrappedConstraints are produced by OptionValue.is and are used to provide constraints
     * on other OptionValues, as seen in the example above. Most functions work with both
     * OptionValueConstraint and WrappedConstraint but in some cases one of these options
     * may need to be added. In this case see examples from AddWrapper below.
     *
     */
    template<typename T>
    struct WrappedConstraint;
    
    template<typename T>
    struct OptionValueConstraint{
        CLASS_NAME(OptionValueConstraint);
        USE_ALLOCATOR(OptionValueConstraint);
        OptionValueConstraint() : _hard(false) {}
        
        virtual bool check(OptionValue<T>* value) = 0;
        virtual bool check(){ ASSERTION_VIOLATION; }
        virtual vstring msg(OptionValue<T>* value) = 0;
        virtual vstring msg() { ASSERTION_VIOLATION; }
        
        // By default cannot force constraint
        virtual bool force(OptionValue<T>* value){ return false;}
        // TODO - allow for hard constraints
        bool isHard(){ return _hard; }
        void setHard(){ _hard=true;}
        bool _hard;
        
        OptionValueConstraint<T>* And(OptionValueConstraint<T>* another);
        OptionValueConstraint<T>* Or(OptionValueConstraint<T>* another);
        
        template<typename S>
        OptionValueConstraint<T>* And(WrappedConstraint<S>* another);
        template<typename S>
        OptionValueConstraint<T>* Or(WrappedConstraint<S>* another);
        
    };
    
    
    // A Wrapped Constraint takes an OptionValue and a Constraint
    // It allows us to supply a constraint on another OptionValue in an If constraint for example
    template<typename T>
    struct WrappedConstraint{
        CLASS_NAME(WrappedConstraint);
        USE_ALLOCATOR(WrappedConstraint);
        
        WrappedConstraint(OptionValue<T>* v, OptionValueConstraint<T>* c) : value(v), con(c) {}
        
        bool check(){
            return con->check(value);
        }
        vstring msg(){
            return con->msg(value);
        }
        
        template<typename S, typename R>
        OptionValueConstraint<S>* And(WrappedConstraint<R>* another);
        template<typename S, typename R>
        OptionValueConstraint<S>* Or(WrappedConstraint<R>* another);
        
        OptionValue<T>* value;
        OptionValueConstraint<T>* con;
    };
    
    template<typename T, typename S>
    struct UnWrappedConstraint : public OptionValueConstraint<T>{
        CLASS_NAME(UnWrappedConstraint);
        USE_ALLOCATOR(UnWrappedConstraint);
        
        UnWrappedConstraint(WrappedConstraint<S>* c) : con(c) {}
        
        bool check(OptionValue<T>*){ return con->check(); }
        vstring msg(OptionValue<T>*){ return con->msg(); }
        
        WrappedConstraint<S>* con;
    };
    
    template<typename T>
    struct OrWrapper : public OptionValueConstraint<T>{
        CLASS_NAME(OrWrapper);
        USE_ALLOCATOR(OrWrapper);
        OrWrapper(OptionValueConstraint<T>* l, OptionValueConstraint<T>* r) : left(l),right(r) {}
        bool check(OptionValue<T>* value){
            return left->check(value) || right->check(value);
        }
        vstring msg(OptionValue<T>* value){ return left->msg(value) + " or " + right->msg(value); }
        
        OptionValueConstraint<T>* left;
        OptionValueConstraint<T>* right;
    };
    
    template<typename T>
    struct AndWrapper : public OptionValueConstraint<T>{
        CLASS_NAME(AndWrapper);
        USE_ALLOCATOR(AndWrapper);
        AndWrapper(OptionValueConstraint<T>* l, OptionValueConstraint<T>* r) : left(l),right(r) {}
        bool check(OptionValue<T>* value){
            return left->check(value) && right->check(value);
        }
        vstring msg(OptionValue<T>* value){ return left->msg(value) + " and " + right->msg(value); }
        
        OptionValueConstraint<T>* left;
        OptionValueConstraint<T>* right;
    };
    
    template<typename T>
    struct Equal : public OptionValueConstraint<T>{
        CLASS_NAME(Equal);
        USE_ALLOCATOR(Equal);
        Equal(T gv) : _goodvalue(gv) {}
        bool check(OptionValue<T>* value){
            return value->actualValue == _goodvalue;
        }
        vstring msg(OptionValue<T>* value){
            return value->longName+"("+value->getStringOfActual()+") is equal to " + value->getStringOfValue(_goodvalue);
        }
        T _goodvalue;
    };
    template<typename T>
    static OptionValueConstraint<T>* equal(T bv){
        return new Equal<T>(bv);
    }
    
    template<typename T>
    struct NotEqual : public OptionValueConstraint<T>{
        CLASS_NAME(NotEqual);
        USE_ALLOCATOR(NotEqual);
        NotEqual(T bv) : _badvalue(bv) {}
        bool check(OptionValue<T>* value){
            return value->actualValue != _badvalue;
        }
        vstring msg(OptionValue<T>* value){ return value->longName+"("+value->getStringOfActual()+") is not equal to " + value->getStringOfValue(_badvalue); }
        T _badvalue;
    };
    template<typename T>
    static OptionValueConstraint<T>* notEqual(T bv){
        return new NotEqual<T>(bv);
    }
    
    // Constraint that the value should be less than a given value
    // optionally we can allow it be equal to that value also
    template<typename T>
    struct LessThan : public OptionValueConstraint<T>{
        CLASS_NAME(LessThan);
        USE_ALLOCATOR(LessThan);
        LessThan(T gv,bool eq=false) : _goodvalue(gv), _orequal(eq) {}
        bool check(OptionValue<T>* value){
            return (value->actualValue < _goodvalue || (_orequal && value->actualValue==_goodvalue));
        }
        vstring msg(OptionValue<T>* value){
            if(_orequal) return value->longName+"("+value->getStringOfActual()+") is less than or equal to " + value->getStringOfValue(_goodvalue);
            return value->longName+"("+value->getStringOfActual()+") is less than "+ value->getStringOfValue(_goodvalue);
        }
        
        T _goodvalue;
        bool _orequal;
    };
    template<typename T>
    static OptionValueConstraint<T>* lessThan(T bv){
        return new LessThan<T>(bv,false);
    }
    template<typename T>
    static OptionValueConstraint<T>* lessThanEq(T bv){
        return new LessThan<T>(bv,true);
    }
    
    // Constraint that the value should be greater than a given value
    // optionally we can allow it be equal to that value also
    template<typename T>
    struct GreaterThan : public OptionValueConstraint<T>{
        CLASS_NAME(GreaterThan);
        USE_ALLOCATOR(GreaterThan);
        GreaterThan(T gv,bool eq=false) : _goodvalue(gv), _orequal(eq) {}
        bool check(OptionValue<T>* value){
            return (value->actualValue > _goodvalue || (_orequal && value->actualValue==_goodvalue));
        }
        
        vstring msg(OptionValue<T>* value){
            if(_orequal) return value->longName+"("+value->getStringOfActual()+") is greater than or equal to " + value->getStringOfValue(_goodvalue);
            return value->longName+"("+value->getStringOfActual()+") is greater than "+ value->getStringOfValue(_goodvalue);
        }
        
        T _goodvalue;
        bool _orequal;
    };
    template<typename T>
    static OptionValueConstraint<T>* greaterThan(T bv){
        return new GreaterThan<T>(bv,false);
    }
    template<typename T>
    static OptionValueConstraint<T>* greaterThanEq(T bv){
        return new GreaterThan<T>(bv,true);
    }
    
    /**
     * If constraints
     */
    
    template<typename T>
    struct IfConstraint;
    
    template<typename T>
    struct IfThenConstraint : public OptionValueConstraint<T>{
        CLASS_NAME(IfThenConstraint);
        USE_ALLOCATOR(IfThenConstraint);
        
        IfThenConstraint(OptionValueConstraint<T>* ic, OptionValueConstraint<T>* c) :
        if_con(ic), then_con(c) {}
        
        bool check(OptionValue<T>* value){
            ASS(then_con);
            return !if_con->check(value) || then_con->check(value);
        }
        
        vstring msg(OptionValue<T>* value){
            return "if "+if_con->msg(value)+" then "+ then_con->msg(value);
        }
        
        OptionValueConstraint<T>* if_con;
        OptionValueConstraint<T>* then_con;
    };
    
    template<typename T>
    struct IfConstraint {
        CLASS_NAME(IfConstraint);
        USE_ALLOCATOR(IfConstraint);
        IfConstraint(OptionValueConstraint<T>* c) :if_con(c) {}
        
        OptionValueConstraint<T>* then(OptionValueConstraint<T>* c){
            return new IfThenConstraint<T>(if_con,c);
        }
        template<typename S>
        OptionValueConstraint<T>* then(WrappedConstraint<S>* c){
            return new IfThenConstraint<T>(if_con,new UnWrappedConstraint<T,S>(c));
        }
        
        OptionValueConstraint<T>* if_con;
    };
    
    template<typename T>
    static IfConstraint<T> If(OptionValueConstraint<T>* c){
        return IfConstraint<T>(c);
    }
    template<typename T,typename S>
    static IfConstraint<T> If(WrappedConstraint<S>* c){
        return IfConstraint<T>(new UnWrappedConstraint<T,S>(c));
    }

    template<typename T>
    static OptionValueConstraint<T>* ifOnThen(OptionValueConstraint<T>* c){
      IfConstraint<bool> ifc(equal(true));
      return ifc.then(c);
    }
    template<typename T>
    static OptionValueConstraint<T>* ifOnThen(WrappedConstraint<T>* c){
      IfConstraint<bool> ifc(equal(true));
      return ifc.then(c);
    }

    /**
     * Default Value constraints
     */
    
    template<typename T>
    struct NotDefaultConstraint : public OptionValueConstraint<T> {
        NotDefaultConstraint() {}
        
        bool check(OptionValue<T>* value){
            return value->defaultValue != value->actualValue;
        }
        vstring msg(OptionValue<T>* value) { return value->longName+"("+value->getStringOfActual()+") is not default("+value->getStringOfValue(value->defaultValue)+")";}
    };
    struct NotDefaultRatioConstraint : public OptionValueConstraint<int> {
        NotDefaultRatioConstraint() {}
        
        bool check(OptionValue<int>* value){
            RatioOptionValue* rvalue = static_cast<RatioOptionValue*>(value);
            return (rvalue->defaultValue != rvalue->actualValue ||
                    rvalue->defaultOtherValue != rvalue->otherValue);
        }
        vstring msg(OptionValue<int>* value) { return value->longName+"("+value->getStringOfActual()+") is not default";}
        
    };
    
    // You will need to provide the type, optionally use addConstraintIfNotDefault
    template<typename T>
    static OptionValueConstraint<T>* isNotDefault(){
        return new NotDefaultConstraint<T>();
    }
    // You will need to provide the type, optionally use addConstraintIfNotDefault
    static OptionValueConstraint<int>* isNotDefaultRatio(){
        return new NotDefaultRatioConstraint();
    }
    
    
    /**
     * NOTE on OptionProblemConstraint
     *
     * OptionProblemConstraints are used to capture properties of a problem that
     * should be present when an option is used. The idea being that a warning will
     * be emited if an option is used for an inappropriate problem.
     *
     * TODO - this element of Options is still under development
     */
    
    struct OptionProblemConstraint{
        virtual bool check(Property* p) = 0;
        virtual vstring msg() = 0;
    };
    
    struct CategoryCondition : OptionProblemConstraint{
        CategoryCondition(Property::Category c,bool h) : cat(c), has(h) {}
        bool check(Property*p){
            CALL("Options::CategoryCondition::check");
            ASS(p);
            return has ? p->category()==cat : p->category()!=cat;
        }
        vstring msg(){ 
          vstring m =" not useful for property ";
          if(has) m+="not";
          return m+" in category "+Property::categoryToString(cat);
        }
        Property::Category cat;
        bool has;
    };
    struct UsesEquality : OptionProblemConstraint{
        bool check(Property*p){
          CALL("Options::UsesEquality::check");
          ASS(p)
          return (p->equalityAtoms() != 0);
        }
        vstring msg(){ return " only useful with equality"; }
    };
    struct HasNonUnits : OptionProblemConstraint{
        bool check(Property*p){
          CALL("Options::HasNonUnits::check");
          return (p->clauses()-p->unitClauses())!=0; 
        }
        vstring msg(){ return " only useful with non-unit clauses"; }
    };
    struct HasPredicates : OptionProblemConstraint{
        bool check(Property*p){
          CALL("Options::HasPredicates::check");
          return (p->category()==Property::PEQ || p->category()==Property::UEQ);
        }
        vstring msg(){ return " only useful with predicates"; }
    };
    struct AtomConstraint : OptionProblemConstraint{
      AtomConstraint(int a,bool g) : atoms(a),greater(g) {}
      int atoms;
      bool greater;
      bool check(Property*p){ 
        CALL("Options::AtomConstraint::check");
        return greater ? p->atoms()>atoms : p->atoms()<atoms;
      }
          
      vstring msg(){ 
        vstring m = " not with ";
        if(greater){ m+="more";}else{m+="less";}
        return m+" than "+Lib::Int::toString(atoms)+" atoms";
      }
    };

    // Factory methods
    static OptionProblemConstraint* notWithCat(Property::Category c){
      return new CategoryCondition(c,false);
    }
    static OptionProblemConstraint* hasCat(Property::Category c){
      return new CategoryCondition(c,true);
    }
    static OptionProblemConstraint* hasEquality(){ return new UsesEquality; }
    static OptionProblemConstraint* hasNonUnits(){ return new HasNonUnits; }
    static OptionProblemConstraint* hasPredicates(){ return new HasPredicates; }
    static OptionProblemConstraint* atomsMoreThan(int a){
      return new AtomConstraint(a,true);
    }
    static OptionProblemConstraint* atomsLessThan(int a){
      return new AtomConstraint(a,false);
    }


    //Cheating - we refer to env.options to ask about option values
    // There is an assumption that the option values used have been
    // set to their final values
    // These are used in randomisation where we gaurentee a certain
    // set of options will not be randomized and some will be randomized first

    struct OptionHasValue : OptionProblemConstraint{
      OptionHasValue(vstring ov,vstring v) : option_value(ov),value(v) {}
      bool check(Property*p);
      vstring msg(){ return option_value+" has value "+value; } 
      vstring option_value;
      vstring value; 
    };

    struct ManyOptionProblemConstraints : OptionProblemConstraint {
      ManyOptionProblemConstraints(bool a) : is_and(a) {}

      bool check(Property*p){
        CALL("Options::ManyOptionProblemConstraints::check");
        bool res = is_and;
        Stack<OptionProblemConstraint*>::Iterator it(cons);
        while(it.hasNext()){ 
          bool n=it.next()->check(p);res = is_and ? (res && n) : (res || n);}
        return res;
      } 

      vstring msg(){
        vstring res="";
        Stack<OptionProblemConstraint*>::Iterator it(cons);
        if(it.hasNext()){ res=it.next()->msg();}
        while(it.hasNext()){ res+=",and\n"+it.next()->msg();}
        return res;
      }

      void add(OptionProblemConstraint* c){ cons.push(c);}
      Stack<OptionProblemConstraint*> cons; 
      bool is_and;
    };

    static OptionProblemConstraint* And(OptionProblemConstraint* left,
                                        OptionProblemConstraint* right){
       ManyOptionProblemConstraints* c = new ManyOptionProblemConstraints(true);
       c->add(left);c->add(right);
       return c;
    }
    static OptionProblemConstraint* And(OptionProblemConstraint* left,
                                        OptionProblemConstraint* mid,
                                        OptionProblemConstraint* right){
       ManyOptionProblemConstraints* c = new ManyOptionProblemConstraints(true);
       c->add(left);c->add(mid);c->add(right);
       return c;
    }
    static OptionProblemConstraint* Or(OptionProblemConstraint* left,
                                        OptionProblemConstraint* right){
       ManyOptionProblemConstraints* c = new ManyOptionProblemConstraints(false);
       c->add(left);c->add(right);
       return c;
    }
    static OptionProblemConstraint* Or(OptionProblemConstraint* left,
                                        OptionProblemConstraint* mid,
                                        OptionProblemConstraint* right){
       ManyOptionProblemConstraints* c = new ManyOptionProblemConstraints(false);
       c->add(left);c->add(mid);c->add(right);
       return c;
    }
    static OptionProblemConstraint* saNotInstGen();
    static OptionProblemConstraint* isBfnt();
    
  //==========================================================
  // Getter functions
  // -currently disabled all unecessary setter functions
  //==========================================================
  //
  // This is how options are accessed so if you add a new option you should add a getter
public:
  bool encodeStrategy() const{ return _encode.actualValue;}
  RandomStrategy randomStrategy() const {return _randomStrategy.actualValue; }
  void setRandomStrategy(RandomStrategy newVal){ _randomStrategy.actualValue=newVal;}
  BadOption getBadOptionChoice() const { return _badOption.actualValue; }
  void setBadOptionChoice(BadOption newVal) { _badOption.actualValue = newVal; }
  vstring forcedOptions() const { return _forcedOptions.actualValue; }
  vstring forbiddenOptions() const { return _forbiddenOptions.actualValue; }
  vstring testId() const { return _testId.actualValue; }
  vstring protectedPrefix() const { return _protectedPrefix.actualValue; }
  Statistics statistics() const { return _statistics.actualValue; }
  void setStatistics(Statistics newVal) { _statistics.actualValue=newVal; }
  Proof proof() const { return _proof.actualValue; }
  bool proofChecking() const { return _proofChecking.actualValue; }
  int naming() const { return _naming.actualValue; }
  bool fmbIncremental() const { return _fmbIncremental.actualValue; }
  bool fmbNonGroundDefs() const { return _fmbNonGroundDefs.actualValue; }
  bool fmbSortInference() const { return _fmbSortInference.actualValue; }
  unsigned fmbStartSize() const { return _fmbStartSize.actualValue;}
  bool fmbStartWithConstants() const { return _fmbStartWithConstants.actualValue; }
  float fmbSymmetryRatio() const { return _fmbSymmetryRatio.actualValue; }
  FMBWidgetOrders fmbSymmetryWidgetOrders() { return _fmbSymmetryWidgetOrders.actualValue;}
  FMBSymbolOrders fmbSymmetryOrderSymbols() const {return _fmbSymmetryOrderSymbols.actualValue; }
  bool flattenTopLevelConjunctions() const { return _flattenTopLevelConjunctions.actualValue; }
  LTBLearning ltbLearning() const { return _ltbLearning.actualValue; }
  Mode mode() const { return _mode.actualValue; }
  InputSyntax inputSyntax() const { return _inputSyntax.actualValue; }
  //void setInputSyntax(InputSyntax newVal) { _inputSyntax = newVal; }
  bool normalize() const { return _normalize.actualValue; }
  void setNormalize(bool normalize) { _normalize.actualValue = normalize; }
  void setNaming(int n){ _naming.actualValue = n;} //TODO: ensure global constraints
  vstring include() const { return _include.actualValue; }
  void setInclude(vstring val) { _include.actualValue = val; }
  vstring logFile() const { return _logFile.actualValue; }
  vstring inputFile() const { return _inputFile.actualValue; }
  int randomSeed() const { return _randomSeed.actualValue; }
  int rowVariableMaxLength() const { return _rowVariableMaxLength.actualValue; }
  //void setRowVariableMaxLength(int newVal) { _rowVariableMaxLength = newVal; }
  bool printClausifierPremises() const { return _printClausifierPremises.actualValue; }
  bool showActive() const { return _showActive.actualValue; }
  bool showBlocked() const { return _showBlocked.actualValue; }
  bool showDefinitions() const { return _showDefinitions.actualValue; }
  InterpolantMode showInterpolant() const { return _showInterpolant.actualValue; }
  bool showNew() const { return _showNew.actualValue; }
  bool showNewPropositional() const { return _showNewPropositional.actualValue; }
  bool showNonconstantSkolemFunctionTrace() const { return _showNonconstantSkolemFunctionTrace.actualValue; }
  void setShowNonconstantSkolemFunctionTrace(bool newVal) { _showNonconstantSkolemFunctionTrace.actualValue = newVal; }
  bool showOptions() const { return _showOptions.actualValue; }
  bool showExperimentalOptions() const { return _showExperimentalOptions.actualValue; }
  bool showHelp() const { return _showHelp.actualValue; }
  vstring explainOption() const { return _explainOption.actualValue; }
  bool showPassive() const { return _showPassive.actualValue; }
  bool showReductions() const { return _showReductions.actualValue; }
  bool showPreprocessing() const { return _showPreprocessing.actualValue; }
  bool showSkolemisations() const { return _showSkolemisations.actualValue; }
  bool showSymbolElimination() const { return _showSymbolElimination.actualValue; }
  bool showTheoryAxioms() const { return _showTheoryAxioms.actualValue; }
<<<<<<< HEAD
  bool showFOOL() const { return _showFOOL.actualValue; }
=======
#if VZ3
  bool showZ3() const { return _showZ3.actualValue; }
#endif
>>>>>>> ad200a47
  bool unusedPredicateDefinitionRemoval() const { return _unusedPredicateDefinitionRemoval.actualValue; }
  void setUnusedPredicateDefinitionRemoval(bool newVal) { _unusedPredicateDefinitionRemoval.actualValue = newVal; }
  bool weightIncrement() const { return _weightIncrement.actualValue; }
  bool useDM() const { return _use_dm.actualValue; }
  SatSolver satSolver() const { return _satSolver.actualValue; }
  //void setSatSolver(SatSolver newVal) { _satSolver = newVal; }
  bool satLingelingSimilarModels() const { return _satLingelingSimilarModels.actualValue; }
  bool satLingelingIncremental() const { return _satLingelingIncremental.actualValue; }
  SaturationAlgorithm saturationAlgorithm() const { return _saturationAlgorithm.actualValue; }
  void setSaturationAlgorithm(SaturationAlgorithm newVal) { _saturationAlgorithm.actualValue = newVal; }
  int selection() const { return _selection.actualValue; }
  void setSelection(int v) { _selection.actualValue=v;}
  vstring latexOutput() const { return _latexOutput.actualValue; }
  bool latexUseDefault() const { return _latexUseDefaultSymbols.actualValue; }
  LiteralComparisonMode literalComparisonMode() const { return _literalComparisonMode.actualValue; }
  bool forwardSubsumptionResolution() const { return _forwardSubsumptionResolution.actualValue; }
  //void setForwardSubsumptionResolution(bool newVal) { _forwardSubsumptionResolution = newVal; }
  Demodulation forwardDemodulation() const { return _forwardDemodulation.actualValue; }
  bool binaryResolution() const { return _binaryResolution.actualValue; }
  bool bfnt() const { return _bfnt.actualValue; }
  void setBfnt(bool newVal) { _bfnt.actualValue = newVal; }
  URResolution unitResultingResolution() const { return _unitResultingResolution.actualValue; }
  bool hyperSuperposition() const { return _hyperSuperposition.actualValue; }
  bool arityCheck() const { return _arityCheck.actualValue; }
  //void setArityCheck(bool newVal) { _arityCheck=newVal; }
  Demodulation backwardDemodulation() const { return _backwardDemodulation.actualValue; }
  bool demodulationRedundancyCheck() const { return _demodulationRedundancyCheck.actualValue; }
  //void setBackwardDemodulation(Demodulation newVal) { _backwardDemodulation = newVal; }
  Subsumption backwardSubsumption() const { return _backwardSubsumption.actualValue; }
  //void setBackwardSubsumption(Subsumption newVal) { _backwardSubsumption = newVal; }
  Subsumption backwardSubsumptionResolution() const { return _backwardSubsumptionResolution.actualValue; }
  bool forwardSubsumption() const { return _forwardSubsumption.actualValue; }
  bool forwardLiteralRewriting() const { return _forwardLiteralRewriting.actualValue; }
  vstring lingvaAdditionalInvariants() const {return _lingvaAdditionalInvariants.actualValue; }
  int lrsFirstTimeCheck() const { return _lrsFirstTimeCheck.actualValue; }
  int lrsWeightLimitOnly() const { return _lrsWeightLimitOnly.actualValue; }
  int simulatedTimeLimit() const { return _simulatedTimeLimit.actualValue; }
  void setSimulatedTimeLimit(int newVal) { _simulatedTimeLimit.actualValue = newVal; }
  int maxInferenceDepth() const { return _maxInferenceDepth.actualValue; }
  SymbolPrecedence symbolPrecedence() const { return _symbolPrecedence.actualValue; }
  // Return time limit in deciseconds, or 0 if there is no time limit
  int timeLimitInDeciseconds() const { return _timeLimitInDeciseconds.actualValue; }
  size_t memoryLimit() const { return _memoryLimit.actualValue; }
  int inequalitySplitting() const { return _inequalitySplitting.actualValue; }
  long maxActive() const { return _maxActive.actualValue; }
  long maxAnswers() const { return _maxAnswers.actualValue; }
  //void setMaxAnswers(int newVal) { _maxAnswers = newVal; }
  long maxPassive() const { return _maxPassive.actualValue; }
  int maxWeight() const { return _maxWeight.actualValue; }
  int ageRatio() const { return _ageWeightRatio.actualValue; }
  void setAgeRatio(int v){ _ageWeightRatio.actualValue = v; }
  int weightRatio() const { return _ageWeightRatio.otherValue; }
  void setWeightRatio(int v){ _ageWeightRatio.otherValue = v; }
  bool superpositionFromVariables() const { return _superpositionFromVariables.actualValue; }
  EqualityProxy equalityProxy() const { return _equalityProxy.actualValue; }
  RuleActivity equalityResolutionWithDeletion() const { return _equalityResolutionWithDeletion.actualValue; }
  ExtensionalityResolution extensionalityResolution() const { return _extensionalityResolution.actualValue; }
  bool FOOLOrdering() const { return _FOOLOrdering.actualValue; }
  bool FOOLParamodulation() const { return _FOOLParamodulation.actualValue; }
  unsigned extensionalityMaxLength() const { return _extensionalityMaxLength.actualValue; }
  bool extensionalityAllowPosEq() const { return _extensionalityAllowPosEq.actualValue; }
  float nongoalWeightCoefficient() const { return _nonGoalWeightCoefficient.actualValue; }
  Sos sos() const { return _sos.actualValue; }
  //void setSos(Sos newVal) { _sos = newVal; }
  FunctionDefinitionElimination functionDefinitionElimination() const { return _functionDefinitionElimination.actualValue; }
  bool outputAxiomNames() const { return _outputAxiomNames.actualValue; }
  void setOutputAxiomNames(bool newVal) { _outputAxiomNames.actualValue = newVal; }
  QuestionAnsweringMode questionAnswering() const { return _questionAnswering.actualValue; }
  vstring xmlOutput() const { return _xmlOutput.actualValue; }
  bool szsOutput() const { return _szsOutput.actualValue; }
  vstring thanks() const { return _thanks.actualValue; }
  void setQuestionAnswering(QuestionAnsweringMode newVal) { _questionAnswering.actualValue = newVal; }
  bool globalSubsumption() const { return _globalSubsumption.actualValue; }
  GlobalSubsumptionSatSolverPower globalSubsumptionSatSolverPower() const { return _globalSubsumptionSatSolverPower.actualValue; }
  GlobalSubsumptionExplicitMinim globalSubsumptionExplicitMinim() const { return _globalSubsumptionExplicitMinim.actualValue; }
  GlobalSubsumptionAvatarAssumptions globalSubsumptionAvatarAssumptions() const { return _globalSubsumptionAvatarAssumptions.actualValue; }

  /** true if calling set() on non-existing options does not result in a user error */
  bool ignoreMissing() const { return _ignoreMissing.actualValue; }
  /** set the "ignore missing options" value to true or false */
  //void setIgnoreMissing(bool newVal) { _ignoreMissing = newVal; }
  bool increasedNumeralWeight() const { return _increasedNumeralWeight.actualValue; }
  bool theoryAxioms() const { return _theoryAxioms.actualValue; }
  //void setTheoryAxioms(bool newValue) { _theoryAxioms = newValue; }
  bool interpretedSimplification() const { return _interpretedSimplification.actualValue; }
  //void setInterpretedSimplification(bool val) { _interpretedSimplification = val; }
  Condensation condensation() const { return _condensation.actualValue; }
  RuleActivity generalSplitting() const { return _generalSplitting.actualValue; }
  vstring namePrefix() const { return _namePrefix.actualValue; }
  bool timeStatistics() const { return _timeStatistics.actualValue; }
  bool splitting() const { return _splitting.actualValue; }
  bool nonliteralsInClauseWeight() const { return _nonliteralsInClauseWeight.actualValue; }
  unsigned sineDepth() const { return _sineDepth.actualValue; }
  unsigned sineGeneralityThreshold() const { return _sineGeneralityThreshold.actualValue; }
  SineSelection sineSelection() const { return _sineSelection.actualValue; }
  void setSineSelection(SineSelection val) { _sineSelection.actualValue=val; }
  float sineTolerance() const { return _sineTolerance.actualValue; }
  bool smtlibConsiderIntsReal() const { return _smtlibConsiderIntsReal.actualValue; }
  //void setSmtlibConsiderIntsReal( bool newVal ) { _smtlibConsiderIntsReal = newVal; }
  bool smtlibFletAsDefinition() const { return _smtlibFletAsDefinition.actualValue; }

  bool colorUnblocking() const { return _colorUnblocking.actualValue; }

  bool tabulationBwRuleSubsumptionResolutionByLemmas() const { return _tabulationBwRuleSubsumptionResolutionByLemmas.actualValue; }
  bool tabulationFwRuleSubsumptionResolutionByLemmas() const { return _tabulationFwRuleSubsumptionResolutionByLemmas.actualValue; }
  int tabulationGoalAgeRatio() const { return _tabulationGoalAgeWeightRatio.actualValue; }
  int tabulationGoalWeightRatio() const { return _tabulationGoalAgeWeightRatio.otherValue; }
  int tabulationGoalRatio() const { return _tabulationGoalLemmaRatio.actualValue; }
  int tabulationLemmaRatio() const { return _tabulationGoalLemmaRatio.otherValue; }
  bool tabulationInstantiateProducingRules() const { return _tabulationInstantiateProducingRules.actualValue; }
  int tabulationLemmaAgeRatio() const { return _tabulationLemmaAgeWeightRatio.actualValue; }
  int tabulationLemmaWeightRatio() const { return _tabulationLemmaAgeWeightRatio.otherValue; }

  Instantiation instantiation() const { return _instantiation.actualValue; }
  bool theoryFlattening() const { return _theoryFlattening.actualValue; }

  float instGenBigRestartRatio() const { return _instGenBigRestartRatio.actualValue; }
  bool instGenPassiveReactivation() const { return _instGenPassiveReactivation.actualValue; }
  int instGenResolutionRatioInstGen() const { return _instGenResolutionInstGenRatio.actualValue; }
  int instGenResolutionRatioResolution() const { return _instGenResolutionInstGenRatio.otherValue; }
  int instGenRestartPeriod() const { return _instGenRestartPeriod.actualValue; }
  float instGenRestartPeriodQuotient() const { return _instGenRestartPeriodQuotient.actualValue; }
  int instGenSelection() const { return _instGenSelection.actualValue; }
  bool instGenWithResolution() const { return _instGenWithResolution.actualValue; }
  bool useHashingVariantIndex() const { return _useHashingVariantIndex.actualValue; }

  float satClauseActivityDecay() const { return _satClauseActivityDecay.actualValue; }
  SatClauseDisposer satClauseDisposer() const { return _satClauseDisposer.actualValue; }
  bool satLearntMinimization() const { return _satLearntMinimization.actualValue; }
  bool satLearntSubsumptionResolution() const { return _satLearntSubsumptionResolution.actualValue; }
  int satRestartFixedCount() const { return _satRestartFixedCount.actualValue; }
  float satRestartGeometricIncrease() const { return _satRestartGeometricIncrease.actualValue; }
  int satRestartGeometricInit() const { return _satRestartGeometricInit.actualValue; }
  int satRestartLubyFactor() const { return _satRestartLubyFactor.actualValue; }
  float satRestartMinisatIncrease() const { return _satRestartMinisatIncrease.actualValue; }
  int satRestartMinisatInit() const { return _satRestartMinisatInit.actualValue; }
  SatRestartStrategy satRestartStrategy() const { return _satRestartStrategy.actualValue; }
  float satVarActivityDecay() const { return _satVarActivityDecay.actualValue; }
  SatVarSelector satVarSelector() const { return _satVarSelector.actualValue; }

  Niceness nicenessOption() const { return _nicenessOption.actualValue; }

  void setMemoryLimit(size_t newVal) { _memoryLimit.actualValue = newVal; }
  
  void setTimeLimitInSeconds(int newVal) { _timeLimitInDeciseconds.actualValue = 10*newVal; }
  void setTimeLimitInDeciseconds(int newVal) { _timeLimitInDeciseconds.actualValue = newVal; }
  // int getTimeLimit(){return _timeLimitInDeciseconds.actualValue;} // MS: unused and the name does not stipulate the units (deciseconds)
  int getWhileNumber(){return _whileNumber.actualValue;}
  int getFunctionNumber(){return _functionNumber.actualValue;}

  int nonGoalWeightCoeffitientNumerator() const { return _nonGoalWeightCoefficient.numerator; }
  int nonGoalWeightCoeffitientDenominator() const { return _nonGoalWeightCoefficient.denominator; }

  bool splitAtActivation() const{ return _splitAtActivation.actualValue; }
  SplittingNonsplittableComponents splittingNonsplittableComponents() const { return _splittingNonsplittableComponents.actualValue; }
  SplittingAddComplementary splittingAddComplementary() const { return _splittingAddComplementary.actualValue; }
  SplittingMinimizeModel splittingMinimizeModel() const { return _splittingMinimizeModel.actualValue; }
  SplittingLiteralPolarityAdvice splittingLiteralPolarityAdvice() const { return _splittingLiteralPolarityAdvice.actualValue; }
  SplittingDeleteDeactivated splittingDeleteDeactivated() const { return _splittingDeleteDeactivated.actualValue;}
  bool splittingFastRestart() const { return _splittingFastRestart.actualValue; }
  bool splittingBufferedSolver() const { return _splittingBufferedSolver.actualValue; }
  int splittingFlushPeriod() const { return _splittingFlushPeriod.actualValue; }
  float splittingFlushQuotient() const { return _splittingFlushQuotient.actualValue; }
  bool splittingEagerRemoval() const { return _splittingEagerRemoval.actualValue; }
  SplittingCongruenceClosure splittingCongruenceClosure() const { return _splittingCongruenceClosure.actualValue; }
  CCUnsatCores ccUnsatCores() const { return _ccUnsatCores.actualValue; }

  void setProof(Proof p) { _proof.actualValue = p; }
  bool bpEquivalentVariableRemoval() const { return _equivalentVariableRemoval.actualValue; }
  unsigned bpMaximalPropagatedEqualityLength() const { return _maximalPropagatedEqualityLength.actualValue; }
  BPAlmostHalfBoundingRemoval bpAlmostHalfBoundingRemoval() const {return _bpAlmostHalfBoundingRemoval.actualValue;}
  bool bpFmElimination () const {return _bpFmElimination.actualValue;}
  unsigned bpAllowedFMBalance() const { return _bpAllowedFMBalance.actualValue; }
  BPAssignmentSelector bpAssignmentSelector() const {return _bpAssignmentSelector.actualValue; }
  bool bpCollapsingPropagation() const {return _bpCollapsingPropagation.actualValue; }
  unsigned bpUpdatesByOneConstraint() const {return _updatesByOneConstraint.actualValue; }
  bool bpConservativeAssignmentSelection() const {return _bpConservativeAssignmentSelection.actualValue; }
  BPConflictSelector bpConflictSelector() const {return _bpConflictSelector.actualValue; }
  bool backjumpTargetIsDecisionPoint() const { return _backjumpTargetIsDecisionPoint.actualValue; }
  bool bpPropagateAfterConflict() const {return _bpPropagateAfterConflict.actualValue; }
  BPVariableSelector bpVariableSelector() const {return _bpVariableSelector.actualValue; }
  bool bpSelectUnusedVariablesFirst() const {return _selectUnusedVariablesFirst.actualValue; }
  bool bpStartWithPrecise() const { return _bpStartWithPrecise.actualValue; }
  bool bpStartWithRational() const { return _bpStartWithRational.actualValue;}
    
private:
    
    /**
     * A LookupWrapper is used to wrap up two maps for long and short names and query them
     */
    struct LookupWrapper {
        
        LookupWrapper() {}
        
        private:
          LookupWrapper operator=(const LookupWrapper&){ NOT_IMPLEMENTED;}
        public:
        
        void insert(AbstractOptionValue* option_value){
            CALL("LookupWrapper::insert");
            ASS(!option_value->longName.empty());
            bool new_long =  _longMap.insert(option_value->longName,option_value);
            bool new_short = true;
            if(!option_value->shortName.empty()){
                new_short = _shortMap.insert(option_value->shortName,option_value);
            }
            if(!new_long || !new_short){ cout << "Bad " << option_value->longName << endl; }
            ASS(new_long && new_short);
        }
        AbstractOptionValue* findLong(vstring longName) const{
            CALL("LookupWrapper::findLong");
            if(!_longMap.find(longName)){ throw ValueNotFoundException(); }
            return _longMap.get(longName);
        }
        AbstractOptionValue* findShort(vstring shortName) const{
            CALL("LookupWrapper::findShort");
            if(!_shortMap.find(shortName)){ throw ValueNotFoundException(); }
            return _shortMap.get(shortName);
        }
        
        VirtualIterator<AbstractOptionValue*> values() const {
            return _longMap.range();
        }
        
    private:
        DHMap<vstring,AbstractOptionValue*> _longMap;
        DHMap<vstring,AbstractOptionValue*> _shortMap;
    };
    
    LookupWrapper _lookup;
    
    // The const is a lie - we can alter the resulting OptionValue
    AbstractOptionValue* getOptionValueByName(vstring name) const{
        try{
          return _lookup.findLong(name);
        }
        catch(ValueNotFoundException&){
          try{
            return _lookup.findShort(name);
          }
          catch(ValueNotFoundException&){
            return 0;
          }
        }
    }
  
    Stack<vstring> getSimilarOptionNames(vstring name, bool is_short) const{

      Stack<vstring> similar_names;

      VirtualIterator<AbstractOptionValue*> options = _lookup.values();
      while(options.hasNext()){
        AbstractOptionValue* opt = options.next();
        vstring opt_name = is_short ? opt->shortName : opt->longName;
        size_t dif = 2;
        if(!is_short) dif += name.size()/4;
        if(name.size()!=0 && distance(name,opt_name) < dif)
          similar_names.push(opt_name);
      }

      return similar_names;
    }
    
    //==========================================================
    // Variables holding option values
    //==========================================================

 /** 
  * NOTE on OptionValues
  *
  * An OptionValue stores the value for an Option as well as all the meta-data
  * See the definitions of different OptionValue objects above for details
  * but the main OptionValuse are
  *  - BoolOptionValue
  *  - IntOptionValue, UnsignedOptionValue, FloatOptionValue, LongOptionValue
  *  - StringOptionValue
  *  - ChoiceOptionValue
  *  - RatioOptionValue
  *
  * ChoiceOptionValue requires you to define an enum for the choice values
  *
  * For examples of how the different OptionValues are used see Options.cpp
  *
  * If an OptionValue needs custom assignment you will need to create a custom
  *  OptionValue. See DecodeOptionValue and SelectionOptionValue for examples. 
  *
  */

  ChoiceOptionValue<RandomStrategy> _randomStrategy;
  DecodeOptionValue _decode;
  BoolOptionValue _encode;

  RatioOptionValue _ageWeightRatio;
  BoolOptionValue _arityCheck;
  
  BoolOptionValue _backjumpTargetIsDecisionPoint;
  ChoiceOptionValue<BadOption> _badOption;
  ChoiceOptionValue<Demodulation> _backwardDemodulation;
  ChoiceOptionValue<Subsumption> _backwardSubsumption;
  ChoiceOptionValue<Subsumption> _backwardSubsumptionResolution;
  BoolOptionValue _bfnt;
  BoolOptionValue _binaryResolution;
  BoolOptionValue _bpCollapsingPropagation;
  UnsignedOptionValue _bpAllowedFMBalance;
  ChoiceOptionValue<BPAlmostHalfBoundingRemoval> _bpAlmostHalfBoundingRemoval;
  ChoiceOptionValue<BPAssignmentSelector> _bpAssignmentSelector;
  ChoiceOptionValue<BPConflictSelector> _bpConflictSelector;
  BoolOptionValue _bpConservativeAssignmentSelection;
  BoolOptionValue _bpFmElimination;
  BoolOptionValue _bpPropagateAfterConflict;
  BoolOptionValue _bpStartWithPrecise;
  BoolOptionValue _bpStartWithRational;
  ChoiceOptionValue<BPVariableSelector> _bpVariableSelector;

  BoolOptionValue _colorUnblocking;
  ChoiceOptionValue<Condensation> _condensation;

  BoolOptionValue _demodulationRedundancyCheck;

  ChoiceOptionValue<EqualityProxy> _equalityProxy;
  ChoiceOptionValue<RuleActivity> _equalityResolutionWithDeletion;
  BoolOptionValue _equivalentVariableRemoval;
  ChoiceOptionValue<ExtensionalityResolution> _extensionalityResolution;
  UnsignedOptionValue _extensionalityMaxLength;
  BoolOptionValue _extensionalityAllowPosEq;
<<<<<<< HEAD

  BoolOptionValue _FOOLOrdering;
  BoolOptionValue _FOOLParamodulation;

=======
  
  BoolOptionValue _fmbIncremental;
  BoolOptionValue _fmbNonGroundDefs;
  BoolOptionValue _fmbSortInference;
  UnsignedOptionValue _fmbStartSize;
  BoolOptionValue _fmbStartWithConstants;
  FloatOptionValue _fmbSymmetryRatio;
  ChoiceOptionValue<FMBWidgetOrders> _fmbSymmetryWidgetOrders;
  ChoiceOptionValue<FMBSymbolOrders> _fmbSymmetryOrderSymbols;
>>>>>>> ad200a47
  BoolOptionValue _flattenTopLevelConjunctions;
  StringOptionValue _forbiddenOptions;
  BoolOptionValue _forceIncompleteness;
  StringOptionValue _forcedOptions;
  ChoiceOptionValue<Demodulation> _forwardDemodulation;
  BoolOptionValue _forwardLiteralRewriting;
  BoolOptionValue _forwardSubsumption;
  BoolOptionValue _forwardSubsumptionResolution;
  ChoiceOptionValue<FunctionDefinitionElimination> _functionDefinitionElimination;
  IntOptionValue _functionNumber;
  
  ChoiceOptionValue<RuleActivity> _generalSplitting;
  BoolOptionValue _globalSubsumption;
  ChoiceOptionValue<GlobalSubsumptionSatSolverPower> _globalSubsumptionSatSolverPower;
  ChoiceOptionValue<GlobalSubsumptionExplicitMinim> _globalSubsumptionExplicitMinim;
  ChoiceOptionValue<GlobalSubsumptionAvatarAssumptions> _globalSubsumptionAvatarAssumptions;

  BoolOptionValue _hyperSuperposition;

  /** if true, then calling set() on non-existing options will not result in a user error */
  BoolOptionValue _ignoreMissing;
  StringOptionValue _include;
  /** if this option is true, Vampire will add the numeral weight of a clause
   * to its weight. The weight is defined as the sum of binary sizes of all
   * integers occurring in this clause. This option has not been tested and
   * may be extensive, see Clause::getNumeralWeight()
   */
  BoolOptionValue _increasedNumeralWeight;
  IntOptionValue _inequalitySplitting;
  ChoiceOptionValue<InputSyntax> _inputSyntax;
  ChoiceOptionValue<Instantiation> _instantiation;
  FloatOptionValue _instGenBigRestartRatio;
  BoolOptionValue _instGenPassiveReactivation;
  RatioOptionValue _instGenResolutionInstGenRatio;
  //IntOptionValue _instGenResolutionRatioResolution;
  IntOptionValue _instGenRestartPeriod;
  FloatOptionValue _instGenRestartPeriodQuotient;
  BoolOptionValue _instGenWithResolution;
  BoolOptionValue _useHashingVariantIndex;
  BoolOptionValue _interpretedSimplification;

  StringOptionValue _latexOutput;
  BoolOptionValue _latexUseDefaultSymbols;
  StringOptionValue _lingvaAdditionalInvariants;

  ChoiceOptionValue<LiteralComparisonMode> _literalComparisonMode;
  StringOptionValue _logFile;
  IntOptionValue _lrsFirstTimeCheck;
  BoolOptionValue _lrsWeightLimitOnly;
  ChoiceOptionValue<LTBLearning> _ltbLearning;

  LongOptionValue _maxActive;
  IntOptionValue _maxAnswers;
  IntOptionValue _maxInferenceDepth;
  LongOptionValue _maxPassive;
  IntOptionValue _maxWeight;
  UnsignedOptionValue _maximalPropagatedEqualityLength;
  UnsignedOptionValue _memoryLimit; // should be size_t, making an assumption
  ChoiceOptionValue<Mode> _mode;

  StringOptionValue _namePrefix;
  IntOptionValue _naming;
  ChoiceOptionValue<Niceness> _nicenessOption;
  BoolOptionValue _nonliteralsInClauseWeight;
  BoolOptionValue _normalize;

  BoolOptionValue _outputAxiomNames;

  BoolOptionValue _printClausifierPremises;
  StringOptionValue _problemName;
  ChoiceOptionValue<Proof> _proof;
  BoolOptionValue _proofChecking;
  
  StringOptionValue _protectedPrefix;

  ChoiceOptionValue<QuestionAnsweringMode> _questionAnswering;

  IntOptionValue _randomSeed;
  IntOptionValue _rowVariableMaxLength;

  FloatOptionValue _satClauseActivityDecay;
  ChoiceOptionValue<SatClauseDisposer> _satClauseDisposer;
  BoolOptionValue _satLearntMinimization;
  BoolOptionValue _satLearntSubsumptionResolution;
  IntOptionValue _satRestartFixedCount;
  FloatOptionValue _satRestartGeometricIncrease;
  IntOptionValue _satRestartGeometricInit;
  IntOptionValue _satRestartLubyFactor;
  FloatOptionValue _satRestartMinisatIncrease;
  IntOptionValue _satRestartMinisatInit;
  ChoiceOptionValue<SatRestartStrategy> _satRestartStrategy;
  FloatOptionValue _satVarActivityDecay;
  ChoiceOptionValue<SatVarSelector> _satVarSelector;
  ChoiceOptionValue<SatSolver> _satSolver;
  BoolOptionValue _satLingelingSimilarModels;
  BoolOptionValue _satLingelingIncremental;
  ChoiceOptionValue<SaturationAlgorithm> _saturationAlgorithm;
  BoolOptionValue _selectUnusedVariablesFirst;
  BoolOptionValue _showActive;
  BoolOptionValue _showBlocked;
  BoolOptionValue _showDefinitions;
  ChoiceOptionValue<InterpolantMode> _showInterpolant;
  BoolOptionValue _showNew;
  BoolOptionValue _showNewPropositional;
  BoolOptionValue _showNonconstantSkolemFunctionTrace;
  BoolOptionValue _showOptions;
  BoolOptionValue _showExperimentalOptions;
  BoolOptionValue _showHelp;
  StringOptionValue _explainOption;
  BoolOptionValue _showPassive;
  BoolOptionValue _showReductions;
  BoolOptionValue _showPreprocessing;
  BoolOptionValue _showSkolemisations;
  BoolOptionValue _showSymbolElimination;
  BoolOptionValue _showTheoryAxioms;
<<<<<<< HEAD
  BoolOptionValue _showFOOL;
=======
#if VZ3
  BoolOptionValue _showZ3;
#endif
>>>>>>> ad200a47
  TimeLimitOptionValue _simulatedTimeLimit;
  UnsignedOptionValue _sineDepth;
  UnsignedOptionValue _sineGeneralityThreshold;
  ChoiceOptionValue<SineSelection> _sineSelection;
  FloatOptionValue _sineTolerance;
  BoolOptionValue _smtlibConsiderIntsReal;
  BoolOptionValue _smtlibFletAsDefinition;
  ChoiceOptionValue<Sos> _sos;
  BoolOptionValue _splitting;
  BoolOptionValue _splitAtActivation;
  ChoiceOptionValue<SplittingAddComplementary> _splittingAddComplementary;
  ChoiceOptionValue<SplittingCongruenceClosure> _splittingCongruenceClosure;
  ChoiceOptionValue<CCUnsatCores> _ccUnsatCores;
  BoolOptionValue _splittingEagerRemoval;
  UnsignedOptionValue _splittingFlushPeriod;
  FloatOptionValue _splittingFlushQuotient;
  ChoiceOptionValue<SplittingNonsplittableComponents> _splittingNonsplittableComponents;
  ChoiceOptionValue<SplittingMinimizeModel> _splittingMinimizeModel;
  ChoiceOptionValue<SplittingLiteralPolarityAdvice> _splittingLiteralPolarityAdvice;
  ChoiceOptionValue<SplittingDeleteDeactivated> _splittingDeleteDeactivated;
  BoolOptionValue _splittingFastRestart;
  BoolOptionValue _splittingBufferedSolver;

  ChoiceOptionValue<Statistics> _statistics;
  BoolOptionValue _superpositionFromVariables;
  ChoiceOptionValue<SymbolPrecedence> _symbolPrecedence;

  BoolOptionValue _tabulationBwRuleSubsumptionResolutionByLemmas;
  BoolOptionValue _tabulationFwRuleSubsumptionResolutionByLemmas;
  RatioOptionValue _tabulationGoalAgeWeightRatio;
  RatioOptionValue _tabulationGoalLemmaRatio;
  BoolOptionValue _tabulationInstantiateProducingRules;
  RatioOptionValue _tabulationLemmaAgeWeightRatio;
  StringOptionValue _testId;
  BoolOptionValue _szsOutput;
  StringOptionValue _thanks;
  BoolOptionValue _theoryAxioms;
  BoolOptionValue _theoryFlattening;

  /** Time limit in deciseconds */
  TimeLimitOptionValue _timeLimitInDeciseconds;
  BoolOptionValue _timeStatistics;

  ChoiceOptionValue<URResolution> _unitResultingResolution;
  BoolOptionValue _unusedPredicateDefinitionRemoval;
  UnsignedOptionValue _updatesByOneConstraint;
  BoolOptionValue _use_dm;
  BoolOptionValue _weightIncrement;
  IntOptionValue _whileNumber;

  StringOptionValue _xmlOutput;

  OptionChoiceValues _tagNames;

  NonGoalWeightOptionValue _nonGoalWeightCoefficient;

  SelectionOptionValue _selection;
  SelectionOptionValue _instGenSelection;
    

  InputFileOptionValue _inputFile;


}; // class Options

// Allow printing of enums
template<typename T,
         typename = typename std::enable_if<std::is_enum<T>::value>::type>
std::ostream& operator<< (std::ostream& str,const T& val)
{
  return str << static_cast<typename std::underlying_type<T>::type>(val);
}

}

#endif
<|MERGE_RESOLUTION|>--- conflicted
+++ resolved
@@ -1664,13 +1664,10 @@
   bool showSkolemisations() const { return _showSkolemisations.actualValue; }
   bool showSymbolElimination() const { return _showSymbolElimination.actualValue; }
   bool showTheoryAxioms() const { return _showTheoryAxioms.actualValue; }
-<<<<<<< HEAD
   bool showFOOL() const { return _showFOOL.actualValue; }
-=======
 #if VZ3
   bool showZ3() const { return _showZ3.actualValue; }
 #endif
->>>>>>> ad200a47
   bool unusedPredicateDefinitionRemoval() const { return _unusedPredicateDefinitionRemoval.actualValue; }
   void setUnusedPredicateDefinitionRemoval(bool newVal) { _unusedPredicateDefinitionRemoval.actualValue = newVal; }
   bool weightIncrement() const { return _weightIncrement.actualValue; }
@@ -1996,13 +1993,10 @@
   ChoiceOptionValue<ExtensionalityResolution> _extensionalityResolution;
   UnsignedOptionValue _extensionalityMaxLength;
   BoolOptionValue _extensionalityAllowPosEq;
-<<<<<<< HEAD
 
   BoolOptionValue _FOOLOrdering;
   BoolOptionValue _FOOLParamodulation;
 
-=======
-  
   BoolOptionValue _fmbIncremental;
   BoolOptionValue _fmbNonGroundDefs;
   BoolOptionValue _fmbSortInference;
@@ -2011,7 +2005,7 @@
   FloatOptionValue _fmbSymmetryRatio;
   ChoiceOptionValue<FMBWidgetOrders> _fmbSymmetryWidgetOrders;
   ChoiceOptionValue<FMBSymbolOrders> _fmbSymmetryOrderSymbols;
->>>>>>> ad200a47
+
   BoolOptionValue _flattenTopLevelConjunctions;
   StringOptionValue _forbiddenOptions;
   BoolOptionValue _forceIncompleteness;
@@ -2127,13 +2121,10 @@
   BoolOptionValue _showSkolemisations;
   BoolOptionValue _showSymbolElimination;
   BoolOptionValue _showTheoryAxioms;
-<<<<<<< HEAD
   BoolOptionValue _showFOOL;
-=======
 #if VZ3
   BoolOptionValue _showZ3;
 #endif
->>>>>>> ad200a47
   TimeLimitOptionValue _simulatedTimeLimit;
   UnsignedOptionValue _sineDepth;
   UnsignedOptionValue _sineGeneralityThreshold;
