--- conflicted
+++ resolved
@@ -1649,15 +1649,13 @@
   FMBMonotonicCollapse fmbCollapseMonotonicSorts() const {return _fmbCollapseMonotonicSorts.actualValue; }
   bool fmbDetectSortBounds() const { return _fmbDetectSortBounds.actualValue; }
   unsigned fmbDetectSortBoundsTimeLimit() const { return _fmbDetectSortBoundsTimeLimit.actualValue; }
-<<<<<<< HEAD
   unsigned fmbSizeWeightRatio() const { return _fmbSizeWeightRatio.actualValue; }
-=======
   bool fmbIgnoreMarkers() const { return _fmbIgnoreMarkers.actualValue; }
   bool fmbNoPriority() const { return _fmbNoPriority.actualValue; }
   FMBSortInference fmbSortInference() const { return _fmbSortInference.actualValue; }
   bool fmbSpecialMonotEncoding() const { return _fmbSpecialMonotEncoding.actualValue; }
-
->>>>>>> e1f23043
+  bool fmbXmass() const { return _fmbXmass.actualValue; }
+
   bool flattenTopLevelConjunctions() const { return _flattenTopLevelConjunctions.actualValue; }
   LTBLearning ltbLearning() const { return _ltbLearning.actualValue; }
   Mode mode() const { return _mode.actualValue; }
@@ -2036,14 +2034,12 @@
   ChoiceOptionValue<FMBMonotonicCollapse> _fmbCollapseMonotonicSorts;
   BoolOptionValue _fmbDetectSortBounds;
   UnsignedOptionValue _fmbDetectSortBoundsTimeLimit;
-<<<<<<< HEAD
   UnsignedOptionValue _fmbSizeWeightRatio;
-=======
   BoolOptionValue _fmbIgnoreMarkers;
   BoolOptionValue _fmbNoPriority;
   ChoiceOptionValue<FMBSortInference> _fmbSortInference;
   BoolOptionValue _fmbSpecialMonotEncoding;
->>>>>>> e1f23043
+  BoolOptionValue _fmbXmass;
 
   BoolOptionValue _flattenTopLevelConjunctions;
   StringOptionValue _forbiddenOptions;
