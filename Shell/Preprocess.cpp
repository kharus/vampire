/*
 * This file is part of the source code of the software program
 * Vampire. It is protected by applicable
 * copyright laws.
 *
 * This source code is distributed under the licence found here
 * https://vprover.github.io/license.html
 * and in the source directory
 */
/**
 * @file Shell/Preprocess.cpp
 * Implements class Preprocess for preprocessing.
 * @since 05/01/2004 Manchester
 * @since 02/06/2007 Manchester, changed to new datastructures
 */


#include "Lib/ScopedLet.hpp"

#include "Kernel/Unit.hpp"
#include "Kernel/Clause.hpp"
#include "Kernel/Problem.hpp"

#include "GoalGuessing.hpp"
#include "AnswerExtractor.hpp"
#include "CNF.hpp"
#include "NewCNF.hpp"
#include "DistinctGroupExpansion.hpp"
#include "EqResWithDeletion.hpp"
#include "EqualityProxy.hpp"
#include "EqualityProxyMono.hpp"
#include "Flattening.hpp"
#include "FunctionDefinition.hpp"
#include "GeneralSplitting.hpp"
#include "FunctionDefinitionHandler.hpp"
#include "InequalitySplitting.hpp"
#include "InterpretedNormalizer.hpp"
#include "Naming.hpp"
#include "Normalisation.hpp"
#include "Shuffling.hpp"
#include "NNF.hpp"
#include "Options.hpp"
#include "PredicateDefinition.hpp"
#include "Preprocess.hpp"
#include "Property.hpp"
#include "Rectify.hpp"
#include "Skolem.hpp"
#include "SimplifyFalseTrue.hpp"
#include "SineUtils.hpp"
#include "Statistics.hpp"
#include "FOOLElimination.hpp"
#include "LambdaElimination.hpp"
#include "TheoryAxioms.hpp"
#include "TheoryFlattening.hpp"
#include "TweeGoalTransformation.hpp"
#include "BlockedClauseElimination.hpp"

#include "UIHelper.hpp"
#include "Lib/List.hpp"

#include "Kernel/TermIterators.hpp"

using namespace std;
using namespace Shell;

/**
 * Preprocess the problem.
 *
 * @since 16/07/2003 hotel Holiday Inn, Moscow, normalization added
 * @since 19/12/2003 Manchester, changed to move preprocessing to units.
 * @since 08/04/2004 Torrevieja pure literal deletion and
 *   clausal definition handling added
 * @since 12/04/2004 Torrevieja tautology and double literal deletion added
 * @since 22/05/2004 Manchester, equality proxy added
 */
void Preprocess::preprocess(Problem& prb)
{
  if(env.options->choiceReasoning()){
    env.signature->addChoiceOperator(env.signature->getChoice());
  }

  if (env.options->showPreprocessing()) {
    env.beginOutput();
    env.out() << "preprocessing started" << std::endl;
    UnitList::Iterator uit(prb.units());
    while(uit.hasNext()) {
      Unit* u = uit.next();
      env.out() << "[PP] input: " << u->toString() << std::endl;
    }
  }

  //we ensure that in the beginning we have a valid property object, to
  //know that the queries to uncertain problem properties will be precise
  //enough
  prb.getProperty();

  /* CAREFUL, keep this at the beginning of the preprocessing pipeline,
   * so that it corresponds to how its done
   * in profileMode() in vampire.cpp and PortfolioMode::searchForProof()
   * to preserve reproducibility out of casc mode when using --decode */
  if (_options.normalize()) { // reorder units
    env.statistics->phase=Statistics::NORMALIZATION;
    if (env.options->showPreprocessing())
      env.out() << "normalization" << std::endl;

    Normalisation().normalise(prb);
  }

  if (_options.shuffleInput()) {
    TIME_TRACE(TimeTrace::SHUFFLING);
    env.statistics->phase=Statistics::SHUFFLING;    

    if (env.options->showPreprocessing())
      env.out() << "shuffling1" << std::endl;

    // shuffling at the very beginning
    Shuffling::shuffle(prb);
  }

  if(_options.guessTheGoal() != Options::GoalGuess::OFF){
    prb.invalidateProperty();
    prb.getProperty();
    GoalGuessing().apply(prb);
  }

  // If there are interpreted operations
  if (prb.hasInterpretedOperations() || env.signature->hasTermAlgebras()){
    // Normalizer is needed, because the TheoryAxioms code assumes Normalized problem
    InterpretedNormalizer().apply(prb);
   
    // Add theory axioms if needed
    if( _options.theoryAxioms() != Options::TheoryAxiomLevel::OFF){
      env.statistics->phase=Statistics::INCLUDING_THEORY_AXIOMS;
      if (env.options->showPreprocessing())
        env.out() << "adding theory axioms" << std::endl;

      TheoryAxioms(prb).apply();
    }
  }

<<<<<<< HEAD
  auto fnDefHandler = new FunctionDefinitionHandler();
  fnDefHandler->preprocess(prb);
  prb.addFunctionDefinitionHandler(fnDefHandler);

  if (prb.hasFOOL() || prb.higherOrder()) {
=======
  if (prb.hasFOOL() || prb.isHigherOrder()) {
>>>>>>> bd104379
    // This is the point to extend the signature with $$true and $$false
    // If we don't have fool then these constants get in the way (a lot)

    if (!_options.newCNF() || prb.hasPolymorphicSym() || prb.isHigherOrder()) {
      if (env.options->showPreprocessing())
        env.out() << "FOOL elimination" << std::endl;
  
      TheoryAxioms(prb).applyFOOL();
      FOOLElimination().apply(prb);
    }
  }

  if(env.options->functionExtensionality() == Options::FunctionExtensionality::AXIOM){
    LambdaElimination::addFunctionExtensionalityAxiom(prb);
  }

  if(env.options->choiceAxiom()){
    LambdaElimination::addChoiceAxiom(prb);
  }

  prb.getProperty();

  if ((prb.hasCombs() || prb.hasAppliedVar()) && env.options->addCombAxioms()){
    LambdaElimination::addCombinatorAxioms(prb);
  }

  if ((prb.hasLogicalProxy() || prb.hasBoolVar()) && env.options->addProxyAxioms()){
    LambdaElimination::addProxyAxioms(prb);
  }

  if (prb.hasInterpretedOperations() || env.signature->hasTermAlgebras()){
    // Some axioms needed to be normalized, so we call InterpretedNormalizer twice
    InterpretedNormalizer().apply(prb);
  }

  // Expansion of distinct groups happens before other preprocessing
  // If a distinct group is small enough it will add inequality to describe it
  if(env.signature->hasDistinctGroups()){
    if(env.options->showPreprocessing())
      env.out() << "distinct group expansion" << std::endl;
    DistinctGroupExpansion(_options.distinctGroupExpansionLimit()).apply(prb);
  }

  if (_options.sineToAge() || _options.useSineLevelSplitQueues() || (_options.sineToPredLevels() != Options::PredicateSineLevels::OFF)) {
    env.statistics->phase=Statistics::SINE_SELECTION;

    if (_options.sineToPredLevels() != Options::PredicateSineLevels::OFF) {
      env.predicateSineLevels = new DHMap<unsigned,unsigned>();
    }

    // just to initialize ``env.clauseSineLevels'' or ``env.predicateSineLevels''
    SineSelector(false,_options.sineToAgeTolerance(),0,
        _options.sineToAgeGeneralityThreshold(),true).perform(prb);
  }

  if (_options.sineSelection()!=Options::SineSelection::OFF) {
    env.statistics->phase=Statistics::SINE_SELECTION;
    if (env.options->showPreprocessing())
      env.out() << "sine selection" << std::endl;

    SineSelector(_options).perform(prb);
  }

  if (_options.questionAnswering()==Options::QuestionAnsweringMode::ANSWER_LITERAL) {
    env.statistics->phase=Statistics::ANSWER_LITERAL;
    if (env.options->showPreprocessing())
      env.out() << "answer literal addition" << std::endl;

    AnswerLiteralManager::getInstance()->addAnswerLiterals(prb);
  } else if (_options.questionAnswering()==Options::QuestionAnsweringMode::SYNTHESIS) {
    env.statistics->phase=Statistics::ANSWER_LITERAL;
    if (env.options->showPreprocessing())
      env.out() << "answer literal addition for synthesis" << std::endl;

    SynthesisManager::getInstance()->addAnswerLiterals(prb);
  }

  // stop here if clausification is not required and still simplify not set
  if (!_clausify && !_stillSimplify) {
    return;
  }

  if (prb.mayHaveFormulas()) {
    if (env.options->showPreprocessing())
      env.out() << "preprocess1 (rectify, simplify false true, flatten)" << std::endl;

    preprocess1(prb);
  }

  if (_options.shuffleInput()) {
   TIME_TRACE(TimeTrace::SHUFFLING);
    env.statistics->phase=Statistics::SHUFFLING;
    if (env.options->showPreprocessing())
      env.out() << "shuffling2" << std::endl;

    // axioms have been added, fool eliminated; moreover, after flattening, more opportunity for shuffling inside
    Shuffling::shuffle(prb);
  }

  // stop here if clausification is not required
  if (!_clausify) {
    return;
  }

  // Remove unused predicates
  // TODO consider if TrivialPredicateRemoval should occur if this is off
  // Two kinds of unused
  // - pure predicates
  // - unused definitions
  // I think TrivialPredicateRemoval just removes pures
  if (_options.unusedPredicateDefinitionRemoval()) {
    env.statistics->phase=Statistics::UNUSED_PREDICATE_DEFINITION_REMOVAL;
    if (env.options->showPreprocessing())
      env.out() << "unused predicate definition removal" << std::endl;

    PredicateDefinition pdRemover;
    pdRemover.removeUnusedDefinitionsAndPurePredicates(prb);
  }

  if (prb.mayHaveFormulas()) {
    if (env.options->showPreprocessing())
      env.out() << "preprocess 2 (ennf,flatten)" << std::endl;

    preprocess2(prb);
  }

  if (_options.shuffleInput()) {
    TIME_TRACE(TimeTrace::SHUFFLING);
    env.statistics->phase=Statistics::SHUFFLING;
    if (env.options->showPreprocessing())
      env.out() << "shuffling3" << std::endl;

    // more flattening -> more shuffling
    Shuffling::shuffle(prb);
  }

  if (prb.mayHaveFormulas() && _options.newCNF() && 
     !prb.hasPolymorphicSym() && !prb.isHigherOrder()) {
    if (env.options->showPreprocessing())
      env.out() << "newCnf" << std::endl;

    newCnf(prb);
  } else {
    if (prb.mayHaveFormulas() && _options.newCNF()) { // TODO: update newCNF to deal with polymorphism / higher-order
      ASS(prb.hasPolymorphicSym() || prb.isHigherOrder());
      if (outputAllowed()) {
        env.beginOutput();
        addCommentSignForSZS(env.out());
        env.out() << "WARNING: Not using newCnf currently not compatible with polymorphic/higher-order inputs." << endl;
        env.endOutput();
      }
    }

    if (prb.mayHaveFormulas() && _options.naming()) {
      if (env.options->showPreprocessing())
        env.out() << "naming" << std::endl;

      naming(prb);
    }

    if (prb.mayHaveFormulas()) {
      if (env.options->showPreprocessing())
        env.out() << "preprocess3 (nnf, flatten, skolemize)" << std::endl;

      preprocess3(prb);
    }

    if (prb.mayHaveFormulas()) {
      if (env.options->showPreprocessing())
        env.out() << "clausify" << std::endl;

      clausify(prb);
    }
  }

  prb.getProperty();

  if (prb.mayHaveFunctionDefinitions()) {
    env.statistics->phase=Statistics::FUNCTION_DEFINITION_ELIMINATION;
    if (env.options->showPreprocessing())
      env.out() << "function definition elimination" << std::endl;

    if (_options.functionDefinitionElimination() == Options::FunctionDefinitionElimination::ALL) {
      FunctionDefinition fd;
      fd.removeAllDefinitions(prb,env.getMainProblem()->isHigherOrder());
    }
    else if (_options.functionDefinitionElimination() == Options::FunctionDefinitionElimination::UNUSED) {
      FunctionDefinition::removeUnusedDefinitions(prb,env.getMainProblem()->isHigherOrder());
    }
  }


  if (prb.mayHaveEquality() && _options.inequalitySplitting() != 0) {
    if (env.options->showPreprocessing())
      env.out() << "inequality splitting" << std::endl;

    env.statistics->phase=Statistics::INEQUALITY_SPLITTING;
    InequalitySplitting is(_options);
    is.perform(prb);
  }

//   // remove tautologies, duplicate literals, and literals t != t
//   UnitChain::DelIterator units (_problem.giveUnits());
//   while (units.hasNext()) {
//     Unit newUnit;
//     switch (Tautology::isTautology(units.next(),newUnit)) {
//     case -1:
//       units.replace(newUnit);
//       break;

//     case 0:
//       break;

//     case 1:
//       units.del();
//       break;
//     }
//   }

   if (_options.equalityResolutionWithDeletion() && prb.mayHaveInequalityResolvableWithDeletion() ) {
     env.statistics->phase=Statistics::EQUALITY_RESOLUTION_WITH_DELETION;
     if (env.options->showPreprocessing())
      env.out() << "equality resolution with deletion" << std::endl;

     EqResWithDeletion resolver;
     resolver.apply(prb);
   }

   if (_options.generalSplitting()) {
     if (prb.isHigherOrder() || prb.hasPolymorphicSym()) {  // TODO: extend GeneralSplitting to support polymorphism (would higher-order make sense?)
       if (outputAllowed()) {
         env.beginOutput();
         addCommentSignForSZS(env.out());
         env.out() << "WARNING: Not using GeneralSplitting currently not compatible with polymorphic/higher-order inputs." << endl;
         env.endOutput();
       }
     } else {
       env.statistics->phase=Statistics::GENERAL_SPLITTING;
       if (env.options->showPreprocessing())
         env.out() << "general splitting" << std::endl;

       GeneralSplitting gs;
       gs.apply(prb);
     }
   }

   if(env.options->tweeGoalTransformation() != Options::TweeGoalTransformation::OFF) {
     env.statistics->phase = Statistics::TWEE;
     if(env.options->showPreprocessing())
       env.out() << "twee goal transformation" << std::endl;

     TweeGoalTransformation twee;
     twee.apply(prb,(env.options->tweeGoalTransformation() == Options::TweeGoalTransformation::GROUND));
   }

   if (!prb.isHigherOrder() && _options.equalityProxy()!=Options::EqualityProxy::OFF && prb.mayHaveEquality()) {
     env.statistics->phase=Statistics::EQUALITY_PROXY;
     if (env.options->showPreprocessing())
       env.out() << "equality proxy" << std::endl;

     if(_options.useMonoEqualityProxy() && !prb.hasPolymorphicSym()){
       EqualityProxyMono proxy(_options.equalityProxy());
       proxy.apply(prb);
     } else {
       //default
       EqualityProxy proxy(_options.equalityProxy());
       proxy.apply(prb);
     }
   }

   
   if(_options.theoryFlattening()) {
     if (prb.hasPolymorphicSym()) { // TODO: extend theoryFlattening to support polymorphism?
       if (outputAllowed()) {
         env.beginOutput();
         addCommentSignForSZS(env.out());
         env.out() << "WARNING: Not using TheoryFlattening currently not compatible with polymorphic inputs." << endl;
         env.endOutput();
       }
     } else {
       if(env.options->showPreprocessing())
         env.out() << "theory flattening" << std::endl;

       TheoryFlattening tf;
       tf.apply(prb);
     }
   }

   if (_options.blockedClauseElimination()) {
     env.statistics->phase=Statistics::BLOCKED_CLAUSE_ELIMINATION;
     if(env.options->showPreprocessing())
       env.out() << "blocked clause elimination" << std::endl;

     BlockedClauseElimination bce;
     bce.apply(prb);
   }

   if (_options.shuffleInput()) {
     TIME_TRACE(TimeTrace::SHUFFLING);
     env.statistics->phase=Statistics::SHUFFLING;
     if (env.options->showPreprocessing())
       env.out() << "shuffling4" << std::endl;

     // cnf and many other things happened - shuffle one more time
     Shuffling::shuffle(prb);
   }

   if (_options.randomPolarities()) {
     TIME_TRACE(TimeTrace::SHUFFLING);
     env.statistics->phase=Statistics::SHUFFLING;
     if (env.options->showPreprocessing())
       env.out() << "flipping polarities" << std::endl;

     Shuffling::polarityFlip(prb);
   }

   if (env.options->showPreprocessing()) {
     UnitList::Iterator uit(prb.units());
     while(uit.hasNext()) {
      Unit* u = uit.next();
      env.out() << "[PP] final: " << u->toString() << std::endl;
     }
   }

   if (_options.printClausifierPremises()) {
     UIHelper::outputAllPremises(cerr, prb.units());
   }

   if (env.options->showPreprocessing()) {
     env.out() << "preprocessing finished" << std::endl;
     env.endOutput();
   }
} // Preprocess::preprocess ()


/**
 * Preprocess the unit using options from opt. Preprocessing may
 * involve inferences and replacement of this unit by a newly inferred one.
 * Preprocessing formula units consists of the following steps:
 * <ol>
 *   <li>Rectify the formula and memorise the answer atom, if necessary.</li>
 *   <li>Flatten the formula.</li>
 * </ol>
 *
 * Preprocessing clause does not change it.
 *
 * Units passed to preprocess1 must not have any special terms, let..in formulas
 * or terms, or if-then-else terms. It may contain if-then-else formulas.
 */
void Preprocess::preprocess1 (Problem& prb)
{
  ScopedLet<Statistics::ExecutionPhase> epLet(env.statistics->phase, Statistics::PREPROCESS_1);

  bool formulasSimplified = false;

  UnitList*& units = prb.units();

  UnitList::DelIterator us(units);
  while (us.hasNext()) {
    Unit* u = us.next();
    if (u->isClause()) {
      continue;
    }

    // formula unit
    FormulaUnit* fu = static_cast<FormulaUnit*>(u);
    // Rectify the formula and memorise the answer atom, if necessary
    fu = Rectify::rectify(fu);
    FormulaUnit* rectFu = fu;
    // Simplify the formula if it contains true or false
    if (!_options.newCNF() || prb.isHigherOrder() || prb.hasPolymorphicSym()) {
      // NewCNF effectively implements this simplification already (but could have been skipped if higherOrder || hasPolymorphicSym)
      fu = SimplifyFalseTrue::simplify(fu);
    }
    if (fu!=rectFu) {
      formulasSimplified = true;
    }
    fu = Flattening::flatten(fu);

    if (fu != u) {
      us.replace(fu);
    }
  }

  if (formulasSimplified) {
    prb.invalidateByRemoval();
  }
}


/**
 * Preprocess the units using options from opt. Preprocessing may
 * involve inferences and replacement of this unit by a newly inferred one.
 * Preprocessing formula units consists of the following steps:
 * <ol>
 *   <li>Transform the formula to ENNF.</li>
 *   <li>Flatten it.</li>
 * </ol>
 * @since 14/07/2005 flight Tel-Aviv-Barcelona changed to stop before naming
 */
void Preprocess::preprocess2(Problem& prb)
{
  env.statistics->phase=Statistics::PREPROCESS_2;

  UnitList::DelIterator us(prb.units());
  while (us.hasNext()) {
    Unit* u = us.next();

    if (u->isClause()) {
	continue;
    }
    FormulaUnit* fu = static_cast<FormulaUnit*>(u);
    FormulaUnit* fu0 = fu;

    fu = NNF::ennf(fu);
    fu = Flattening::flatten(fu);


    if (fu != fu0) {
      us.replace(fu);
    }
  }
} // Peprocess::preprocess2

/**
 * Perform naming on problem @c prb which is in ENNF
 */
void Preprocess::naming(Problem& prb)
{
  ASS(_options.naming());

  env.statistics->phase=Statistics::NAMING;
  UnitList::DelIterator us(prb.units());
  //TODO fix the below
  Naming naming(_options.naming(),false, prb.isHigherOrder()); // For now just force eprPreservingNaming to be false, should update Naming
  while (us.hasNext()) {
    Unit* u = us.next();
    if (u->isClause()) {
      continue;
    }
    UnitList* defs;
    FormulaUnit* fu = static_cast<FormulaUnit*>(u);
    FormulaUnit* v = naming.apply(fu,defs);
    if (v != fu) {
      ASS(defs);
      us.insert(defs);
      us.replace(v);
    }
  }
  prb.invalidateProperty();
}

/**
 * Perform the NewCNF algorithm on problem @c prb which is in ENNF
 */
void Preprocess::newCnf(Problem& prb)
{
  env.statistics->phase=Statistics::NEW_CNF;

  // TODO: this is an ugly copy-paste of "Preprocess::clausify"

  //we check if we haven't discovered an empty clause during preprocessing
  Unit* emptyClause = 0;

  bool modified = false;

  UnitList::DelIterator us(prb.units());
  NewCNF cnf(env.options->naming());
  Stack<Clause*> clauses(32);
  while (us.hasNext()) {
    Unit* u = us.next();
    if (env.options->showPreprocessing()) {
      env.beginOutput();
      env.out() << "[PP] clausify: " << u->toString() << std::endl;
      env.endOutput();
    }
    if (u->isClause()) {
      if (static_cast<Clause*>(u)->isEmpty()) {
        emptyClause = u;
        break;
      }
      continue;
    }
    modified = true;
    FormulaUnit* fu = static_cast<FormulaUnit*>(u);
    cnf.clausify(fu,clauses);
    while (! clauses.isEmpty()) {
      Clause* cl = clauses.pop();
      if (cl->isEmpty()) {
        emptyClause = cl;
        goto fin;
      }
      us.insert(cl);
    }
    us.del();
  }
  fin:
  if (emptyClause) {
    UnitList::destroy(prb.units());
    prb.units() = 0;
    UnitList::push(emptyClause, prb.units());
  }
  if (modified) {
    prb.invalidateProperty();
  }
  prb.reportFormulasEliminated();
} 

/**
 * Preprocess the unit using options from opt. Preprocessing may
 * involve inferences and replacement of this unit by a newly inferred one.
 * Preprocessing formula units consists of the following steps:
 * <ol>
 *   <li>Transform the formula to NNF.</li>
 *   <li>Flatten it.</li>
 *   <li>(Optional) miniscope the formula.</li>
 * </ol>
 * @since 14/07/2005 flight Tel-Aviv-Barcelona
 */
Unit* Preprocess::preprocess3 (Unit* u, bool appify /*higher order stuff*/)
{
  if (u->isClause()) {
    return u;
  }

  FormulaUnit* fu = static_cast<FormulaUnit*>(u);
  // Transform the formula to NNF
  fu = NNF::nnf(fu);
  // flatten it
  fu = Flattening::flatten(fu);
// (Optional) miniscope the formula
//     if (_options.miniscope()) {
//       Miniscope::miniscope(fu);
//     }
//   return unit;
  fu = Skolem::skolemise(fu, appify);
  return fu;
}

/**
 * Preprocess the unit using options from opt. Preprocessing may
 * involve inferences and replacement of this unit by a newly inferred one.
 * Preprocessing formula units consists of the following steps:
 * <ol>
 *   <li>Transform the formula to NNF.</li>
 *   <li>Flatten it.</li>
 *   <li>(Optional) miniscope the formula.</li>
 * </ol>
 * @since 14/07/2005 flight Tel-Aviv-Barcelona
 */
void Preprocess::preprocess3 (Problem& prb)
{
  bool modified = false;

  env.statistics->phase=Statistics::PREPROCESS_3;
  UnitList::DelIterator us(prb.units());
  while (us.hasNext()) {
    Unit* u = us.next();
    Unit* v = preprocess3(u, prb.isHigherOrder());
    if (u!=v) {
      us.replace(v);
      modified = true;
    }
  }

  if (modified) {
    prb.invalidateProperty();
  }
} // Preprocess::preprocess3

void Preprocess::clausify(Problem& prb)
{
  env.statistics->phase=Statistics::CLAUSIFICATION;

  //we check if we haven't discovered an empty clause during preprocessing
  Unit* emptyClause = 0;

  bool modified = false;

  UnitList::DelIterator us(prb.units());
  CNF cnf;
  Stack<Clause*> clauses(32);
  while (us.hasNext()) {
    Unit* u = us.next();
    if (env.options->showPreprocessing()) {
      env.beginOutput();
      env.out() << "[PP] clausify: " << u->toString() << std::endl;
      env.endOutput();
    }
    if (u->isClause()) {
      if (static_cast<Clause*>(u)->isEmpty()) {
        emptyClause = u;
        break;
      }
      continue;
    }
    modified = true;
    cnf.clausify(u,clauses);
    while (! clauses.isEmpty()) {
      Unit* u = clauses.pop();
      if (static_cast<Clause*>(u)->isEmpty()) {
        emptyClause = u;
        goto fin;
      }
      us.insert(u);
    }
    us.del();
  }
  fin:
  if (emptyClause) {
    UnitList::destroy(prb.units());
    prb.units() = 0;
    UnitList::push(emptyClause, prb.units());
  }
  if (modified) {
    prb.invalidateProperty();
  }
  prb.reportFormulasEliminated();
}<|MERGE_RESOLUTION|>--- conflicted
+++ resolved
@@ -138,15 +138,11 @@
     }
   }
 
-<<<<<<< HEAD
   auto fnDefHandler = new FunctionDefinitionHandler();
   fnDefHandler->preprocess(prb);
   prb.addFunctionDefinitionHandler(fnDefHandler);
 
-  if (prb.hasFOOL() || prb.higherOrder()) {
-=======
   if (prb.hasFOOL() || prb.isHigherOrder()) {
->>>>>>> bd104379
     // This is the point to extend the signature with $$true and $$false
     // If we don't have fool then these constants get in the way (a lot)
 
