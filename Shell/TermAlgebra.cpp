--- conflicted
+++ resolved
@@ -62,14 +62,13 @@
   return "$is" + env.signature->functionName(_functor);
 }
 
-<<<<<<< HEAD
-TermAlgebra::TermAlgebra(unsigned sort,
+TermAlgebra::TermAlgebra(TermList sort,
                          std::initializer_list<TermAlgebraConstructor*> constrs,
                          bool allowsCyclicTerms) :
   TermAlgebra(sort, Lib::Array<TermAlgebraConstructor*>(constrs), allowsCyclicTerms)
 { }
 
-TermAlgebra::TermAlgebra(unsigned sort,
+TermAlgebra::TermAlgebra(TermList sort,
                          Lib::Array<TermAlgebraConstructor*> constrs,
                          bool allowsCyclicTerms) :
   _sort(sort),
@@ -82,10 +81,7 @@
   }
 }
 
-TermAlgebra::TermAlgebra(unsigned sort,
-=======
 TermAlgebra::TermAlgebra(TermList sort,
->>>>>>> 825fbfbf
                          unsigned n,
                          TermAlgebraConstructor** constrs,
                          bool allowsCyclicTerms) :
