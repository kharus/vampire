--- conflicted
+++ resolved
@@ -407,7 +407,6 @@
 Comparison Normalisation::compare(TermList ts1, TermList ts2)
 {
   CALL("Normalisation::compare(TermList...)");
-<<<<<<< HEAD
 
   // both non-empty
   if (ts1.isVar() && !ts2.isVar()) {
@@ -420,27 +419,9 @@
 
   if(ts1.isVar() && ts2.isVar()){
     return EQUAL;
-=======
-
-    // both non-empty
-  if (ts1.isVar() && !ts2.isVar()) {
-     return LESS;
-  }
-
-  if (!ts1.isVar() && ts2.isVar()) {
-    return GREATER;
->>>>>>> f4cbb935
   }
   // both non-variables
 
-<<<<<<< HEAD
-=======
-  if(ts1.isVar() && ts2.isVar()){
-    return EQUAL;
-  }
-  // both non-variables
-
->>>>>>> f4cbb935
   Term* t1 = ts1.term();
   Term* t2 = ts2.term();
   return compare(t1,t2);
@@ -469,17 +450,6 @@
     return LESS;
   }
 
-<<<<<<< HEAD
-  if (!t1->isSpecial() && t2->isSpecial()) {
-    return GREATER;
-  }
-
-  if (t1->isSpecial() && !t2->isSpecial()) {
-    return LESS;
-  }
-
-=======
->>>>>>> f4cbb935
   if (t1->isSpecial() && t2->isSpecial()) {
     comp = compare ((int)t1->getSpecialData()->getType(),
                     (int)t2->getSpecialData()->getType());
@@ -556,8 +526,6 @@
     }
   }
 
-<<<<<<< HEAD
-=======
   if (!t1->shared() && t2->shared()) {
     return GREATER;
   }
@@ -566,7 +534,6 @@
     return LESS;
   }
 
->>>>>>> f4cbb935
   if (t1->shared() && t2->shared()) {
     comp = compare((int)t1->weight(),(int)t2->weight());
     if (comp != EQUAL) {
@@ -587,20 +554,12 @@
       return comp;
     }
     comp = compare(_counter.getFun(f1).occ(),
-<<<<<<< HEAD
-		   _counter.getFun(f2).occ());
-=======
        _counter.getFun(f2).occ());
->>>>>>> f4cbb935
-    if (comp != EQUAL) {
-      return comp;
-    }
-  }
-<<<<<<< HEAD
-  
-=======
-
->>>>>>> f4cbb935
+    if (comp != EQUAL) {
+      return comp;
+    }
+  }
+
   for(unsigned i = 0; i < t1->arity(); i++){
     TermList* ts1 = t1->nthArgument(i);
     TermList* ts2 = t2->nthArgument(i);
