/*
 * This file is part of the source code of the software program
 * Vampire. It is protected by applicable
 * copyright laws.
 *
 * This source code is distributed under the licence found here
 * https://vprover.github.io/license.html
 * and in the source directory
 */
/**
 * @file UIHelper.cpp
 * Implements class UIHelper.
 */

#include <fstream>

#include <cstdlib>
#include <sys/types.h>
#include <unistd.h>
#include <iostream>
#include <sstream>

#include "Forwards.hpp"

#include "Lib/Environment.hpp"
#include "Debug/TimeProfiling.hpp"
#include "Lib/VString.hpp"
#include "Lib/Timer.hpp"
#include "Lib/Allocator.hpp"
#include "Lib/ScopedLet.hpp"

#include "Kernel/InferenceStore.hpp"
#include "Kernel/Problem.hpp"
#include "Kernel/FormulaUnit.hpp"

#include "Parse/SMTLIB2.hpp"
#include "Parse/TPTP.hpp"

#include "AnswerExtractor.hpp"
#include "InterpolantMinimizer.hpp"
#include "Interpolants.hpp"
#include "LaTeX.hpp"
#include "LispLexer.hpp"
#include "LispParser.hpp"
#include "Options.hpp"
#include "Statistics.hpp"
#include "TPTPPrinter.hpp"
#include "UIHelper.hpp"

#include "SAT/Z3Interfacing.hpp"

#include "Lib/List.hpp"
#include "Lib/ScopedPtr.hpp"

namespace Shell {

using namespace Lib;
using namespace Kernel;
using namespace Saturation;
using namespace std;

bool outputAllowed(bool debug)
{
#if VDEBUG
  if (debug) { return true; }
#endif

  // spider and smtcomp output modes are generally silent
  return !Lib::env.options ||
    (
     Lib::env.options->outputMode() != Shell::Options::Output::SPIDER
     && Lib::env.options->outputMode() != Shell::Options::Output::SMTCOMP
     && Lib::env.options->outputMode() != Shell::Options::Output::UCORE
     );
}

void reportSpiderFail()
{
  reportSpiderStatus('!');
}

void reportSpiderStatus(char status)
{
#if VZ3
  if (UIHelper::spiderOutputDone) {
    return;
  }
  if (Lib::env.options && Lib::env.options->outputMode() != Shell::Options::Output::SPIDER) {
    return;
  }

  UIHelper::spiderOutputDone = true;

  // compute Vampire Z3 version and commit
  vstring version = VERSION_STRING;
  size_t versionPosition = version.find("commit ") + strlen("commit ");
  size_t afterVersionPosition = version.find(" ",versionPosition + 1);
  vstring commitNumber = version.substr(versionPosition,afterVersionPosition - versionPosition);
  vstring z3Version = Z3Interfacing::z3_full_version();
  size_t spacePosition = z3Version.find(" ");
  if (spacePosition != string::npos) {
    z3Version = z3Version.substr(0,spacePosition);
  }

  vstring problemName = Lib::env.options->problemName();
  Timer* timer = Lib::env.timer;

  env.beginOutput();
  env.out()
    << status << " "
    << (problemName.length() == 0 ? "unknown" : problemName) << " "
    << (timer ? timer->elapsedDeciseconds() : 0) << " "
    << (timer ? timer->elapsedMegaInstructions() : 0) << " "
    << Lib::getUsedMemory()/1048576 << " "
    << (Lib::env.options ? Lib::env.options->testId() : "unknown") << " "
    << commitNumber << ':' << z3Version << endl;
  env.endOutput();
#endif
}

bool szsOutputMode() {
  return (Lib::env.options && Lib::env.options->outputMode() == Shell::Options::Output::SZS);
}

ostream& addCommentSignForSZS(ostream& out)
{
  if (szsOutputMode()) {
    out << "% ";
    if (Lib::env.options && Lib::env.options->multicore() != 1) {
      out << "(" << getpid() << ")";
    }
  }
  return out;
}

Stack<UIHelper::LoadedPiece> UIHelper::_loadedPieces = { UIHelper::LoadedPiece() }; // start initialized with a singleton

bool UIHelper::s_expecting_sat=false;
bool UIHelper::s_expecting_unsat=false;

bool UIHelper::portfolioParent=false;
bool UIHelper::satisfiableStatusWasAlreadyOutput=false;

bool UIHelper::spiderOutputDone = false;

void UIHelper::outputAllPremises(ostream& out, UnitList* units, vstring prefix)
{
#if 1
  InferenceStore::instance()->outputProof(cerr, units);
#else
  Stack<UnitSpec> prems;
  Stack<UnitSpec> toDo;
  DHSet<UnitSpec> seen;

  //get the units to start with
  UnitList::Iterator uit(units);
  while (uit.hasNext()) {
    Unit* u = uit.next();
    toDo.push(UnitSpec(u));
  }

  while (toDo.isNonEmpty()) {
    UnitSpec us = toDo.pop();
    UnitSpecIterator pars = InferenceStore::instance()->getParents(us);
    while (pars.hasNext()) {
      UnitSpec par = pars.next();
      if (seen.contains(par)) {
	continue;
      }
      prems.push(par);
      toDo.push(par);
      seen.insert(par);
    }
  }

  std::sort(prems.begin(), prems.end(), UIHelper::unitSpecNumberComparator);

  Stack<UnitSpec>::BottomFirstIterator premIt(prems);
  while (premIt.hasNext()) {
    UnitSpec prem = premIt.next();
    out << prefix << prem.toString() << endl;
  }
#endif
}

void UIHelper::outputSaturatedSet(ostream& out, UnitIterator uit)
{
  addCommentSignForSZS(out);
  out << "# SZS output start Saturation." << endl;

  while (uit.hasNext()) {
    Unit* cl = uit.next();
    out << TPTPPrinter::toString(cl) << endl;
  }

  addCommentSignForSZS(out);
  out << "# SZS output end Saturation." << endl;
} // outputSaturatedSet

// String utility function that probably belongs elsewhere
static bool hasEnding (vstring const &fullString, vstring const &ending) {
  if (fullString.length() >= ending.length()) {
      return (0 == fullString.compare (fullString.length() - ending.length(), ending.length(), ending));
  } else {
      return false;
  }
}

void UIHelper::tryParseTPTP(istream& input)
{
  LoadedPiece& curPiece = _loadedPieces.top();
  Parse::TPTP parser(input,curPiece._units);
  try {
    parser.parse();
    curPiece._units = parser.unitBuffer();
    curPiece._hasConjecture = parser.containsConjecture();
  } catch (ParsingRelatedException& exception) {
    UnitList::destroy(curPiece._units.clipAtLast()); // destroy units that perhaps got already parsed
    throw;
  }
}

void UIHelper::tryParseSMTLIB2(istream& input)
{
  LoadedPiece& curPiece = _loadedPieces.top();
  Parse::SMTLIB2 parser(curPiece._units);
  try {
    parser.parse(input);
    Unit::onParsingEnd(); // dubious in interactiveMetamode (influences SMT goal guessing and InferenceStore::ProofPropertyPrinter)
    curPiece._units = parser.formulaBuffer();
    curPiece._smtLibLogic = parser.getLogic();
    curPiece._hasConjecture = false;
  } catch (ParsingRelatedException& exception) {
    UnitList::destroy(curPiece._units.clipAtLast()); // destroy units that perhaps got already parsed
    throw;
  }

#if VDEBUG
  const vstring& expected_status = parser.getStatus();
  if (expected_status == "sat") {
    s_expecting_sat = true;
  } else if (expected_status == "unsat") {
    s_expecting_unsat = true;
  }
#endif
}

void UIHelper::parseSingleLine(const vstring& lineToParse, Options::InputSyntax inputSyntax)
{
  LoadedPiece newPiece = _loadedPieces.top();  // copy everything
  newPiece._id = lineToParse;
  _loadedPieces.push(std::move(newPiece));

  ScopedLet<Statistics::ExecutionPhase> localAssing(env.statistics->phase,Statistics::PARSING);

  vistringstream stream(lineToParse);
  try {
    switch (inputSyntax) {
      case Options::InputSyntax::TPTP:
        tryParseTPTP(stream);
        break;
      case Options::InputSyntax::SMTLIB2:
        tryParseSMTLIB2(stream);
        break;
      case Options::InputSyntax::AUTO:
        ASSERTION_VIOLATION;
        break;
    }
  } catch (ParsingRelatedException& exception) {
    _loadedPieces.pop();
    throw;
  }
}

// Call this function to report a parsing attempt has failed and to reset the input
void resetParsing(ParsingRelatedException& exception, istream& input, vstring nowtry)
{
  if (env.options->mode()!=Options::Mode::SPIDER) {
    env.beginOutput();
    addCommentSignForSZS(env.out());
    env.out() << "Failed with\n";
    addCommentSignForSZS(env.out());
    exception.cry(env.out());
    addCommentSignForSZS(env.out());
    env.out() << "Trying " << nowtry  << endl;
    env.endOutput();
  }

  input.clear();
  input.seekg(0);
}

void UIHelper::parseStream(std::istream& input, Options::InputSyntax inputSyntax, bool verbose, bool preferSMTonAuto)
{
  switch (inputSyntax) {
  case Options::InputSyntax::AUTO:
    if (preferSMTonAuto){
      if (verbose) {
        env.beginOutput();
        addCommentSignForSZS(env.out());
        env.out() << "Running in auto input_syntax mode. Trying SMTLIB2\n";
        env.endOutput();
      }
      try {
        tryParseSMTLIB2(input);
      } catch (ParsingRelatedException& exception) {
        resetParsing(exception,input,"TPTP");
        tryParseTPTP(input);
      }
    } else {
      if (verbose) {
        env.beginOutput();
        addCommentSignForSZS(env.out());
        env.out() << "Running in auto input_syntax mode. Trying TPTP\n";
        env.endOutput();
      }
      try {
        tryParseTPTP(input);
      } catch (ParsingRelatedException& exception) {
        resetParsing(exception,input,"SMTLIB2");
        tryParseSMTLIB2(input);
      }
    }
    break;
  case Options::InputSyntax::TPTP:
    tryParseTPTP(input);
    break;
  case Options::InputSyntax::SMTLIB2:
    tryParseSMTLIB2(input);
    break;
  }
}

void UIHelper::parseStandardInput(Options::InputSyntax inputSyntax)
{
  LoadedPiece newPiece = _loadedPieces.top();  // copy everything
  newPiece._id = "<cin>";
  _loadedPieces.push(std::move(newPiece));

  if (inputSyntax == Options::InputSyntax::AUTO) {
    env.beginOutput();
    addCommentSignForSZS(env.out());
    env.out() << "input_syntax=auto not supported for standard input parsing, switching to tptp.\n";
    env.endOutput();

    inputSyntax = Options::InputSyntax::TPTP;
  }
  try {
    parseStream(cin,inputSyntax,false,false);
  } catch (ParsingRelatedException& exception) {
    _loadedPieces.pop();
    throw;
  }
}

void UIHelper::parseFile(const vstring& inputFile, Options::InputSyntax inputSyntax, bool verbose)
{
  LoadedPiece newPiece = _loadedPieces.top();  // copy everything
  newPiece._id = inputFile;
  _loadedPieces.push(std::move(newPiece));

  TIME_TRACE(TimeTrace::PARSING);
  ScopedLet<Statistics::ExecutionPhase> localAssing(env.statistics->phase,Statistics::PARSING);

  ifstream input(inputFile.c_str());
  if (input.fail()) {
    USER_ERROR("Cannot open problem file: "+inputFile);
  }

  try {
    parseStream(input,inputSyntax,verbose,hasEnding(inputFile,"smt") || hasEnding(inputFile,"smt2"));
  } catch (ParsingRelatedException& exception) {
    _loadedPieces.pop();
    throw;
  }
}

<<<<<<< HEAD
/**
 * After a single call (or a series of calls) to parse* functions,
 * return a problem object with the obtained units.
 *
 * No preprocessing is performed on the units.
 *
 * The Options object should intentionally not be part of this game,
 * as any form of "conditional parsing" compromises the effective use of the correspoding conditioning option
 * as a part of strategy development and use in portfolios. In other words, if you need getInputProblem or the parse* functions
 * to depend on an option, think twice, and if really needed, make it an explicit argument of your function.
 */
Problem* UIHelper::getInputProblem()
{
  LoadedPiece& topPiece = _loadedPieces.top();
  Problem* res = new Problem(topPiece._units.list());
  res->setSMTLIBLogic(topPiece._smtLibLogic);
=======
  Problem* res = new Problem(units);
  if(res->isHigherOrder())
    USER_ERROR(
      "This version of Vampire is not yet HOLy.\n\n"
      "Support for higher-order logic is currently on the ahmed-new-hol branch.\n"
      "HOL should be coming to mainline 'soon'."
    );

  res->setSMTLIBLogic(smtLibLogic);
  env.statistics->phase=Statistics::UNKNOWN_PHASE;
>>>>>>> d92360e9
  env.setMainProblem(res);
  return res;
}

void UIHelper::listLoadedPieces(ostream& out)
{
  auto it = _loadedPieces.iterFifo();
  ALWAYS(it.next()._id.empty()); // skip the first, empty, entry
  while (it.hasNext()) {
    out << " " << it.next()._id << endl;
  }
}

void UIHelper::popLoadedPiece(int numPops)
{
  while (numPops-- > 0) {
    if (_loadedPieces.size() > 1) {
      _loadedPieces.pop();
      UnitList::destroy(_loadedPieces.top()._units.clipAtLast());
    }
  }
}

/**
 * Output result based on the content of
 * @b env.statistics->terminationReason
 *
 * If LaTeX output is enabled, it is output in this function.
 *
 * If interpolant output is enabled, it is output in this function.
 */
void UIHelper::outputResult(ostream& out)
{
  switch (env.statistics->terminationReason) {
  case Statistics::REFUTATION:
    if(env.options->outputMode() == Options::Output::SMTCOMP){
      out << "unsat" << endl;
      return;
    }
    if(env.options->outputMode() == Options::Output::UCORE){
      out << "unsat" << endl;
      InferenceStore::instance()->outputUnsatCore(out, env.statistics->refutation);
      return;
    }
    addCommentSignForSZS(out);
    out << "Refutation found. Thanks to " << env.options->thanks() << "!\n";
    if (szsOutputMode()) {
      out << "% SZS status " << (UIHelper::haveConjecture() ? ( UIHelper::haveConjectureInProof() ? "Theorem" : "ContradictoryAxioms" ) : "Unsatisfiable")
	  << " for " << env.options->problemName() << endl;
    }
    if (env.options->questionAnswering()!=Options::QuestionAnsweringMode::OFF) {
      ASS(env.statistics->refutation->isClause());
      AnswerExtractor::tryOutputAnswer(static_cast<Clause*>(env.statistics->refutation));
    }
    if (env.options->proof() != Options::Proof::OFF) {
      if (szsOutputMode()) {
        out << "% SZS output start Proof for " << env.options->problemName() << endl;
      }
      InferenceStore::instance()->outputProof(out, env.statistics->refutation);
      if (szsOutputMode()) {
        out << "% SZS output end Proof for " << env.options->problemName() << endl << flush;
      }
      // outputProof could have triggered proof minimization which might have cause inductionDepth to change (in fact, decrease)
      env.statistics->maxInductionDepth = env.statistics->refutation->inference().inductionDepth();
    }
    if (env.options->showInterpolant()!=Options::InterpolantMode::OFF) {
      ASS(env.statistics->refutation->isClause());

      Interpolants::removeConjectureNodesFromRefutation(env.statistics->refutation);
      Unit* formulifiedRefutation = Interpolants::formulifyRefutation(env.statistics->refutation);

      Formula* interpolant = nullptr;

      switch(env.options->showInterpolant()) {
      // new interpolation methods described in master thesis of Bernhard Gleiss
      case Options::InterpolantMode::NEW_HEUR:
        Interpolants().removeTheoryInferences(formulifiedRefutation); // do this only once for each proof!
        interpolant = Interpolants().getInterpolant(formulifiedRefutation, Interpolants::UnitWeight::VAMPIRE);
        break;
#if VZ3
      case Options::InterpolantMode::NEW_OPT:

        Interpolants().removeTheoryInferences(formulifiedRefutation); // do this only once for each proof!
        interpolant = InterpolantMinimizer().getInterpolant(formulifiedRefutation, Interpolants::UnitWeight::VAMPIRE);
        break;
#endif
      case Options::InterpolantMode::OFF:
        ASSERTION_VIOLATION;
      }

      out << "Symbol-weight minimized interpolant: " << TPTPPrinter::toString(interpolant) << endl;
      out << "Actual weight: " << interpolant->weight() << endl;
      out<<endl;
    }

    if (env.options->latexOutput() != "off") {
      ofstream latexOut(env.options->latexOutput().c_str());

      LaTeX formatter;
      latexOut << formatter.refutationToString(env.statistics->refutation);
    }

    ASS(!s_expecting_sat);

    break;
  case Statistics::TIME_LIMIT:
    if(env.options->outputMode() == Options::Output::SMTCOMP){
      out << "unknown" << endl;
      return;
    }
    addCommentSignForSZS(out);
    out << "Time limit reached!\n";
    break;
  case Statistics::MEMORY_LIMIT:
    if(env.options->outputMode() == Options::Output::SMTCOMP){
      out << "unknown" << endl;
      return;
    }
    addCommentSignForSZS(out);
    out << "Memory limit exceeded!\n";
    break;
  case Statistics::ACTIVATION_LIMIT: {
    addCommentSignForSZS(out);
    out << "Activation limit reached!\n";

    // HERE ADD MORE

    break;
  }
  case Statistics::REFUTATION_NOT_FOUND:
    if(env.options->outputMode() == Options::Output::SMTCOMP){
      out << "unknown" << endl;
      return;
    }
    addCommentSignForSZS(out);
    env.statistics->explainRefutationNotFound(out);
    break;
  case Statistics::SATISFIABLE:
    if(env.options->outputMode() == Options::Output::SMTCOMP){
      out << "sat" << endl;
      return;
    }
    outputSatisfiableResult(out);

    ASS(!s_expecting_unsat);

    break;
  case Statistics::SAT_SATISFIABLE:
    outputSatisfiableResult(out);
    break;
  case Statistics::SAT_UNSATISFIABLE:
    out<<"good job\n";
    break;
  case Statistics::INAPPROPRIATE:
    if(env.options->outputMode() == Options::Output::SMTCOMP){
      out << "unknown" << endl;
      return;
    }
    addCommentSignForSZS(out);
    out << "Terminated due to inappropriate strategy.\n";
    break;
  case Statistics::UNKNOWN:
    if(env.options->outputMode() == Options::Output::SMTCOMP){
      out << "unknown" << endl;
      return;
    }
    addCommentSignForSZS(out);
    out << "Unknown reason of termination!\n";
    break;
  default:
    ASSERTION_VIOLATION;
  }
  env.statistics->print(out);
}

void UIHelper::outputSatisfiableResult(ostream& out)
{
  //out << "Satisfiable!\n";
  if (szsOutputMode() && !satisfiableStatusWasAlreadyOutput) {
    out << "% SZS status " << ( UIHelper::haveConjecture() ? "CounterSatisfiable" : "Satisfiable" )
	  <<" for " << env.options->problemName() << endl;
  }
  if (!env.statistics->model.empty()) {
    if (szsOutputMode()) {
	out << "% SZS output start FiniteModel for " << env.options->problemName() << endl;
    }
    out << env.statistics->model;
    if (szsOutputMode()) {
	out << "% SZS output end FiniteModel for " << env.options->problemName() << endl;
    }
  }
  else //if (env.statistics->saturatedSet)
       /* -- MS: it's never incorrect to print the empty one, in fact this prevents us from losing
        * points at CASC when the input gets completely emptied, by e.g. preprocessing
        */
  {
    outputSaturatedSet(out, pvi(UnitList::Iterator(env.statistics->saturatedSet)));
  }
}

/**
 * Output to @b out all symbol declarations for the current signature.
 * Symbols having default types will not be output.
 * @author Andrei Voronkov
 * @since 03/07/2013 Manchester
 */
void UIHelper::outputSymbolDeclarations(ostream& out)
{
  Signature& sig = *env.signature;

  unsigned typeCons = sig.typeCons();
  for (unsigned i=0; i<typeCons; ++i) {
    outputSymbolTypeDeclarationIfNeeded(out, false, true, i);
  }
  unsigned funcs = sig.functions();
  for (unsigned i=0; i<funcs; ++i) {
    if (!env.options->showFOOL()) {
      if (env.signature->isFoolConstantSymbol(true,i) || env.signature->isFoolConstantSymbol(false,i)) {
        continue;
      }
    }
    outputSymbolTypeDeclarationIfNeeded(out, true, false, i);
  }
  unsigned preds = sig.predicates();
  for (unsigned i=0; i<preds; ++i) {
    outputSymbolTypeDeclarationIfNeeded(out, false, false, i);
  }
} // UIHelper::outputSymbolDeclarations

/**
 * Output to @b out a function or a predicate symbol declaration.
 * Symbols having default types will not be output.
 * @author Andrei Voronkov
 * @since 03/07/2013 Manchester
 */
void UIHelper::outputSymbolTypeDeclarationIfNeeded(ostream& out, bool function, bool typeCon, unsigned symNumber)
{
  Signature::Symbol* sym;

  if(function){
    sym = env.signature->getFunction(symNumber);
  } else if(typeCon){
    sym = env.signature->getTypeCon(symNumber);
  } else {
    sym = env.signature->getPredicate(symNumber);
  }

  if (typeCon && (env.signature->isArrayCon(symNumber) ||
                  env.signature->isTupleCon(symNumber))){
    return;
  }

  if(typeCon && env.signature->isDefaultSortCon(symNumber) &&
    (!env.signature->isBoolCon(symNumber) || !env.options->showFOOL())){
    return;
  }

  if (sym->interpreted()) {
    //there is no need to output type definitions for interpreted symbols
    return;
  }

  if (sym->overflownConstant()) {
    // don't output definitions of numbers; not even big ones
    return;
  }

  unsigned dummy;
  if (!typeCon && Theory::tuples()->findProjection(symNumber, !function, dummy)) {
    return;
  }

  if (function) {
    TermList sort = env.signature->getFunction(symNumber)->fnType()->result();
    if (sort.isTupleSort()) {
      return;
    }
  }

  OperatorType* type = function ? sym->fnType() :
               (typeCon ? sym->typeConType() : sym->predType());

  if (type->isAllDefault()) {//TODO required
    return;
  }

  //out << "tff(" << (function ? "func" : "pred") << "_def_" << symNumber << ", type, "
  //    << sym->name() << ": ";

  vstring symName = sym->name();
  if(typeCon && env.signature->isBoolCon(symNumber)){
    ASS(env.options->showFOOL());
    symName = "$bool";
  }

  //don't output type of app. It is an internal Vampire thing
  if(!(function && env.signature->isAppFun(symNumber))){
    out << (env.getMainProblem()->isHigherOrder() ? "thf(" : "tff(")
        << (function ? "func" : (typeCon ?  "type" : "pred"))
        << "_def_" << symNumber << ", type, "
        << symName << ": ";
    out << type->toString();
    out << ")." << endl;
  }
  //out << ")." << endl;
}

} // namespace Shell<|MERGE_RESOLUTION|>--- conflicted
+++ resolved
@@ -375,7 +375,6 @@
   }
 }
 
-<<<<<<< HEAD
 /**
  * After a single call (or a series of calls) to parse* functions,
  * return a problem object with the obtained units.
@@ -383,17 +382,15 @@
  * No preprocessing is performed on the units.
  *
  * The Options object should intentionally not be part of this game,
- * as any form of "conditional parsing" compromises the effective use of the correspoding conditioning option
+ * as any form of "conditional parsing" compromises the effective use of the correspoding conditioning options
  * as a part of strategy development and use in portfolios. In other words, if you need getInputProblem or the parse* functions
- * to depend on an option, think twice, and if really needed, make it an explicit argument of your function.
+ * to depend on an option, think twice, and if really needed, make it an explicit argument of that function.
  */
 Problem* UIHelper::getInputProblem()
 {
   LoadedPiece& topPiece = _loadedPieces.top();
   Problem* res = new Problem(topPiece._units.list());
-  res->setSMTLIBLogic(topPiece._smtLibLogic);
-=======
-  Problem* res = new Problem(units);
+  
   if(res->isHigherOrder())
     USER_ERROR(
       "This version of Vampire is not yet HOLy.\n\n"
@@ -401,9 +398,7 @@
       "HOL should be coming to mainline 'soon'."
     );
 
-  res->setSMTLIBLogic(smtLibLogic);
-  env.statistics->phase=Statistics::UNKNOWN_PHASE;
->>>>>>> d92360e9
+  res->setSMTLIBLogic(topPiece._smtLibLogic);
   env.setMainProblem(res);
   return res;
 }
