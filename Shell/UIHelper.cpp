--- conflicted
+++ resolved
@@ -267,16 +267,10 @@
     {
        // First lets pick a place to start based on the input file name
        bool smtlib = hasEnding(inputFile,"smt") || hasEnding(inputFile,"smt2");
-<<<<<<< HEAD
-
-       if(smtlib){
-         if (opts.mode() != Options::Mode::PROFILE) {
-=======
        Options::Mode mode = env.options->mode();
        
        if (smtlib){
          if (mode != Options::Mode::SPIDER && mode != Options::Mode::PROFILE) {
->>>>>>> 12ed1301
            env.beginOutput();
            addCommentSignForSZS(env.out());
            env.out() << "Running in auto input_syntax mode. Trying SMTLIB2\n";
@@ -299,13 +293,8 @@
          }
 
        }
-<<<<<<< HEAD
-       else{
-         if (opts.mode() != Options::Mode::PROFILE) {
-=======
        else {
          if (mode != Options::Mode::SPIDER && mode != Options::Mode::PROFILE) {
->>>>>>> 12ed1301
            env.beginOutput();
            addCommentSignForSZS(env.out());
            env.out() << "Running in auto input_syntax mode. Trying TPTP\n";
