--- conflicted
+++ resolved
@@ -229,21 +229,6 @@
 
   UnitList* units;
   switch (opts.inputSyntax()) {
-<<<<<<< HEAD
-
-/*
-  case Options::InputSyntax::SIMPLIFY:
-  {
-    Shell::LispLexer lexer(*input);
-    Shell::LispParser parser(lexer);
-    LispParser::Expression* expr = parser.parse();
-    SimplifyProver simplify;
-    units = simplify.units(expr);
-  }
-  break;
-*/
-=======
->>>>>>> ca63c56a
   case Options::InputSyntax::TPTP:
     {
       Parse::TPTP parser(*input);
@@ -728,54 +713,6 @@
   case Options::InputSyntax::TPTP:
     USER_ERROR("Format not supported for BPA");
     break;
-<<<<<<< HEAD
-#if 0
-  case Options::InputSyntax::SMTLIB:
-  case Options::InputSyntax::SMTLIB2:
-  {
-    Parse::SMTLIB parser(opts);
-    parser.parse(*input);
-    UnitList* ulist = parser.getFormulas();
-    UnitList::Iterator ite(ulist);
-    while (ite.hasNext())
-    {
-      Unit* u = ite.next();
-      if ( !u->isClause()) {
-  Formula* f = u->getFormula();
-  std::cout << f->toString();
-      }
-
-
-    }
-    ASSERTION_VIOLATION;
-    s_haveConjecture=true;
-    SMTConstraintReader rdr(parser);
-    res = rdr.constraints();
-    break;
-    
-    /*
-    std::cout << "doing the constraint reading" << std::endl;
-    Parse::SMTLIB parser1(*env.options);
-  
-    vstring inputFile = env.options->inputFile();
-    std::cout << inputFile << std::endl;
-    istream* input;
-    if (inputFile=="") {
-      input=&cin;
-    } else {
-      input=new ifstream(inputFile.c_str());
-      if (input->fail()) {
-  USER_ERROR("Cannot open problem file: "+inputFile);
-      }
-    }
-  
-    parser1.parse(*input);
-    std::cout << parser1.getLispFormula()->toString() << std::endl;
-     */
-   } 
-#endif
-=======
->>>>>>> ca63c56a
   case Options::InputSyntax::SMTLIB:
   {
     SMTLexer lex(*input);
@@ -805,16 +742,6 @@
     MpsConstraintReader creader(*m);
     res = creader.constraints();
 
-<<<<<<< HEAD
-#if 0
-    ConstraintRCList::Iterator ite(res);
-    while (ite.hasNext())
-  std::cout << ite.next()->toString() << std::endl;
-    throw TimeLimitExceededException();
-    ASSERTION_VIOLATION;
-#endif 
-=======
->>>>>>> ca63c56a
     break;
   }
   case Options::InputSyntax::HUMAN:
