--- conflicted
+++ resolved
@@ -251,46 +251,209 @@
 #endif
 
     addCommentSignForSZS(out);
-    out << "Termination reason: ";
-    switch (terminationReason) {
-      case Statistics::REFUTATION:
-        out << "Refutation";
-        break;
-      case Statistics::TIME_LIMIT:
-        out << "Time limit";
-        break;
-      case Statistics::MEMORY_LIMIT:
-        out << "Memory limit";
-        break;
-      case Statistics::ACTIVATION_LIMIT:
-        out << "Activation limit";
-        break;
-      case Statistics::REFUTATION_NOT_FOUND:
-        explainRefutationNotFound(out);
-        break;
-      case Statistics::SATISFIABLE:
-        out << "Satisfiable";
-        break;
-      case Statistics::SAT_SATISFIABLE:
-        out << "SAT Satisfiable";
-        break;
-      case Statistics::SAT_UNSATISFIABLE:
-        out << "SAT Unsatisfiable";
-        break;
-      case Statistics::UNKNOWN:
-        out << "Unknown";
-        break;
-      case Statistics::INAPPROPRIATE:
-        out << "Inappropriate";
-        break;
-      default:
-        ASSERTION_VIOLATION;
-    }
-    out << endl;
-    if (phase != FINALIZATION) {
-      addCommentSignForSZS(out);
-      out << "Termination phase: " << phaseToString(phase) << endl;
-    }
+    out << "Termination phase: " << phaseToString(phase) << endl;
+  }
+  out << endl;
+
+  if (env.options->statistics()==Options::Statistics::FULL) {
+
+  HEADING("Input",inputClauses+inputFormulas);
+  COND_OUT("Input clauses", inputClauses);
+  COND_OUT("Input formulas", inputFormulas);
+
+  HEADING("Preprocessing",formulaNames+purePredicates+trivialPredicates+
+    unusedPredicateDefinitions+functionDefinitions+selectedBySine+
+    sineIterations+splitInequalities);
+  COND_OUT("Introduced names",formulaNames);
+  COND_OUT("Introduced skolems",skolemFunctions);
+  COND_OUT("Pure predicates", purePredicates);
+  COND_OUT("Trivial predicates", trivialPredicates);
+  COND_OUT("Unused predicate definitions", unusedPredicateDefinitions);
+  COND_OUT("Function definitions", functionDefinitions);
+  COND_OUT("Selected by SInE selection", selectedBySine);
+  COND_OUT("SInE iterations", sineIterations);
+  COND_OUT("Split inequalities", splitInequalities);
+  SEPARATOR;
+
+  HEADING("Saturation",activeClauses+passiveClauses+extensionalityClauses+
+      generatedClauses+finalActiveClauses+finalPassiveClauses+finalExtensionalityClauses+
+      discardedNonRedundantClauses+inferencesSkippedDueToColors+inferencesBlockedForOrderingAftercheck);
+  COND_OUT("Initial clauses", initialClauses);
+  COND_OUT("Generated clauses", generatedClauses);
+  COND_OUT("Activations started", activations);
+  COND_OUT("Active clauses", activeClauses);
+  COND_OUT("Passive clauses", passiveClauses);
+  COND_OUT("Extensionality clauses", extensionalityClauses);
+  COND_OUT("Blocked clauses", blockedClauses);
+  COND_OUT("Final active clauses", finalActiveClauses);
+  COND_OUT("Final passive clauses", finalPassiveClauses);
+  COND_OUT("Final extensionality clauses", finalExtensionalityClauses);
+  COND_OUT("Discarded non-redundant clauses", discardedNonRedundantClauses);
+  COND_OUT("Inferences skipped due to colors", inferencesSkippedDueToColors);
+  COND_OUT("Inferences blocked due to ordering aftercheck", inferencesBlockedForOrderingAftercheck);
+  SEPARATOR;
+
+
+  HEADING("Simplifying Inferences",duplicateLiterals+trivialInequalities+
+      forwardSubsumptionResolution+backwardSubsumptionResolution+proxyEliminations+
+      forwardDemodulations+backwardDemodulations+forwardLiteralRewrites+
+      forwardSubsumptionDemodulations+backwardSubsumptionDemodulations+
+      condensations+globalSubsumption+evaluationCnt
+      +( gveCnt - gveViolations)
+      +( asgCnt - asgViolations)
+      +( evaluationCnt - evaluationIncomp - evaluationGreater)
+      +innerRewrites
+      +booleanSimps
+      );
+  COND_OUT("Duplicate literals", duplicateLiterals);
+  COND_OUT("Trivial inequalities", trivialInequalities);
+  COND_OUT("Fw subsumption resolutions", forwardSubsumptionResolution);
+  COND_OUT("Bw subsumption resolutions", backwardSubsumptionResolution);
+  COND_OUT("Fw demodulations", forwardDemodulations);
+  COND_OUT("Bw demodulations", backwardDemodulations);
+  COND_OUT("Fw subsumption demodulations", forwardSubsumptionDemodulations);
+  COND_OUT("Bw subsumption demodulations", backwardSubsumptionDemodulations);
+  COND_OUT("Fw literal rewrites", forwardLiteralRewrites);
+  COND_OUT("Inner rewrites", innerRewrites);
+  COND_OUT("Condensations", condensations);
+  COND_OUT("Global subsumptions", globalSubsumption);
+  COND_OUT("Interpreted simplifications", interpretedSimplifications);
+
+  COND_OUT("asg count", asgCnt);
+  COND_OUT("asg results not smaller than the premis", asgViolations);
+
+  COND_OUT("gve count", gveCnt);
+  COND_OUT("gve results not smaller than the premis", gveViolations);
+
+  COND_OUT("Evaluation count",         evaluationCnt);
+  COND_OUT("Evaluation results greater than premise", evaluationGreater);
+  COND_OUT("Evaluation results incomparable to premise", evaluationIncomp);
+  COND_OUT("Logicial proxy rewrites", proxyEliminations);
+  COND_OUT("Boolean simplifications", booleanSimps)
+  //COND_OUT("Interpreted simplifications", interpretedSimplifications);
+  SEPARATOR;
+
+  HEADING("Deletion Inferences",simpleTautologies+equationalTautologies+
+      forwardSubsumed+backwardSubsumed+forwardDemodulationsToEqTaut+
+      forwardSubsumptionDemodulationsToEqTaut+backwardSubsumptionDemodulationsToEqTaut+
+      backwardDemodulationsToEqTaut+innerRewritesToEqTaut);
+  COND_OUT("Simple tautologies", simpleTautologies);
+  COND_OUT("Equational tautologies", equationalTautologies);
+  COND_OUT("Deep equational tautologies", deepEquationalTautologies);
+  COND_OUT("Forward subsumptions", forwardSubsumed);
+  COND_OUT("Backward subsumptions", backwardSubsumed);
+  COND_OUT("Fw demodulations to eq. taut.", forwardDemodulationsToEqTaut);
+  COND_OUT("Bw demodulations to eq. taut.", backwardDemodulationsToEqTaut);
+  COND_OUT("Fw subsumption demodulations to eq. taut.", forwardSubsumptionDemodulationsToEqTaut);
+  COND_OUT("Bw subsumption demodulations to eq. taut.", backwardSubsumptionDemodulationsToEqTaut);
+  COND_OUT("Inner rewrites to eq. taut.", innerRewritesToEqTaut);
+  SEPARATOR;
+
+  HEADING("Generating Inferences",resolution+urResolution+cResolution+factoring+
+      forwardSuperposition+backwardSuperposition+selfSuperposition+
+      cForwardSuperposition+cBackwardSuperposition+cSelfSuperposition+leibnizElims+
+      equalityFactoring+equalityResolution+forwardExtensionalityResolution+
+      backwardExtensionalityResolution+argumentCongruence+negativeExtensionality+
+      +primitiveInstantiations+choiceInstances+narrow+forwardSubVarSup+backwardSubVarSup+selfSubVarSup+
+      theoryInstSimp+theoryInstSimpCandidates+theoryInstSimpTautologies+theoryInstSimpLostSolution+inductionApplication+generalizedInductionApplication);
+  COND_OUT("Binary resolution", resolution);
+  COND_OUT("Unit resulting resolution", urResolution);
+  COND_OUT("Binary resolution with abstraction",cResolution);
+  COND_OUT("Factoring", factoring);
+  COND_OUT("Forward superposition", forwardSuperposition);
+  COND_OUT("Backward superposition", backwardSuperposition);
+  COND_OUT("Self superposition", selfSuperposition);
+  COND_OUT("Forward superposition with abstraction", cForwardSuperposition);
+  COND_OUT("Backward superposition with abstraction", cBackwardSuperposition);
+  COND_OUT("Self superposition with abstraction", cSelfSuperposition);
+  COND_OUT("Equality factoring", equalityFactoring);
+  COND_OUT("Equality resolution", equalityResolution);
+  COND_OUT("Fw extensionality resolution", forwardExtensionalityResolution);
+  COND_OUT("Bw extensionality resolution", backwardExtensionalityResolution);
+  COND_OUT("TheoryInstSimp",theoryInstSimp);
+  COND_OUT("TheoryInstSimpCandidates",theoryInstSimpCandidates);
+  COND_OUT("TheoryInstSimpTautologies",theoryInstSimpTautologies);
+  COND_OUT("TheoryInstSimpLostSolution",theoryInstSimpLostSolution);
+  COND_OUT("TheoryInstSimpEmptySubstitutions",theoryInstSimpEmptySubstitution);
+  COND_OUT("MaxInductionDepth",maxInductionDepth);
+  COND_OUT("StructuralInduction",structInduction);
+  COND_OUT("StructuralInductionInProof",structInductionInProof);
+  COND_OUT("IntegerInfiniteIntervalInduction",intInfInduction);
+  COND_OUT("IntegerInfiniteIntervalInductionInProof",intInfInductionInProof);
+  COND_OUT("IntegerFiniteIntervalInduction",intFinInduction);
+  COND_OUT("IntegerFiniteIntervalInductionInProof",intFinInductionInProof);
+  COND_OUT("IntegerDefaultBoundInduction",intDBInduction);
+  COND_OUT("IntegerDefaultBoundInductionInProof",intDBInductionInProof);
+  COND_OUT("IntegerInfiniteIntervalUpInduction",intInfUpInduction);
+  COND_OUT("IntegerInfiniteIntervalUpInductionInProof",intInfUpInductionInProof);
+  COND_OUT("IntegerFiniteIntervalUpInduction",intFinUpInduction);
+  COND_OUT("IntegerFiniteIntervalUpInductionInProof",intFinUpInductionInProof);
+  COND_OUT("IntegerDefaultBoundUpInduction",intDBUpInduction);
+  COND_OUT("IntegerDefaultBoundUpInductionInProof",intDBUpInductionInProof);
+  COND_OUT("IntegerInfiniteIntervalDownInduction",intInfDownInduction);
+  COND_OUT("IntegerInfiniteIntervalDownInductionInProof",intInfDownInductionInProof);
+  COND_OUT("IntegerFiniteIntervalDownInduction",intFinDownInduction);
+  COND_OUT("IntegerFiniteIntervalDownInductionInProof",intFinDownInductionInProof);
+  COND_OUT("IntegerDefaultBoundDownInduction",intDBDownInduction);
+  COND_OUT("IntegerDefaultBoundDownInductionInProof",intDBDownInductionInProof);
+  COND_OUT("InductionApplications",inductionApplication);
+  COND_OUT("InductionApplicationsInProof",inductionApplicationInProof);
+  COND_OUT("GeneralizedInductionApplications",generalizedInductionApplication);
+  COND_OUT("GeneralizedInductionApplicationsInProof",generalizedInductionApplicationInProof);
+  COND_OUT("Argument congruence", argumentCongruence);
+  COND_OUT("Negative extensionality", negativeExtensionality);
+  COND_OUT("Primitive substitutions", primitiveInstantiations);
+  COND_OUT("Elimination of Leibniz equalities", leibnizElims);
+  COND_OUT("Choice axiom instances creatded", choiceInstances);
+  COND_OUT("Narrow", narrow);
+  COND_OUT("Forward sub-variable superposition", forwardSubVarSup);
+  COND_OUT("Backward sub-variable superposition", backwardSubVarSup);
+  COND_OUT("Self sub-variable superposition", selfSubVarSup);
+  SEPARATOR;
+
+  HEADING("Term algebra simplifications",taDistinctnessSimplifications+
+      taDistinctnessTautologyDeletions+taInjectivitySimplifications+
+      taAcyclicityGeneratedDisequalities+taNegativeInjectivitySimplifications);
+  COND_OUT("Distinctness simplifications",taDistinctnessSimplifications);
+  COND_OUT("Distinctness tautology deletions",taDistinctnessTautologyDeletions);
+  COND_OUT("Injectivity simplifications",taInjectivitySimplifications);
+  COND_OUT("Negative injectivity simplifications",taNegativeInjectivitySimplifications);
+  COND_OUT("Disequalities generated from acyclicity",taAcyclicityGeneratedDisequalities);
+
+  HEADING("AVATAR",splitClauses+splitComponents+uniqueComponents+satSplits+
+        satSplitRefutations);
+  COND_OUT("Split clauses", splitClauses);
+  COND_OUT("Split components", splitComponents);
+  COND_OUT("Unique components", uniqueComponents);
+  //COND_OUT("Sat splits", satSplits); // same as split clauses
+  COND_OUT("Sat splitting refutations", satSplitRefutations);
+  COND_OUT("SMT fallbacks",smtFallbacks);
+  SEPARATOR;
+
+  //TODO record statistics for FMB
+
+  //TODO record statistics for MiniSAT
+  HEADING("SAT Solver Statistics",satClauses+unitSatClauses+binarySatClauses+satPureVarsEliminated);
+  COND_OUT("SAT solver clauses", satClauses);
+  COND_OUT("SAT solver unit clauses", unitSatClauses);
+  COND_OUT("SAT solver binary clauses", binarySatClauses);
+  COND_OUT("Pure propositional variables eliminated by SAT solver", satPureVarsEliminated);
+  SEPARATOR;
+
+  }
+
+  COND_OUT("Memory used [KB]", Lib::getUsedMemory()/1024);
+
+  addCommentSignForSZS(out);
+  out << "Time elapsed: ";
+  Timer::printMSString(out,env.timer->elapsedMilliseconds());
+  out << endl;
+
+  Timer::updateInstructionCount();
+  unsigned instr = Timer::elapsedMegaInstructions();
+  if (instr) {
+    addCommentSignForSZS(out);
+    out << "Instructions burned: " << instr << " (million)";
     out << endl;
 
     if (env.options->statistics() == Options::Statistics::FULL) {
@@ -472,17 +635,6 @@
 
     COND_OUT("Memory used [KB]", Lib::getUsedMemory() / 1024);
 
-<<<<<<< HEAD
-=======
-  addCommentSignForSZS(out);
-  out << "Time elapsed: ";
-  Timer::printMSString(out,env.timer->elapsedMilliseconds());
-  out << endl;
-  
-  Timer::updateInstructionCount();
-  unsigned instr = Timer::elapsedMegaInstructions();
-  if (instr) {
->>>>>>> c7564c1d
     addCommentSignForSZS(out);
     out << "Time elapsed: ";
     Timer::printMSString(out, env.timer->elapsedMilliseconds());
