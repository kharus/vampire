/*
 * This file is part of the source code of the software program
 * Vampire. It is protected by applicable
 * copyright laws.
 *
 * This source code is distributed under the licence found here
 * https://vprover.github.io/license.html
 * and in the source directory
 */


#include "Test/UnitTesting.hpp"
#include "Test/SyntaxSugar.hpp"
#include "Test/TestUtils.hpp"
#include "Test/GenerationTester.hpp"

<<<<<<< HEAD
#include "Indexing/TermIndex.hpp"
#include "Indexing/TermSubstitutionTree.hpp"
=======
#include "Indexing/LiteralIndex.hpp"
>>>>>>> 4e55df33
#include "Indexing/LiteralSubstitutionTree.hpp"
#include "Indexing/TermIndex.hpp"
#include "Indexing/TermSubstitutionTree.hpp"
#include "Kernel/RobSubstitution.hpp"

#include "Inferences/Induction.hpp"

using namespace Test;
using namespace Test::Generation;

#define SKOLEM_VAR_MIN 100
#define DECL_SKOLEM_VAR(x, i) DECL_VAR(x, i+SKOLEM_VAR_MIN)

LiteralIndex* comparisonIndex() {
  return new UnitIntegerComparisonLiteralIndex(new LiteralSubstitutionTree());
}

<<<<<<< HEAD
TermIndex* intInductionIndex() {
  return new InductionTermIndex(new TermSubstitutionTree());
}

TermIndex* structInductionIndex() {
  return new StructInductionTermIndex(new TermSubstitutionTree());
}

Stack<Index*> getIndices() {
  return { comparisonIndex(), intInductionIndex(), structInductionIndex() };
}

inline Clause* fromInduction(Clause* cl) {
  cl->inference().setInductionDepth(1);
  return cl;
}

InductionContext inductionContext(TermSugar t, std::initializer_list<Clause*> cls) {
  InductionContext res(t.toTerm().term());
  for (const auto& cl : cls) {
    for (unsigned i = 0; i < cl->length(); i++) {
      res.insert(cl, (*cl)[i]);
    }
  }
  return res;
}

namespace Inferences {
std::ostream& operator<<(std::ostream& out, const InductionContext& context) {
  out << context.toString();
  return out;
}
}

void assertContextReplacement(ContextReplacement& cr, Stack<InductionContext> contexts) {
  Stack<InductionContext> res;
  while (cr.hasNext()) {
    res.push(cr.next());
  }
  ASS_EQ(res.size(), contexts.size());
  ASS(TestUtils::permEq(res, contexts, [](const InductionContext& lhs, const InductionContext& rhs) {
    return InductionFormulaIndex::represent(lhs) == InductionFormulaIndex::represent(rhs);
  }));
}

=======
TermIndex* inductionTermIndex() {
  return new InductionTermIndex(new TermSubstitutionTree());
}

>>>>>>> 4e55df33
class GenerationTesterInduction
  : public GenerationTester<Induction>
{
public:
  GenerationTesterInduction()
    : GenerationTester<Induction>(), _subst()
  {}

  /**
   * Generated induction clauses are special in that they contain fresh
   * Skolem constants. In order to check these, we use variables instead
   * of the constants we cannot predefine, and require that these variables
   * are mapped bijectively to the new Skolem constants, hence this override.
   */
  bool eq(Kernel::Clause const* lhs, Kernel::Clause const* rhs, BacktrackData& btd) override
  {
    // there can be false positive matches which later (in a different literal
    // or clause) can turn out to be the wrong ones and we have to backtrack
    // TODO: are all of these backtracking calls necessary?
    _subst.bdRecord(btd);
    if (!TestUtils::permEq(*lhs, *rhs, [this](Literal* l, Literal* r, BacktrackData& btd) -> bool {
      if (l->polarity() != r->polarity()) {
        return false;
      }
      VList::Iterator vit(r->freeVariables());
      while (vit.hasNext()) {
        auto v = vit.next();
        if (!_varsMatched.count(v)) {
          btd.addBacktrackObject(new MatchedVarBacktrackObject(_varsMatched, v));
          _varsMatched.insert(v);
        }
      }
      _subst.bdRecord(btd);
      if (_subst.match(Kernel::TermList(r), 0, Kernel::TermList(l), 1)) {
        if (matchAftercheck()) {
          _subst.bdDone();
          return true;
        }
      }

      _subst.bdDone();
      btd.backtrack();
      _subst.bdRecord(btd);
      if (l->isEquality() && r->isEquality() &&
        _subst.match(*r->nthArgument(0), 0, *l->nthArgument(1), 1) &&
        _subst.match(*r->nthArgument(1), 0, *l->nthArgument(0), 1))
      {
        if (matchAftercheck()) {
          _subst.bdDone();
          return true;
        }
      }
      _subst.bdDone();
      btd.backtrack();
      return false;
    })) {
      _subst.bdDone();
      btd.backtrack();
      return false;
    }
    _subst.bdDone();
    return true;
  }

private:
  bool matchAftercheck() {
    DHMap<TermList, unsigned> inverse;
    for (const auto& i : _varsMatched) {
      auto t = _subst.apply(TermList(i,false),0);
      unsigned v;
      // we check that each variable encountered so far from
      // the expected set is bijectively mapped to something
      if (inverse.find(t,v)) {
        return false;
      } else {
        inverse.insert(t,i);
      }
      // "Skolem" variables should bind to Skolem constants
      if (i >= SKOLEM_VAR_MIN) {
        if (t.isVar() || !env.signature->getFunction(t.term()->functor())->skolem()) {
          return false;
        }
      // normal variables should bind to variables
      } else {
        if (t.isTerm()) {
          return false;
        }
      }
    }
    return true;
  }

  Kernel::RobSubstitution _subst;
  unordered_set<unsigned> _varsMatched;

  class MatchedVarBacktrackObject : public BacktrackObject {
  public:
    MatchedVarBacktrackObject(unordered_set<unsigned>& s, unsigned i) : _s(s), _i(i) {}
    void backtrack() override {
      _s.erase(_i);
    }
  private:
    unordered_set<unsigned>& _s;
    unsigned _i;
  };
};

#define TEST_GENERATION_INDUCTION(name, expr)                                                                 \
  TEST_FUN(name) {                                                                                            \
    GenerationTesterInduction tester;                                                                         \
    __ALLOW_UNUSED(MY_SYNTAX_SUGAR)                                                                           \
    auto test = expr;                                                                                         \
    test.run(tester);                                                                                         \
  }                                                                                                           \

/**
 * NECESSARY: We need to tell the tester which syntax sugar to import for creating terms & clauses.
 * See Test/SyntaxSugar.hpp for which kinds of syntax sugar are available
 */
#define MY_SYNTAX_SUGAR                                                                    \
  DECL_DEFAULT_VARS                                                                        \
  DECL_SKOLEM_VAR(skx0,0)                                                                  \
  DECL_SKOLEM_VAR(skx1,1)                                                                  \
  DECL_SKOLEM_VAR(skx2,2)                                                                  \
  DECL_SKOLEM_VAR(skx3,3)                                                                  \
  DECL_SKOLEM_VAR(skx4,4)                                                                  \
  DECL_SKOLEM_VAR(skx5,5)                                                                  \
  DECL_SKOLEM_VAR(skx6,6)                                                                  \
  DECL_SKOLEM_VAR(skx7,7)                                                                  \
  DECL_SKOLEM_VAR(skx8,8)                                                                  \
  DECL_SKOLEM_VAR(skx9,9)                                                                  \
  DECL_SKOLEM_VAR(skx10,10)                                                                \
  DECL_SKOLEM_VAR(skx11,11)                                                                \
  DECL_SKOLEM_VAR(skx12,12)                                                                \
  DECL_SKOLEM_VAR(skx13,13)                                                                \
  DECL_SKOLEM_VAR(skx14,14)                                                                \
  DECL_VAR(x3,3)                                                                           \
  DECL_VAR(x4,4)                                                                           \
  DECL_VAR(x5,5)                                                                           \
  DECL_SORT(s)                                                                             \
  DECL_SORT(u)                                                                             \
  DECL_SKOLEM_CONST(sK1, s)                                                                \
  DECL_SKOLEM_CONST(sK2, s)                                                                \
  DECL_SKOLEM_CONST(sK3, s)                                                                \
  DECL_SKOLEM_CONST(sK4, s)                                                                \
  DECL_SKOLEM_CONST(sK5, u)                                                                \
  DECL_CONST(b, s)                                                                         \
  DECL_FUNC(r, {s}, s)                                                                     \
  DECL_TERM_ALGEBRA(s, {b, r})                                                             \
  __ALLOW_UNUSED(                                                                          \
    auto r0 = r.dtor(0);                                                                   \
    TermSugar ph_s(TermList(getPlaceholderForTerm(sK1.toTerm().term())));                  \
  )                                                                                        \
  DECL_CONST(b1, u)                                                                        \
  DECL_CONST(b2, u)                                                                        \
  DECL_FUNC(r1, {s, u, u}, u)                                                              \
  DECL_FUNC(r2, {u, s}, u)                                                                 \
  DECL_TERM_ALGEBRA(u, {b1, b2, r1, r2})                                                   \
  DECL_FUNC(f, {s, s}, s)                                                                  \
  DECL_FUNC(g, {s}, s)                                                                     \
  DECL_PRED(p, {s})                                                                        \
  DECL_PRED(p1, {s})                                                                       \
  DECL_PRED(q, {u})                                                                        \
  NUMBER_SUGAR(Int)                                                                        \
  DECL_PRED(pi, {Int})                                                                     \
  DECL_FUNC(fi, {Int, s}, Int)                                                             \
  DECL_FUNC(gi, {Int}, Int)                                                                \
  DECL_CONST(sK6, Int)                                                                     \
  DECL_CONST(sK7, Int)                                                                     \
  DECL_CONST(sK8, Int)                                                                     \
  DECL_CONST(bi, Int)

TEST_FUN(test_tester) {
  __ALLOW_UNUSED(MY_SYNTAX_SUGAR);
  GenerationTesterInduction tester;
  BacktrackData btd;
  // first literal is matched both ways but none of them works
  ASS(!tester.eq(
    clause({ r(sK1) == r(x), f(r(sK1),y) != z }),
    clause({ r(skx1) == r(x3), f(r(x3),x4) != x5 }),
    btd));
  // second clause cannot be matched because of x4
  ASS(!tester.eq(
    clause({ r(sK1) == r(x), f(r(sK1),y) != z }),
    clause({ r(skx1) == r(x3), f(r(skx1),x4) != x4 }),
    btd));
  // y is matched to both y4 and y5
  ASS(!tester.eq(
    clause({ r(sK1) == r(x), f(r(sK1),y) != y }),
    clause({ r(skx1) == r(x3), f(r(skx1),x4) != x5 }),
    btd));
  // normal match
  ASS(tester.eq(
    clause({ r(sK1) == r(x), f(r(sK1),y) != z }),
    clause({ r(skx1) == r(x3), f(r(skx1),x4) != x5 }),
    btd));
}

// positive literals are not considered 1
TEST_GENERATION_INDUCTION(test_01,
    Generation::TestCase()
      .options({ { "induction", "struct" } })
      .indices(getIndices())
      .input( clause({  p(f(sK1,sK2)) }))
      .expected(none())
      .preConditions({ TEST_FN_ASS_EQ(env.statistics->induction, 0) })
      .postConditions({ TEST_FN_ASS_EQ(env.statistics->induction, 0) })
    )

// positive literals are not considered 2
TEST_GENERATION_INDUCTION(test_02,
    Generation::TestCase()
      .options({ { "induction", "struct" } })
      .indices(getIndices())
      .input( clause({  f(sK1,sK2) == g(sK1) }))
      .expected(none())
      .preConditions({ TEST_FN_ASS_EQ(env.statistics->induction, 0) })
      .postConditions({ TEST_FN_ASS_EQ(env.statistics->induction, 0) })
    )

// non-ground literals are not considered
TEST_GENERATION_INDUCTION(test_03,
    Generation::TestCase()
      .options({ { "induction", "struct" } })
<<<<<<< HEAD
      .indices(getIndices())
      .input( clause({  f(sK1,x) != g(sK1) }))
=======
      .indices({ comparisonIndex() })
      .input( clause({  f(sK1,skx0) != g(sK1) }))
>>>>>>> 4e55df33
      .expected(none())
      .preConditions({ TEST_FN_ASS_EQ(env.statistics->induction, 0) })
      .postConditions({ TEST_FN_ASS_EQ(env.statistics->induction, 0) })
    )

// normal case sik=one
TEST_GENERATION_INDUCTION(test_04,
    Generation::TestCase()
      .options({ { "induction", "struct" } })
      .indices(getIndices())
      .input( clause({  ~p(f(sK1,sK2)) }))
      .expected({
        clause({ ~p(f(b,sK2)), p(f(skx0,sK2)) }),
        clause({ ~p(f(b,sK2)), ~p(f(r(skx0),sK2)) }),
        clause({ ~p(f(sK1,b)), p(f(sK1,skx1)) }),
        clause({ ~p(f(sK1,b)), ~p(f(sK1,r(skx1))) }),
      })
      .preConditions({ TEST_FN_ASS_EQ(env.statistics->induction, 0),
                       TEST_FN_ASS_EQ(env.statistics->structInduction, 0) })
      .postConditions({ TEST_FN_ASS_EQ(env.statistics->induction, 2),
                        TEST_FN_ASS_EQ(env.statistics->structInduction, 2) })
    )

// normal case sik=two
TEST_GENERATION_INDUCTION(test_05,
    Generation::TestCase()
      .options({ { "induction", "struct" }, { "structural_induction_kind", "two" } })
      .indices(getIndices())
      .input( clause({  ~p(f(sK1,sK2)) }))
      .expected({
        clause({ skx0 != r(r0(skx0)), p(f(r0(skx0),sK2)) }),
        clause({ ~p(f(skx0,sK2)) }),
        clause({ skx1 != r(r0(skx1)), p(f(sK1,r0(skx1))) }),
        clause({ ~p(f(sK1,skx1)) }),
      })
      .preConditions({ TEST_FN_ASS_EQ(env.statistics->induction, 0),
                       TEST_FN_ASS_EQ(env.statistics->structInduction, 0) })
      .postConditions({ TEST_FN_ASS_EQ(env.statistics->induction, 2),
                        TEST_FN_ASS_EQ(env.statistics->structInduction, 2) })
    )

// TODO this case is a bit hard to test since new predicates are introduced,
// so we need to customize the test suite for this even more, checking certain
// properties of these new predicates and matching it with some literals.
// This induction mode is not that useful compared to other sik modes to make
// the effort worthwhile.
// // normal case sik=three
// TEST_GENERATION_INDUCTION(test_06,
//     Generation::TestCase()
//       .options({ { "induction", "struct" }, { "structural_induction_kind", "three" } })
//       .indices(getIndices())
//       .input( clause({  f(sK1,sK2) != g(sK1) }))
//       .expected({ })
//     )

// generalizations
TEST_GENERATION_INDUCTION(test_07,
    Generation::TestCase()
      .options({ { "induction_gen", "on" }, { "induction", "struct" } })
      .indices(getIndices())
      .input( clause({ f(f(g(sK1),f(sK2,sK4)),sK1) != g(f(sK1,f(sK2,sK3))) }) )
      .expected({
        // sK1 100
        clause({ f(f(g(b),f(sK2,sK4)),sK1) != g(f(sK1,f(sK2,sK3))), f(f(g(skx0),f(sK2,sK4)),sK1) == g(f(sK1,f(sK2,sK3))) }),
        clause({ f(f(g(b),f(sK2,sK4)),sK1) != g(f(sK1,f(sK2,sK3))), f(f(g(r(skx0)),f(sK2,sK4)),sK1) != g(f(sK1,f(sK2,sK3))) }),

        // sK1 010
        clause({ f(f(g(sK1),f(sK2,sK4)),b) != g(f(sK1,f(sK2,sK3))), f(f(g(sK1),f(sK2,sK4)),skx1) == g(f(sK1,f(sK2,sK3))) }),
        clause({ f(f(g(sK1),f(sK2,sK4)),b) != g(f(sK1,f(sK2,sK3))), f(f(g(sK1),f(sK2,sK4)),r(skx1)) != g(f(sK1,f(sK2,sK3))) }),

        // sK1 001
        clause({ f(f(g(sK1),f(sK2,sK4)),sK1) != g(f(b,f(sK2,sK3))), f(f(g(sK1),f(sK2,sK4)),sK1) == g(f(skx2,f(sK2,sK3))) }),
        clause({ f(f(g(sK1),f(sK2,sK4)),sK1) != g(f(b,f(sK2,sK3))), f(f(g(sK1),f(sK2,sK4)),sK1) != g(f(r(skx2),f(sK2,sK3))) }),

        // sK1 110
        clause({ f(f(g(b),f(sK2,sK4)),b) != g(f(sK1,f(sK2,sK3))), f(f(g(skx3),f(sK2,sK4)),skx3) == g(f(sK1,f(sK2,sK3))) }),
        clause({ f(f(g(b),f(sK2,sK4)),b) != g(f(sK1,f(sK2,sK3))), f(f(g(r(skx3)),f(sK2,sK4)),r(skx3)) != g(f(sK1,f(sK2,sK3))) }),

        // sK1 101
        clause({ f(f(g(b),f(sK2,sK4)),sK1) != g(f(b,f(sK2,sK3))), f(f(g(skx4),f(sK2,sK4)),sK1) == g(f(skx4,f(sK2,sK3))) }),
        clause({ f(f(g(b),f(sK2,sK4)),sK1) != g(f(b,f(sK2,sK3))), f(f(g(r(skx4)),f(sK2,sK4)),sK1) != g(f(r(skx4),f(sK2,sK3))) }),

        // sK1 011
        clause({ f(f(g(sK1),f(sK2,sK4)),b) != g(f(b,f(sK2,sK3))), f(f(g(sK1),f(sK2,sK4)),skx5) == g(f(skx5,f(sK2,sK3))) }),
        clause({ f(f(g(sK1),f(sK2,sK4)),b) != g(f(b,f(sK2,sK3))), f(f(g(sK1),f(sK2,sK4)),r(skx5)) != g(f(r(skx5),f(sK2,sK3))) }),

        // sK1 111
        clause({ f(f(g(b),f(sK2,sK4)),b) != g(f(b,f(sK2,sK3))), f(f(g(skx6),f(sK2,sK4)),skx6) == g(f(skx6,f(sK2,sK3))) }),
        clause({ f(f(g(b),f(sK2,sK4)),b) != g(f(b,f(sK2,sK3))), f(f(g(r(skx6)),f(sK2,sK4)),r(skx6)) != g(f(r(skx6),f(sK2,sK3))) }),

        // sK2 10
        clause({ f(f(g(sK1),f(b,sK4)),sK1) != g(f(sK1,f(sK2,sK3))), f(f(g(sK1),f(skx7,sK4)),sK1) == g(f(sK1,f(sK2,sK3))) }),
        clause({ f(f(g(sK1),f(b,sK4)),sK1) != g(f(sK1,f(sK2,sK3))), f(f(g(sK1),f(r(skx7),sK4)),sK1) != g(f(sK1,f(sK2,sK3))) }),

        // sK2 01
        clause({ f(f(g(sK1),f(sK2,sK4)),sK1) != g(f(sK1,f(b,sK3))), f(f(g(sK1),f(sK2,sK4)),sK1) == g(f(sK1,f(skx8,sK3))) }),
        clause({ f(f(g(sK1),f(sK2,sK4)),sK1) != g(f(sK1,f(b,sK3))), f(f(g(sK1),f(sK2,sK4)),sK1) != g(f(sK1,f(r(skx8),sK3))) }),

        // sK2 11
        clause({ f(f(g(sK1),f(b,sK4)),sK1) != g(f(sK1,f(b,sK3))), f(f(g(sK1),f(skx9,sK4)),sK1) == g(f(sK1,f(skx9,sK3))) }),
        clause({ f(f(g(sK1),f(b,sK4)),sK1) != g(f(sK1,f(b,sK3))), f(f(g(sK1),f(r(skx9),sK4)),sK1) != g(f(sK1,f(r(skx9),sK3))) }),

        // sK3 1
        clause({ f(f(g(sK1),f(sK2,sK4)),sK1) != g(f(sK1,f(sK2,b))), f(f(g(sK1),f(sK2,sK4)),sK1) == g(f(sK1,f(sK2,skx10))) }),
        clause({ f(f(g(sK1),f(sK2,sK4)),sK1) != g(f(sK1,f(sK2,b))), f(f(g(sK1),f(sK2,sK4)),sK1) != g(f(sK1,f(sK2,r(skx10)))) }),

        // sK4 1
        clause({ f(f(g(sK1),f(sK2,b)),sK1) != g(f(sK1,f(sK2,sK3))), f(f(g(sK1),f(sK2,skx11)),sK1) == g(f(sK1,f(sK2,sK3))) }),
        clause({ f(f(g(sK1),f(sK2,b)),sK1) != g(f(sK1,f(sK2,sK3))), f(f(g(sK1),f(sK2,r(skx11))),sK1) != g(f(sK1,f(sK2,sK3))) }),
      })
      .preConditions({ TEST_FN_ASS_EQ(env.statistics->induction, 0),
                       TEST_FN_ASS_EQ(env.statistics->structInduction, 0),
                       TEST_FN_ASS_EQ(env.statistics->generalizedInduction, 0) })
      .postConditions({ TEST_FN_ASS_EQ(env.statistics->induction, 12),
                        TEST_FN_ASS_EQ(env.statistics->structInduction, 12),
                        TEST_FN_ASS_EQ(env.statistics->generalizedInduction, 8) })
    )

// complex terms
TEST_GENERATION_INDUCTION(test_08,
    Generation::TestCase()
      .options({ { "induction_on_complex_terms", "on" }, { "induction", "struct" } })
      .indices(getIndices())
      .input( clause({ f(f(g(sK1),f(sK2,sK3)),sK1) != g(f(sK1,f(sK2,g(sK1)))) }) )
      .expected({
        // sK1
        clause({ f(f(g(b),f(sK2,sK3)),b) != g(f(b,f(sK2,g(b)))), f(f(g(skx0),f(sK2,sK3)),skx0) == g(f(skx0,f(sK2,g(skx0)))) }),
        clause({ f(f(g(b),f(sK2,sK3)),b) != g(f(b,f(sK2,g(b)))), f(f(g(r(skx0)),f(sK2,sK3)),r(skx0)) != g(f(r(skx0),f(sK2,g(r(skx0))))) }),

        // sK2
        clause({ f(f(g(sK1),f(b,sK3)),sK1) != g(f(sK1,f(b,g(sK1)))), f(f(g(sK1),f(skx1,sK3)),sK1) == g(f(sK1,f(skx1,g(sK1)))) }),
        clause({ f(f(g(sK1),f(b,sK3)),sK1) != g(f(sK1,f(b,g(sK1)))), f(f(g(sK1),f(r(skx1),sK3)),sK1) != g(f(sK1,f(r(skx1),g(sK1)))) }),

        // sK3
        clause({ f(f(g(sK1),f(sK2,b)),sK1) != g(f(sK1,f(sK2,g(sK1)))), f(f(g(sK1),f(sK2,skx3)),sK1) == g(f(sK1,f(sK2,g(sK1)))) }),
        clause({ f(f(g(sK1),f(sK2,b)),sK1) != g(f(sK1,f(sK2,g(sK1)))), f(f(g(sK1),f(sK2,r(skx3))),sK1) != g(f(sK1,f(sK2,g(sK1)))) }),

        // g(sK1)
        clause({ f(f(b,f(sK2,sK3)),sK1) != g(f(sK1,f(sK2,b))), f(f(skx4,f(sK2,sK3)),sK1) == g(f(sK1,f(sK2,skx4))) }),
        clause({ f(f(b,f(sK2,sK3)),sK1) != g(f(sK1,f(sK2,b))), f(f(r(skx4),f(sK2,sK3)),sK1) != g(f(sK1,f(sK2,r(skx4)))) }),

        // f(sK2,sK3)
        clause({ f(f(g(sK1),b),sK1) != g(f(sK1,f(sK2,g(sK1)))), f(f(g(sK1),skx5),sK1) == g(f(sK1,f(sK2,g(sK1)))) }),
        clause({ f(f(g(sK1),b),sK1) != g(f(sK1,f(sK2,g(sK1)))), f(f(g(sK1),r(skx5)),sK1) != g(f(sK1,f(sK2,g(sK1)))) }),

        // f(g(sK1),f(sK2,sK3))
        clause({ f(b,sK1) != g(f(sK1,f(sK2,g(sK1)))), f(skx6,sK1) == g(f(sK1,f(sK2,g(sK1)))) }),
        clause({ f(b,sK1) != g(f(sK1,f(sK2,g(sK1)))), f(r(skx6),sK1) != g(f(sK1,f(sK2,g(sK1)))) }),

        // f(f(g(sK1),f(sK2,sK3)),sK1)
        clause({ b != g(f(sK1,f(sK2,g(sK1)))), skx7 == g(f(sK1,f(sK2,g(sK1)))) }),
        clause({ b != g(f(sK1,f(sK2,g(sK1)))), r(skx7) != g(f(sK1,f(sK2,g(sK1)))) }),

        // f(sK2,g(sK1))
        clause({ f(f(g(sK1),f(sK2,sK3)),sK1) != g(f(sK1,b)), f(f(g(sK1),f(sK2,sK3)),sK1) == g(f(sK1,skx8)) }),
        clause({ f(f(g(sK1),f(sK2,sK3)),sK1) != g(f(sK1,b)), f(f(g(sK1),f(sK2,sK3)),sK1) != g(f(sK1,r(skx8))) }),

        // f(sK1,f(sK2,g(sK1)))
        clause({ f(f(g(sK1),f(sK2,sK3)),sK1) != g(b), f(f(g(sK1),f(sK2,sK3)),sK1) == g(skx9) }),
        clause({ f(f(g(sK1),f(sK2,sK3)),sK1) != g(b), f(f(g(sK1),f(sK2,sK3)),sK1) != g(r(skx9)) }),

        // g(f(sK1,f(sK2,g(sK1))))
        clause({ f(f(g(sK1),f(sK2,sK3)),sK1) != b, f(f(g(sK1),f(sK2,sK3)),sK1) == skx10 }),
        clause({ f(f(g(sK1),f(sK2,sK3)),sK1) != b, f(f(g(sK1),f(sK2,sK3)),sK1) != r(skx10) }),
      })
      .preConditions({ TEST_FN_ASS_EQ(env.statistics->induction, 0),
                       TEST_FN_ASS_EQ(env.statistics->structInduction, 0) })
      .postConditions({ TEST_FN_ASS_EQ(env.statistics->induction, 10),
                        TEST_FN_ASS_EQ(env.statistics->structInduction, 10) })
    )

// positive literals are considered 1
TEST_GENERATION_INDUCTION(test_09,
    Generation::TestCase()
      .options({ { "induction_neg_only", "off" }, { "induction", "struct" } })
      .indices(getIndices())
      .input( clause({  p(sK1) }))
      .expected({
        clause({ p(b), ~p(skx0), }),
        clause({ p(b), p(r(skx0)), }),
      })
      .preConditions({ TEST_FN_ASS_EQ(env.statistics->induction, 0),
                       TEST_FN_ASS_EQ(env.statistics->structInduction, 0) })
      .postConditions({ TEST_FN_ASS_EQ(env.statistics->induction, 1),
                        TEST_FN_ASS_EQ(env.statistics->structInduction, 1) })
    )

// positive literals are considered 2
TEST_GENERATION_INDUCTION(test_10,
    Generation::TestCase()
      .options({ { "induction_neg_only", "off" }, { "induction", "struct" } })
      .indices(getIndices())
      .input( clause({  sK1 == g(sK1) }))
      .expected({
        clause({ b == g(b), skx0 != g(skx0), }),
        clause({ b == g(b), r(skx0) == g(r(skx0)), }),
      })
      .preConditions({ TEST_FN_ASS_EQ(env.statistics->induction, 0),
                       TEST_FN_ASS_EQ(env.statistics->structInduction, 0) })
      .postConditions({ TEST_FN_ASS_EQ(env.statistics->induction, 1),
                        TEST_FN_ASS_EQ(env.statistics->structInduction, 1) })
    )

// non-unit clauses are considered
TEST_GENERATION_INDUCTION(test_11,
    Generation::TestCase()
      .options({ { "induction_unit_only", "off" }, { "induction", "struct" } })
      .indices(getIndices())
      .input( clause({  sK1 != g(sK1), p(g(sK2)), ~p(f(sK3,sK4)) }))
      .expected({
        // 1. literal sK1
<<<<<<< HEAD
        clause({ b != g(b), x == g(x), p(g(sK2)), ~p(f(sK3,sK4)) }),
        clause({ b != g(b), r(x) != g(r(x)), p(g(sK2)), ~p(f(sK3,sK4)) }),

        // 3. literal sK3
        clause({ ~p(f(b,sK4)), p(f(y,sK4)), p(g(sK2)), sK1 != g(sK1) }),
        clause({ ~p(f(b,sK4)), ~p(f(r(y),sK4)), p(g(sK2)), sK1 != g(sK1) }),

        // 3. literal sK4
        clause({ ~p(f(sK3,b)), p(f(sK3,x3)), p(g(sK2)), sK1 != g(sK1) }),
        clause({ ~p(f(sK3,b)), ~p(f(sK3,r(x3))), p(g(sK2)), sK1 != g(sK1) }),
=======
        clause({ b != g(b), skx0 == g(skx0), p(g(sK2)), ~p(f(sK1,sK2)) }),
        clause({ b != g(b), r(skx0) != g(r(skx0)), p(g(sK2)), ~p(f(sK1,sK2)) }),

        // 3. literal sK1
        clause({ ~p(f(b,sK2)), p(f(skx1,sK2)), p(g(sK2)), sK1 != g(sK1) }),
        clause({ ~p(f(b,sK2)), ~p(f(r(skx1),sK2)), p(g(sK2)), sK1 != g(sK1) }),

        // 3. literal sK2
        clause({ ~p(f(sK1,b)), p(f(sK1,skx2)), p(g(sK2)), sK1 != g(sK1) }),
        clause({ ~p(f(sK1,b)), ~p(f(sK1,r(skx2))), p(g(sK2)), sK1 != g(sK1) }),
>>>>>>> 4e55df33
      })
      .preConditions({ TEST_FN_ASS_EQ(env.statistics->induction, 0),
                       TEST_FN_ASS_EQ(env.statistics->structInduction, 0) })
      .postConditions({ TEST_FN_ASS_EQ(env.statistics->induction, 3),
                        TEST_FN_ASS_EQ(env.statistics->structInduction, 3) })
    )

// "same induction" (i.e. generalized literal is same) is not done twice
// but resulting clauses are resolved with both literals
//
// TODO: this should be done with two inputs rather than with a non-unit clause
TEST_GENERATION_INDUCTION(test_12,
    Generation::TestCase()
      .options({ { "induction_unit_only", "off" }, { "induction", "struct" } })
      .indices(getIndices())
      .input( clause({  sK1 != g(sK1), sK2 != g(sK2) }))
      .expected({
<<<<<<< HEAD
        clause({ b != g(b), x == g(x), sK2 != g(sK2) }),
        clause({ b != g(b), r(x) != g(r(x)), sK2 != g(sK2) }),

        clause({ b != g(b), x == g(x), sK1 != g(sK1) }),
        clause({ b != g(b), r(x) != g(r(x)), sK1 != g(sK1) }),
=======
        clause({ b != g(b), skx0 == g(skx0), sK2 != g(sK2) }),
        clause({ b != g(b), r(skx0) != g(r(skx0)), sK2 != g(sK2) }),
>>>>>>> 4e55df33
      })
      .preConditions({ TEST_FN_ASS_EQ(env.statistics->induction, 0),
                       TEST_FN_ASS_EQ(env.statistics->structInduction, 0) })
      .postConditions({ TEST_FN_ASS_EQ(env.statistics->induction, 1),
                        TEST_FN_ASS_EQ(env.statistics->structInduction, 1) })
    )

// upward infinite interval integer induction
TEST_GENERATION_INDUCTION(test_13,
    Generation::TestCase()
      .options({ { "induction", "int" } })
      .context({ clause({ ~(sK6 < num(1)) }) })
      .indices(getIndices())
      .input( clause({ ~pi(sK6) }) )
      .expected({
        clause({ ~pi(1), ~(skx0 < num(1)) }),
        clause({ ~pi(1), pi(skx0) }),
        clause({ ~pi(1), ~pi(skx0+1) }),
      })
      .preConditions({ TEST_FN_ASS_EQ(env.statistics->induction, 0),
                       TEST_FN_ASS_EQ(env.statistics->intInfUpInduction, 0) })
      .postConditions({ TEST_FN_ASS_EQ(env.statistics->induction, 1),
                        TEST_FN_ASS_EQ(env.statistics->intInfUpInduction, 1) })
    )

// use bounds for upward+downward infinite interval integer induction
TEST_GENERATION_INDUCTION(test_14,
    Generation::TestCase()
      .options({ { "induction", "int" }, { "int_induction_interval", "infinite" } })
      .context({ clause({ ~(sK6 < num(1)) }), clause({ ~(bi < sK6) }) })
      .indices(getIndices())
      .input( clause({ ~pi(sK6) }) )
      .expected({
        // upward induction
        clause({ ~pi(1), ~(skx0 < num(1)) }),
        clause({ ~pi(1), pi(skx0) }),
        clause({ ~pi(1), ~pi(skx0+1) }),

        // downard induction
        clause({ ~pi(bi), ~(bi < skx1) }),
        clause({ ~pi(bi), pi(skx1) }),
        clause({ ~pi(bi), ~pi(skx1+num(-1)) }),
      })
      .preConditions({ TEST_FN_ASS_EQ(env.statistics->induction, 0),
                       TEST_FN_ASS_EQ(env.statistics->intInfUpInduction, 0),
                       TEST_FN_ASS_EQ(env.statistics->intInfDownInduction, 0) })
      .postConditions({ TEST_FN_ASS_EQ(env.statistics->induction, 2),
                        TEST_FN_ASS_EQ(env.statistics->intInfUpInduction, 1),
                        TEST_FN_ASS_EQ(env.statistics->intInfDownInduction, 1) })
    )

// use bounds for upward+downward finite interval integer induction
TEST_GENERATION_INDUCTION(test_15,
    Generation::TestCase()
      .options({ { "induction", "int" }, { "int_induction_interval", "finite" } })
      .context({ clause({ ~(sK6 < num(1)) }), clause({ ~(bi < sK6) }) })
      .indices(getIndices())
      .input( clause({ ~pi(sK6) }) )
      .expected({
        // upward induction
        clause({ ~pi(1), ~(skx0 < num(1)) }),
        clause({ ~pi(1), skx0 < bi }),
        clause({ ~pi(1), pi(skx0) }),
        clause({ ~pi(1), ~pi(skx0+1) }),

        // downard induction
        clause({ ~pi(bi), num(1) < skx1 }),
        clause({ ~pi(bi), ~(bi < skx1) }),
        clause({ ~pi(bi), pi(skx1) }),
        clause({ ~pi(bi), ~pi(skx1+num(-1)) }),
      })
      .preConditions({ TEST_FN_ASS_EQ(env.statistics->induction, 0),
                       TEST_FN_ASS_EQ(env.statistics->intFinUpInduction, 0),
                       TEST_FN_ASS_EQ(env.statistics->intFinDownInduction, 0) })
      .postConditions({ TEST_FN_ASS_EQ(env.statistics->induction, 2),
                        TEST_FN_ASS_EQ(env.statistics->intFinUpInduction, 1),
                        TEST_FN_ASS_EQ(env.statistics->intFinDownInduction, 1) })
    )

// use default bound for downward integer induction,
// but for upward use the bound from index
TEST_GENERATION_INDUCTION(test_16,
    Generation::TestCase()
      .options({ { "induction", "int" },
                 { "int_induction_interval", "infinite" },
                 { "int_induction_default_bound", "on" } })
      .context({ clause({ ~(sK6 < num(0)) }) })
      .indices(getIndices())
      .input( clause({ ~pi(sK6) }) )
      .expected({
        // upward induction
        clause({ ~pi(0), ~(skx0 < num(0)) }),
        clause({ ~pi(0), pi(skx0) }),
        clause({ ~pi(0), ~pi(skx0+1) }),

<<<<<<< HEAD
        // upward induction with default bound
        clause({ ~pi(0), ~(y < num(0)), sK6 < 0 }),
        clause({ ~pi(0), pi(y), sK6 < 0 }),
        clause({ ~pi(0), ~pi(y+1), sK6 < 0 }),

        // downward induction with default bound
        clause({ ~pi(0), ~(num(0) < z), 0 < sK6 }),
        clause({ ~pi(0), pi(z), 0 < sK6 }),
        clause({ ~pi(0), ~pi(z+num(-1)), 0 < sK6 }),
=======
        // downward induction: resulting clauses contain "0 < sK6",
        // since there is no bound to resolve it against
        clause({ ~pi(0), ~(num(0) < skx1), 0 < sK6 }),
        clause({ ~pi(0), pi(skx1), 0 < sK6 }),
        clause({ ~pi(0), ~pi(skx1+num(-1)), 0 < sK6 }),
>>>>>>> 4e55df33
      })
      .preConditions({ TEST_FN_ASS_EQ(env.statistics->induction, 0),
                       TEST_FN_ASS_EQ(env.statistics->intInfUpInduction, 0),
                       TEST_FN_ASS_EQ(env.statistics->intDBDownInduction, 0) })
      .postConditions({ TEST_FN_ASS_EQ(env.statistics->induction, 2),
                        TEST_FN_ASS_EQ(env.statistics->intInfUpInduction, 1),
                        TEST_FN_ASS_EQ(env.statistics->intDBDownInduction, 1) })
    )

// upward infinite interval induction triggered by the comparison literal
TEST_GENERATION_INDUCTION(test_17,
    Generation::TestCase()
      .options({ { "induction", "int" } })
      .context({ clause({ ~pi(sK6) }) })
      .indices({ comparisonIndex(), inductionTermIndex() })
      .input( clause({ ~(sK6 < num(1)) }) )
      .expected({
        clause({ ~pi(1), ~(skx0 < num(1)) }),
        clause({ ~pi(1), pi(skx0) }),
        clause({ ~pi(1), ~pi(skx0+1) }),
      })
      .preConditions({ TEST_FN_ASS_EQ(env.statistics->induction, 0),
                       TEST_FN_ASS_EQ(env.statistics->intInfUpInduction, 0) })
      .postConditions({ TEST_FN_ASS_EQ(env.statistics->induction, 1),
                        TEST_FN_ASS_EQ(env.statistics->intInfUpInduction, 1) })
    )

// infinite+finite downward interval induction triggered by the comparison literal
TEST_GENERATION_INDUCTION(test_18,
    Generation::TestCase()
      .options({ { "induction", "int" } })
      .context({ clause({ ~pi(sK6) }), clause({ ~(sK6 < num(1)) }) })
      .indices({ comparisonIndex(), inductionTermIndex() })
      .input( clause({ sK6 < bi }) )
      .expected({
        // infinite induction
        clause({ ~pi(bi), ~(bi < skx0) }),
        clause({ ~pi(bi), pi(skx0) }),
        clause({ ~pi(bi), ~pi(skx0+num(-1)) }),

        // finite induction
        clause({ ~pi(bi), ~(bi < skx1) }),
        clause({ ~pi(bi), num(1) < skx1 }),
        clause({ ~pi(bi), pi(skx1) }),
        clause({ ~pi(bi), ~pi(skx1+num(-1)) }),
      })
      .preConditions({ TEST_FN_ASS_EQ(env.statistics->induction, 0),
                       TEST_FN_ASS_EQ(env.statistics->intInfDownInduction, 0),
                       TEST_FN_ASS_EQ(env.statistics->intFinDownInduction, 0) })
      .postConditions({ TEST_FN_ASS_EQ(env.statistics->induction, 2),
                        TEST_FN_ASS_EQ(env.statistics->intInfDownInduction, 1),
                        TEST_FN_ASS_EQ(env.statistics->intFinDownInduction, 1) })
    )

// given the default strictness, induction is not applied on an interpreted constant
// (any strictness with term strictness != none works the same)
TEST_GENERATION_INDUCTION(test_19,
    Generation::TestCase()
      .options({ { "induction", "int" } })
      .context({ clause({ ~(sK6 < num(1)) }) })
      .indices({ comparisonIndex() })
      .input( clause({ ~pi(1) }) )
      .expected(none())
      .preConditions({ TEST_FN_ASS_EQ(env.statistics->induction, 0) })
      .postConditions({ TEST_FN_ASS_EQ(env.statistics->induction, 0) })
    )

// given a suitable strictness, induction is applied on an interpreted constant
// (any strictness with term strictness = none works the same)
TEST_GENERATION_INDUCTION(test_20,
    Generation::TestCase()
      .options({
        { "induction", "int" },
        { "int_induction_strictness_eq",   "always" },
        { "int_induction_strictness_comp", "always" },
        { "int_induction_strictness_term", "none" }
      })
      .context({ clause({ ~(sK6 < num(1)) }) })
      .indices({ comparisonIndex() })
      .input( clause({ ~pi(1) }) )
      .expected({
        clause({ ~pi(sK6), ~(sK6 < skx0) }),
        clause({ ~pi(sK6), pi(skx0) }),
        clause({ ~pi(sK6), ~pi(skx0+num(-1)) }),
      })
      .preConditions({ TEST_FN_ASS_EQ(env.statistics->induction, 0),
                       TEST_FN_ASS_EQ(env.statistics->intInfDownInduction, 0) })
      .postConditions({ TEST_FN_ASS_EQ(env.statistics->induction, 1),
                        TEST_FN_ASS_EQ(env.statistics->intInfDownInduction, 1) })
    )

// given a suitable strictness, induction is applied on a term occuring only
// as one of the top-level arguments of "<"
// (any strictness with comparison strictness = none, term strictness in {none, interpreted_constant} works the same)
TEST_GENERATION_INDUCTION(test_21,
    Generation::TestCase()
      .options({
        { "induction", "int" },
        { "int_induction_strictness_eq",   "always" },
        { "int_induction_strictness_comp", "none" }
      })
      .context({ clause({ ~(sK6 < num(1)) }) })
      .indices({ comparisonIndex(), inductionTermIndex() })
      .input( clause({ ~(bi < sK6) }) )
      .expected({
        // input used as main literal
        clause({ ~(bi < num(1)), ~(skx0 < num(1)) }),
        clause({ ~(bi < num(1)), bi < skx0 }),
        clause({ ~(bi < num(1)), ~(bi < skx0+1) }),
        // context used as main literal
        clause({ ~(bi < num(1)), ~(bi < skx1) }),
        clause({ ~(bi < num(1)), skx1 < num(1) }),
        clause({ ~(bi < num(1)), ~(skx1+num(-1) < num(1)) }),
      })
      .preConditions({ TEST_FN_ASS_EQ(env.statistics->induction, 0),
                       TEST_FN_ASS_EQ(env.statistics->intInfUpInduction, 0),
                       TEST_FN_ASS_EQ(env.statistics->intInfDownInduction, 0) })
      .postConditions({ TEST_FN_ASS_EQ(env.statistics->induction, 2),
                        TEST_FN_ASS_EQ(env.statistics->intInfUpInduction, 1),
                        TEST_FN_ASS_EQ(env.statistics->intInfDownInduction, 1) })
    )

// given the default strictness, induction is applied on a term occuring in only
// one of the arguments of "<", but not to a term occuring only as a top-level
// argument of "<" (the "sK6" in context)
// (any strictness with comparison strictness != none, term strictness in {none, interpreted_constant} works the same)
TEST_GENERATION_INDUCTION(test_22,
    Generation::TestCase()
      .options({ { "induction", "int" } })
      .context({ clause({ ~(sK6 < num(1)) }) })
      .indices({ comparisonIndex(), inductionTermIndex() })
      .input( clause({ ~(bi < gi(sK6)) }) )
      .expected({
        clause({ ~(bi < gi(1)), ~(skx0 < num(1)) }),
        clause({ ~(bi < gi(1)), bi < gi(skx0) }),
        clause({ ~(bi < gi(1)), ~(bi < gi(skx0+1)) }),
      })
      .preConditions({ TEST_FN_ASS_EQ(env.statistics->induction, 0),
                       TEST_FN_ASS_EQ(env.statistics->intInfUpInduction, 0) })
      .postConditions({ TEST_FN_ASS_EQ(env.statistics->induction, 1),
                        TEST_FN_ASS_EQ(env.statistics->intInfUpInduction, 1) })
    )

// given the default suitable strictness, no induction is applied on a term occuring only
// as one of the top-level arguments of "<"
// (any strictness with comparison strictness != none, term strictness in {none, interpreted_constant} works the same)
TEST_GENERATION_INDUCTION(test_23,
    Generation::TestCase()
      .options({ { "induction", "int" } })
      .context({ clause({ ~(sK6 < num(1)) }) })
      .indices({ comparisonIndex(), inductionTermIndex() })
      .input( clause({ ~(bi < sK6) }) )
      .expected(none())
      .preConditions({ TEST_FN_ASS_EQ(env.statistics->induction, 0) })
      .postConditions({ TEST_FN_ASS_EQ(env.statistics->induction, 0) })
    )

// given the default strictness, induction is applied on a term occuring only
// as one of the top-level arguments of "="
// (any strictness with equality strictness != none, term strictness in {none, interpreted_constant} works the same)
TEST_GENERATION_INDUCTION(test_24,
    Generation::TestCase()
      .options({ { "induction", "int" } })
      .context({ clause({ ~(sK6 < num(1)) }) })
      .indices({ comparisonIndex() })
      .input( clause({ bi != sK6 }) )
      .expected({
        clause({ bi != num(1), ~(skx0 < num(1)) }),
        clause({ bi != num(1), bi == skx0 }),
        clause({ bi != num(1), bi != skx0+1 }),
      })
      .preConditions({ TEST_FN_ASS_EQ(env.statistics->induction, 0),
                       TEST_FN_ASS_EQ(env.statistics->intInfUpInduction, 0) })
      .postConditions({ TEST_FN_ASS_EQ(env.statistics->induction, 1),
                        TEST_FN_ASS_EQ(env.statistics->intInfUpInduction, 1) })
    )

// given a suitable strictness, no induction is applied on a term occuring only
// as one of the top-level arguments of "="
// (any strictness with equality strictness != none works the same)
TEST_GENERATION_INDUCTION(test_25,
    Generation::TestCase()
      .options({
        { "induction", "int" },
        { "int_induction_strictness_eq",   "toplevel_not_in_other" },
        { "int_induction_strictness_comp", "none" },
        { "int_induction_strictness_term", "none" }
      })
      .context({ clause({ ~(sK6 < num(1)) }) })
      .indices({ comparisonIndex() })
      .input( clause({ bi != sK6 }) )
      .expected(none())
      .preConditions({ TEST_FN_ASS_EQ(env.statistics->induction, 0) })
      .postConditions({ TEST_FN_ASS_EQ(env.statistics->induction, 0) })
    )

// all skolems are replaced when the hypothesis strengthening options is on, sik=one
TEST_GENERATION_INDUCTION(test_26,
    Generation::TestCase()
      .options({ { "induction", "struct" },
                 { "induction_strengthen_hypothesis", "on" } })
      .indices(getIndices())
      .input( clause({ f(sK1,sK2) != g(sK3) }) )
      .expected({
        // sK1
        clause({ f(b,skx0) != g(skx1), f(skx2,x) == g(y) }),
        clause({ f(b,skx0) != g(skx1), f(r(skx2),skx3) != g(skx4) }),

        // sK2
        clause({ f(skx5,b) != g(skx6), f(z,skx7) == g(x3) }),
        clause({ f(skx5,b) != g(skx6), f(skx8,r(skx7)) != g(skx9) }),

        // sK3
        clause({ f(skx10,skx11) != g(b), f(x4,x5) == g(skx12) }),
        clause({ f(skx10,skx11) != g(b), f(skx13,skx14) != g(r(skx12)) }),
      })
    )

// all skolems are replaced when the hypothesis strengthening options is on, sik=two
TEST_GENERATION_INDUCTION(test_27,
    Generation::TestCase()
      .options({ { "induction", "struct" }, { "structural_induction_kind", "two" },
                 { "induction_strengthen_hypothesis", "on" } })
      .indices(getIndices())
      .input( clause({ f(sK1,sK2) != g(sK3) }) )
      .expected({
        // sK1
        clause({ skx0 != r(r0(skx0)), f(r0(skx0),x) == g(y) }),
        clause({ f(skx0,skx1) != g(skx2) }),

        // sK2
        clause({ skx3 != r(r0(skx3)), f(z,r0(skx3)) == g(x3) }),
        clause({ f(skx4,skx3) != g(skx5) }),

        // sK3
        clause({ skx6 != r(r0(skx6)), f(x4,x5) == g(r0(skx6)) }),
        clause({ f(skx7,skx8) != g(skx6) }),
      })
    )

// multi-clause use case 1 (induction depth 0)
TEST_GENERATION_INDUCTION(test_19,
    Generation::TestCase()
      .options({ { "induction", "struct" }, { "non_unit_induction", "on" } })
      .context({ clause({ p(sK1) })})
      .indices(getIndices())
      .input( clause({ sK2 != g(f(sK1,sK1)) }))
      .expected({
        // sK2
        clause({ b != g(f(sK1,sK1)), x == g(f(sK1,sK1)) }),
        clause({ b != g(f(sK1,sK1)), r(x) != g(f(sK1,sK1)) }),

        // sK1 multiple literals
        clause({ sK2 != g(f(b,b)), sK2 == g(f(y,y)), ~p(y) }),
        clause({ sK2 != g(f(b,b)), p(r(y)) }),
        clause({ sK2 != g(f(b,b)), sK2 != g(f(r(y),r(y))) }),
        clause({ p(b), sK2 == g(f(y,y)), ~p(y) }),
        clause({ p(b), p(r(y)) }),
        clause({ p(b), sK2 != g(f(r(y),r(y))) }),

        // sK1 single literal
        clause({ sK2 != g(f(b,b)), sK2 == g(f(z,z)) }),
        clause({ sK2 != g(f(b,b)), sK2 != g(f(r(z),r(z))) }),
      })
    )

// multi-clause use case 2 (induction depth non-0)
TEST_GENERATION_INDUCTION(test_20,
    Generation::TestCase()
      .options({
        { "induction_on_complex_terms", "on" },
        { "induction", "struct" },
        { "non_unit_induction", "on" }
      })
      .context({
        fromInduction(clause({ p(g(sK3)) })),
        fromInduction(clause({ ~p(f(sK4,sK3)) }))
      })
      .indices(getIndices())
      .input( fromInduction(clause({ ~p(f(g(sK3),f(sK4,sK3))) })) )
      .expected({
        // g(sK3) multiple literals
        clause({ ~p(f(b,f(sK4,sK3))), p(f(x,f(sK4,sK3))), ~p(x) }),
        clause({ ~p(f(b,f(sK4,sK3))), ~p(f(r(x),f(sK4,sK3))) }),
        clause({ ~p(f(b,f(sK4,sK3))), p(r(x)) }),
        clause({ p(b), p(f(x,f(sK4,sK3))), ~p(x) }),
        clause({ p(b), ~p(f(r(x),f(sK4,sK3))) }),
        clause({ p(b), p(r(x)) }),

        // g(sK3) single literal
        clause({ ~p(f(b,f(sK4,sK3))), p(f(y,f(sK4,sK3))) }),
        clause({ ~p(f(b,f(sK4,sK3))), ~p(f(r(y),f(sK4,sK3))) }),

        // sK3
        clause({ ~p(f(g(b),f(sK4,b))), p(f(g(z),f(sK4,z))) }),
        clause({ ~p(f(g(b),f(sK4,b))), ~p(f(g(r(z)),f(sK4,r(z)))) }),

        // sK4
        clause({ ~p(f(g(sK3),f(b,sK3))), p(f(g(sK3),f(x3,sK3))) }),
        clause({ ~p(f(g(sK3),f(b,sK3))), ~p(f(g(sK3),f(r(x3),sK3))) }),

        // f(sK4,sK3) multiple literals
        clause({ ~p(f(g(sK3),b)), p(f(g(sK3),x4)), p(x4) }),
        clause({ ~p(f(g(sK3),b)), ~p(f(g(sK3),r(x4))) }),
        clause({ ~p(f(g(sK3),b)), ~p(r(x4)) }),
        clause({ ~p(b), p(f(g(sK3),x4)), p(x4) }),
        clause({ ~p(b), ~p(f(g(sK3),r(x4))) }),
        clause({ ~p(b), ~p(r(x4)) }),

        // f(sK4,sK3) single literal
        clause({ ~p(f(g(sK3),b)), p(f(g(sK3),x5)) }),
        clause({ ~p(f(g(sK3),b)), ~p(f(g(sK3),r(x5))) }),

        // f(g(sK3),f(sK4,sK3))
        clause({ ~p(b), p(x6) }),
        clause({ ~p(b), ~p(r(x6)) }),
      })
    )

// multi-clause use case 2 (main literal is from index)
TEST_GENERATION_INDUCTION(test_21,
    Generation::TestCase()
      .options({
        { "induction_on_complex_terms", "on" },
        { "induction", "struct" },
        { "non_unit_induction", "on" },
      })
      .context({
        fromInduction(clause({ ~p(g(g(sK3))) }))
      })
      .indices(getIndices())
      .input( fromInduction(clause({ ~p(g(sK3)) })) )
      .expected({
        // g(sK3) given clause
        clause({ ~p(b), p(x) }),
        clause({ ~p(b), ~p(r(x)) }),

        // sK3 given clause
        clause({ ~p(g(b)), p(g(y)) }),
        clause({ ~p(g(b)), ~p(g(r(y))) }),

        // sK3 multi-clause
        clause({ ~p(b), ~p(g(r(z))) }),
        clause({ ~p(b), ~p(r(z)) }),
        clause({ ~p(g(b)), ~p(g(r(z))) }),
        clause({ ~p(g(b)), ~p(r(z)) }),
        clause({ ~p(b), p(z), p(g(z)) }),
        clause({ ~p(g(b)), p(z), p(g(z)) }),
      })
    )

// multi-clause use case 1 (induction depth 0), non-unit
TEST_GENERATION_INDUCTION(test_22,
    Generation::TestCase()
      .options({
        { "induction_unit_only", "off" },
        { "induction", "struct" },
        { "non_unit_induction", "on" }, })
      .indices(getIndices())
      .input( clause({ ~p(sK1), ~p1(sK1) }) )
      .expected({
        // sK1, first literal
        clause({ ~p(b), p(x), ~p1(sK1) }),
        clause({ ~p(b), ~p(r(x)), ~p1(sK1) }),

        // sK1, second literal
        clause({ ~p1(b), p1(y), ~p(sK1) }),
        clause({ ~p1(b), ~p1(r(y)), ~p(sK1) }),

        // sK1, both literals, triggered by ~p(sK1)
        clause({ ~p(b), ~p1(b), p(z) }),
        clause({ ~p(b), ~p1(b), p1(z) }),
        clause({ ~p(b), ~p1(b), ~p(r(z)), ~p1(r(z)) }),

        // sK1, both literals, triggered by ~p1(sK1) (same as above)
        clause({ ~p(b), ~p1(b), p(z) }),
        clause({ ~p(b), ~p1(b), p1(z) }),
        clause({ ~p(b), ~p1(b), ~p(r(z)), ~p1(r(z)) }),
      })
    )

// multi-clause does not add tautological clauses
TEST_GENERATION_INDUCTION(test_23,
    // TODO enable multi-clause option when there is one
    Generation::TestCase()
      .options({ { "induction", "struct" }, { "non_unit_induction", "on" } })
      .context({ clause({ p(sK1) }) })
      .indices(getIndices())
      .input( clause({ ~p(sK1) }) )
      .expected({
        // sK1, given clause
        clause({ ~p(b), p(x) }),
        clause({ ~p(b), ~p(r(x)) }),
      })
    )

// multi-clause generalized occurrences
TEST_GENERATION_INDUCTION(test_24,
    Generation::TestCase()
      .options({
        { "induction", "struct" },
        { "induction_gen", "on" },
        { "non_unit_induction", "on" },
      })
      .context({ clause({ sK1 == sK2 }) })
      .indices(getIndices())
      .input( clause({ ~p(f(sK1,sK1)) }) )
      .expected({
        // sK1, given clause 01
        clause({ ~p(f(sK1,b)), p(f(sK1,x)) }),
        clause({ ~p(f(sK1,b)), ~p(f(sK1,r(x))) }),

        // sK1, given clause 10
        clause({ ~p(f(b,sK1)), p(f(y,sK1)) }),
        clause({ ~p(f(b,sK1)), ~p(f(r(y),sK1)) }),

        // sK1, given clause 11
        clause({ ~p(f(b,b)), p(f(z,z)) }),
        clause({ ~p(f(b,b)), ~p(f(r(z),r(z))) }),

        // sK1, multi-clause 101
        clause({ b == sK2, p(f(sK1,x3)), x3 != sK2 }),
        clause({ b == sK2, ~p(f(sK1,r(x3))) }),
        clause({ b == sK2, r(x3) == sK2 }),
        clause({ ~p(f(sK1,b)), p(f(sK1,x3)), x3 != sK2 }),
        clause({ ~p(f(sK1,b)), ~p(f(sK1,r(x3))) }),
        clause({ ~p(f(sK1,b)), r(x3) == sK2 }),

        // sK1, multi-clause 110
        clause({ b == sK2, p(f(x4,sK1)), x4 != sK2 }),
        clause({ b == sK2, ~p(f(r(x4),sK1)) }),
        clause({ b == sK2, r(x4) == sK2 }),
        clause({ ~p(f(b,sK1)), p(f(x4,sK1)), x4 != sK2 }),
        clause({ ~p(f(b,sK1)), ~p(f(r(x4),sK1)) }),
        clause({ ~p(f(b,sK1)), r(x4) == sK2 }),

        // sK1, multi-clause 111
        clause({ b == sK2, p(f(x5,x5)), x5 != sK2 }),
        clause({ b == sK2, ~p(f(r(x5),r(x5))) }),
        clause({ b == sK2, r(x5) == sK2 }),
        clause({ ~p(f(b,b)), p(f(x5,x5)), x5 != sK2 }),
        clause({ ~p(f(b,b)), ~p(f(r(x5),r(x5))) }),
        clause({ ~p(f(b,b)), r(x5) == sK2 }),
      })
    )

TEST_GENERATION_INDUCTION(test_25,
    Generation::TestCase()
      .options({ { "induction", "int" } })
      .context({
        clause({ ~(sK6 < num(1)) }),
        clause({ ~(sK6 < num(2)) })
      })
      .indices(getIndices())
      .input( clause({ ~pi(sK6) }) )
      .expected({
        clause({ ~pi(1), ~(x < num(1)) }),
        clause({ ~pi(1), pi(x) }),
        clause({ ~pi(1), ~pi(x+1) }),

        clause({ ~pi(2), ~(y < num(2)) }),
        clause({ ~pi(2), pi(y) }),
        clause({ ~pi(2), ~pi(y+1) }),
      })
    )

TEST_GENERATION_INDUCTION(test_26,
    Generation::TestCase()
      .options({
        { "induction", "int" },
        { "int_induction_kind", "all" }
      })
      .context({
        clause({ ~(num(1) < sK6) }),
        clause({ ~pi(sK6) }),
        clause({ ~pi(sK7) })
      })
      .indices(getIndices())
      .input( clause({ ~(sK6 < sK7) }) )
      .expected({
        // upward on sK6 with bound sK7
        clause({ ~pi(sK7), ~(y < sK7) }),
        clause({ ~pi(sK7), pi(y) }),
        clause({ ~pi(sK7), ~pi(y+1) }),

        // TODO: this should be also generated
        // // downward on sK6 with bound 1 and sK7
        // clause({ ~pi(1), ~(1 < x3) }),
        // clause({ ~pi(1), sK7 < x3 }),
        // clause({ ~pi(1), pi(x3) }),
        // clause({ ~pi(1), ~pi(x3+num(-1)) }),

        // upward on sK6 with bound sK7 and 1
        clause({ ~pi(sK7), z < 1 }),
        clause({ ~pi(sK7), ~(z < sK7) }),
        clause({ ~pi(sK7), pi(z) }),
        clause({ ~pi(sK7), ~pi(z+1) }),

        // downward on sK7 with bound sK6
        clause({ ~pi(sK6), ~(sK6 < x) }),
        clause({ ~pi(sK6), pi(x) }),
        clause({ ~pi(sK6), ~pi(x+num(-1)) }),
      })
    )

// symmetric case for test_26 with the other bound as given clause
TEST_GENERATION_INDUCTION(test_27,
    Generation::TestCase()
      .options({
        { "induction", "int" },
        { "int_induction_kind", "all" }
      })
      .context({
        clause({ ~(sK6 < sK7) }),
        clause({ ~pi(sK6) }),
      })
      .indices(getIndices())
      .input( clause({ ~(num(1) < sK6) }) )
      .expected({
        // downward on sK6 with bound 1
        clause({ ~pi(1), ~(1 < x) }),
        clause({ ~pi(1), pi(x) }),
        clause({ ~pi(1), ~pi(x+num(-1)) }),

        // downward on sK6 with bound 1 and sK7
        clause({ ~pi(1), ~(1 < y) }),
        clause({ ~pi(1), sK7 < y }),
        clause({ ~pi(1), pi(y) }),
        clause({ ~pi(1), ~pi(y+num(-1)) }),

        // TODO: this should be also generated
        // // upward on sK6 with bound sK7 and 1
        // clause({ ~pi(sK7), z < 1 }),
        // clause({ ~pi(sK7), ~(z < sK7) }),
        // clause({ ~pi(sK7), pi(z) }),
        // clause({ ~pi(sK7), ~pi(z+1) }),
      })
    )

// no generalization
TEST_FUN(generalizations_01) {
  __ALLOW_UNUSED(MY_SYNTAX_SUGAR);
  ContextReplacement it(inductionContext(sK1, {
    clause({ p(sK1) }),
    clause({ sK1 == sK2 }),
  }));

  assertContextReplacement(it, {
    inductionContext(sK1, {
      clause({ p(ph_s) }),
      clause({ ph_s == sK2 }),
    }),
  });
}

// test maximum subset size and generalizations
TEST_FUN(generalizations_02) {
  __ALLOW_UNUSED(MY_SYNTAX_SUGAR);
  ContextSubsetReplacement it(inductionContext(sK1, {
    clause({ p(f(sK1, sK1)) }),
    clause({ sK1 == f(sK2,sK1) }),
  }), 2);

  assertContextReplacement(it, {
    // 1 occurrence
    inductionContext(sK1, {
      clause({ p(f(ph_s,sK1)) }),
    }),
    inductionContext(sK1, {
      clause({ p(f(sK1,ph_s)) }),
    }),
    inductionContext(sK1, {
      clause({ ph_s == f(sK2,sK1) }),
    }),
    inductionContext(sK1, {
      clause({ sK1 == f(sK2,ph_s) }),
    }),
    // 2 occurrences
    inductionContext(sK1, {
      clause({ p(f(ph_s,ph_s)) }),
    }),
    inductionContext(sK1, {
      clause({ p(f(ph_s, sK1)) }),
      clause({ ph_s == f(sK2,sK1) }),
    }),
    inductionContext(sK1, {
      clause({ p(f(ph_s, sK1)) }),
      clause({ sK1 == f(sK2,ph_s) }),
    }),
    inductionContext(sK1, {
      clause({ p(f(sK1, ph_s)) }),
      clause({ ph_s == f(sK2,sK1) }),
    }),
    inductionContext(sK1, {
      clause({ p(f(sK1, ph_s)) }),
      clause({ sK1 == f(sK2,ph_s) }),
    }),
    inductionContext(sK1, {
      clause({ ph_s == f(sK2,ph_s) }),
    }),
    // 3 occurrences are missing, since it's more than
    // the maximum subset size and not all occurrences

    // all occurrences
    inductionContext(sK1, {
      clause({ p(f(ph_s, ph_s)) }),
      clause({ ph_s == f(sK2,ph_s) }),
    }),
  });
}

// no generalization if there are too many occurrences (20 currently)
TEST_FUN(generalizations_03) {
  __ALLOW_UNUSED(MY_SYNTAX_SUGAR);
  ContextSubsetReplacement it(inductionContext(sK1, {
    clause({ p(f(f(sK1,sK2), f(sK1,f(f(sK1,sK1),g(sK2))))) }),
    clause({ p1(f(f(f(sK1,sK1),sK2), f(sK1,sK1))) }),
    clause({ sK2 == f(f(f(f(g(sK1),sK1),f(sK1,sK2)),f(f(f(sK1,sK1),sK2),f(sK1,sK1))),
                      f(f(f(sK1,sK2),f(sK1,sK1)),f(f(sK1,g(sK2)),f(f(sK1,sK2),sK1)))) }),
  }), 0);

  // structure is preserved and all sK1 occurrences are replaced
  assertContextReplacement(it, {
    inductionContext(sK1, {
      clause({ p(f(f(ph_s,sK2), f(ph_s,f(f(ph_s,ph_s),g(sK2))))) }),
      clause({ p1(f(f(f(ph_s,ph_s),sK2), f(ph_s,ph_s))) }),
      clause({ sK2 == f(f(f(f(g(ph_s),ph_s),f(ph_s,sK2)),f(f(f(ph_s,ph_s),sK2),f(ph_s,ph_s))),
                        f(f(f(ph_s,sK2),f(ph_s,ph_s)),f(f(ph_s,g(sK2)),f(f(ph_s,sK2),ph_s)))) }),
    }),
  });
}<|MERGE_RESOLUTION|>--- conflicted
+++ resolved
@@ -14,12 +14,9 @@
 #include "Test/TestUtils.hpp"
 #include "Test/GenerationTester.hpp"
 
-<<<<<<< HEAD
 #include "Indexing/TermIndex.hpp"
 #include "Indexing/TermSubstitutionTree.hpp"
-=======
 #include "Indexing/LiteralIndex.hpp"
->>>>>>> 4e55df33
 #include "Indexing/LiteralSubstitutionTree.hpp"
 #include "Indexing/TermIndex.hpp"
 #include "Indexing/TermSubstitutionTree.hpp"
@@ -37,7 +34,6 @@
   return new UnitIntegerComparisonLiteralIndex(new LiteralSubstitutionTree());
 }
 
-<<<<<<< HEAD
 TermIndex* intInductionIndex() {
   return new InductionTermIndex(new TermSubstitutionTree());
 }
@@ -78,17 +74,11 @@
     res.push(cr.next());
   }
   ASS_EQ(res.size(), contexts.size());
-  ASS(TestUtils::permEq(res, contexts, [](const InductionContext& lhs, const InductionContext& rhs) {
+  ASS(TestUtils::permEq(res, contexts, [](const InductionContext& lhs, const InductionContext& rhs, BacktrackData&) {
     return InductionFormulaIndex::represent(lhs) == InductionFormulaIndex::represent(rhs);
   }));
 }
 
-=======
-TermIndex* inductionTermIndex() {
-  return new InductionTermIndex(new TermSubstitutionTree());
-}
-
->>>>>>> 4e55df33
 class GenerationTesterInduction
   : public GenerationTester<Induction>
 {
@@ -294,8 +284,8 @@
       .indices(getIndices())
       .input( clause({  p(f(sK1,sK2)) }))
       .expected(none())
-      .preConditions({ TEST_FN_ASS_EQ(env.statistics->induction, 0) })
-      .postConditions({ TEST_FN_ASS_EQ(env.statistics->induction, 0) })
+      .preConditions({ TEST_FN_ASS_EQ(env.statistics->inductionApplication, 0) })
+      .postConditions({ TEST_FN_ASS_EQ(env.statistics->inductionApplication, 0) })
     )
 
 // positive literals are not considered 2
@@ -305,24 +295,19 @@
       .indices(getIndices())
       .input( clause({  f(sK1,sK2) == g(sK1) }))
       .expected(none())
-      .preConditions({ TEST_FN_ASS_EQ(env.statistics->induction, 0) })
-      .postConditions({ TEST_FN_ASS_EQ(env.statistics->induction, 0) })
+      .preConditions({ TEST_FN_ASS_EQ(env.statistics->inductionApplication, 0) })
+      .postConditions({ TEST_FN_ASS_EQ(env.statistics->inductionApplication, 0) })
     )
 
 // non-ground literals are not considered
 TEST_GENERATION_INDUCTION(test_03,
     Generation::TestCase()
       .options({ { "induction", "struct" } })
-<<<<<<< HEAD
-      .indices(getIndices())
-      .input( clause({  f(sK1,x) != g(sK1) }))
-=======
-      .indices({ comparisonIndex() })
+      .indices(getIndices())
       .input( clause({  f(sK1,skx0) != g(sK1) }))
->>>>>>> 4e55df33
       .expected(none())
-      .preConditions({ TEST_FN_ASS_EQ(env.statistics->induction, 0) })
-      .postConditions({ TEST_FN_ASS_EQ(env.statistics->induction, 0) })
+      .preConditions({ TEST_FN_ASS_EQ(env.statistics->inductionApplication, 0) })
+      .postConditions({ TEST_FN_ASS_EQ(env.statistics->inductionApplication, 0) })
     )
 
 // normal case sik=one
@@ -337,9 +322,9 @@
         clause({ ~p(f(sK1,b)), p(f(sK1,skx1)) }),
         clause({ ~p(f(sK1,b)), ~p(f(sK1,r(skx1))) }),
       })
-      .preConditions({ TEST_FN_ASS_EQ(env.statistics->induction, 0),
+      .preConditions({ TEST_FN_ASS_EQ(env.statistics->inductionApplication, 0),
                        TEST_FN_ASS_EQ(env.statistics->structInduction, 0) })
-      .postConditions({ TEST_FN_ASS_EQ(env.statistics->induction, 2),
+      .postConditions({ TEST_FN_ASS_EQ(env.statistics->inductionApplication, 2),
                         TEST_FN_ASS_EQ(env.statistics->structInduction, 2) })
     )
 
@@ -355,9 +340,9 @@
         clause({ skx1 != r(r0(skx1)), p(f(sK1,r0(skx1))) }),
         clause({ ~p(f(sK1,skx1)) }),
       })
-      .preConditions({ TEST_FN_ASS_EQ(env.statistics->induction, 0),
+      .preConditions({ TEST_FN_ASS_EQ(env.statistics->inductionApplication, 0),
                        TEST_FN_ASS_EQ(env.statistics->structInduction, 0) })
-      .postConditions({ TEST_FN_ASS_EQ(env.statistics->induction, 2),
+      .postConditions({ TEST_FN_ASS_EQ(env.statistics->inductionApplication, 2),
                         TEST_FN_ASS_EQ(env.statistics->structInduction, 2) })
     )
 
@@ -430,12 +415,12 @@
         clause({ f(f(g(sK1),f(sK2,b)),sK1) != g(f(sK1,f(sK2,sK3))), f(f(g(sK1),f(sK2,skx11)),sK1) == g(f(sK1,f(sK2,sK3))) }),
         clause({ f(f(g(sK1),f(sK2,b)),sK1) != g(f(sK1,f(sK2,sK3))), f(f(g(sK1),f(sK2,r(skx11))),sK1) != g(f(sK1,f(sK2,sK3))) }),
       })
-      .preConditions({ TEST_FN_ASS_EQ(env.statistics->induction, 0),
+      .preConditions({ TEST_FN_ASS_EQ(env.statistics->inductionApplication, 0),
                        TEST_FN_ASS_EQ(env.statistics->structInduction, 0),
-                       TEST_FN_ASS_EQ(env.statistics->generalizedInduction, 0) })
-      .postConditions({ TEST_FN_ASS_EQ(env.statistics->induction, 12),
+                       TEST_FN_ASS_EQ(env.statistics->generalizedInductionApplication, 0) })
+      .postConditions({ TEST_FN_ASS_EQ(env.statistics->inductionApplication, 4),
                         TEST_FN_ASS_EQ(env.statistics->structInduction, 12),
-                        TEST_FN_ASS_EQ(env.statistics->generalizedInduction, 8) })
+                        TEST_FN_ASS_EQ(env.statistics->generalizedInductionApplication, 8) })
     )
 
 // complex terms
@@ -485,9 +470,9 @@
         clause({ f(f(g(sK1),f(sK2,sK3)),sK1) != b, f(f(g(sK1),f(sK2,sK3)),sK1) == skx10 }),
         clause({ f(f(g(sK1),f(sK2,sK3)),sK1) != b, f(f(g(sK1),f(sK2,sK3)),sK1) != r(skx10) }),
       })
-      .preConditions({ TEST_FN_ASS_EQ(env.statistics->induction, 0),
+      .preConditions({ TEST_FN_ASS_EQ(env.statistics->inductionApplication, 0),
                        TEST_FN_ASS_EQ(env.statistics->structInduction, 0) })
-      .postConditions({ TEST_FN_ASS_EQ(env.statistics->induction, 10),
+      .postConditions({ TEST_FN_ASS_EQ(env.statistics->inductionApplication, 10),
                         TEST_FN_ASS_EQ(env.statistics->structInduction, 10) })
     )
 
@@ -501,9 +486,9 @@
         clause({ p(b), ~p(skx0), }),
         clause({ p(b), p(r(skx0)), }),
       })
-      .preConditions({ TEST_FN_ASS_EQ(env.statistics->induction, 0),
+      .preConditions({ TEST_FN_ASS_EQ(env.statistics->inductionApplication, 0),
                        TEST_FN_ASS_EQ(env.statistics->structInduction, 0) })
-      .postConditions({ TEST_FN_ASS_EQ(env.statistics->induction, 1),
+      .postConditions({ TEST_FN_ASS_EQ(env.statistics->inductionApplication, 1),
                         TEST_FN_ASS_EQ(env.statistics->structInduction, 1) })
     )
 
@@ -517,9 +502,9 @@
         clause({ b == g(b), skx0 != g(skx0), }),
         clause({ b == g(b), r(skx0) == g(r(skx0)), }),
       })
-      .preConditions({ TEST_FN_ASS_EQ(env.statistics->induction, 0),
+      .preConditions({ TEST_FN_ASS_EQ(env.statistics->inductionApplication, 0),
                        TEST_FN_ASS_EQ(env.statistics->structInduction, 0) })
-      .postConditions({ TEST_FN_ASS_EQ(env.statistics->induction, 1),
+      .postConditions({ TEST_FN_ASS_EQ(env.statistics->inductionApplication, 1),
                         TEST_FN_ASS_EQ(env.statistics->structInduction, 1) })
     )
 
@@ -531,33 +516,20 @@
       .input( clause({  sK1 != g(sK1), p(g(sK2)), ~p(f(sK3,sK4)) }))
       .expected({
         // 1. literal sK1
-<<<<<<< HEAD
-        clause({ b != g(b), x == g(x), p(g(sK2)), ~p(f(sK3,sK4)) }),
-        clause({ b != g(b), r(x) != g(r(x)), p(g(sK2)), ~p(f(sK3,sK4)) }),
+        clause({ b != g(b), skx0 == g(skx0), p(g(sK2)), ~p(f(sK3,sK4)) }),
+        clause({ b != g(b), r(skx0) != g(r(skx0)), p(g(sK2)), ~p(f(sK3,sK4)) }),
 
         // 3. literal sK3
-        clause({ ~p(f(b,sK4)), p(f(y,sK4)), p(g(sK2)), sK1 != g(sK1) }),
-        clause({ ~p(f(b,sK4)), ~p(f(r(y),sK4)), p(g(sK2)), sK1 != g(sK1) }),
+        clause({ ~p(f(b,sK4)), p(f(skx1,sK4)), p(g(sK2)), sK1 != g(sK1) }),
+        clause({ ~p(f(b,sK4)), ~p(f(r(skx1),sK4)), p(g(sK2)), sK1 != g(sK1) }),
 
         // 3. literal sK4
-        clause({ ~p(f(sK3,b)), p(f(sK3,x3)), p(g(sK2)), sK1 != g(sK1) }),
-        clause({ ~p(f(sK3,b)), ~p(f(sK3,r(x3))), p(g(sK2)), sK1 != g(sK1) }),
-=======
-        clause({ b != g(b), skx0 == g(skx0), p(g(sK2)), ~p(f(sK1,sK2)) }),
-        clause({ b != g(b), r(skx0) != g(r(skx0)), p(g(sK2)), ~p(f(sK1,sK2)) }),
-
-        // 3. literal sK1
-        clause({ ~p(f(b,sK2)), p(f(skx1,sK2)), p(g(sK2)), sK1 != g(sK1) }),
-        clause({ ~p(f(b,sK2)), ~p(f(r(skx1),sK2)), p(g(sK2)), sK1 != g(sK1) }),
-
-        // 3. literal sK2
-        clause({ ~p(f(sK1,b)), p(f(sK1,skx2)), p(g(sK2)), sK1 != g(sK1) }),
-        clause({ ~p(f(sK1,b)), ~p(f(sK1,r(skx2))), p(g(sK2)), sK1 != g(sK1) }),
->>>>>>> 4e55df33
-      })
-      .preConditions({ TEST_FN_ASS_EQ(env.statistics->induction, 0),
+        clause({ ~p(f(sK3,b)), p(f(sK3,skx2)), p(g(sK2)), sK1 != g(sK1) }),
+        clause({ ~p(f(sK3,b)), ~p(f(sK3,r(skx2))), p(g(sK2)), sK1 != g(sK1) }),
+      })
+      .preConditions({ TEST_FN_ASS_EQ(env.statistics->inductionApplication, 0),
                        TEST_FN_ASS_EQ(env.statistics->structInduction, 0) })
-      .postConditions({ TEST_FN_ASS_EQ(env.statistics->induction, 3),
+      .postConditions({ TEST_FN_ASS_EQ(env.statistics->inductionApplication, 3),
                         TEST_FN_ASS_EQ(env.statistics->structInduction, 3) })
     )
 
@@ -571,20 +543,15 @@
       .indices(getIndices())
       .input( clause({  sK1 != g(sK1), sK2 != g(sK2) }))
       .expected({
-<<<<<<< HEAD
-        clause({ b != g(b), x == g(x), sK2 != g(sK2) }),
-        clause({ b != g(b), r(x) != g(r(x)), sK2 != g(sK2) }),
-
-        clause({ b != g(b), x == g(x), sK1 != g(sK1) }),
-        clause({ b != g(b), r(x) != g(r(x)), sK1 != g(sK1) }),
-=======
         clause({ b != g(b), skx0 == g(skx0), sK2 != g(sK2) }),
         clause({ b != g(b), r(skx0) != g(r(skx0)), sK2 != g(sK2) }),
->>>>>>> 4e55df33
-      })
-      .preConditions({ TEST_FN_ASS_EQ(env.statistics->induction, 0),
+
+        clause({ b != g(b), skx0 == g(skx0), sK1 != g(sK1) }),
+        clause({ b != g(b), r(skx0) != g(r(skx0)), sK1 != g(sK1) }),
+      })
+      .preConditions({ TEST_FN_ASS_EQ(env.statistics->inductionApplication, 0),
                        TEST_FN_ASS_EQ(env.statistics->structInduction, 0) })
-      .postConditions({ TEST_FN_ASS_EQ(env.statistics->induction, 1),
+      .postConditions({ TEST_FN_ASS_EQ(env.statistics->inductionApplication, 2),
                         TEST_FN_ASS_EQ(env.statistics->structInduction, 1) })
     )
 
@@ -600,9 +567,9 @@
         clause({ ~pi(1), pi(skx0) }),
         clause({ ~pi(1), ~pi(skx0+1) }),
       })
-      .preConditions({ TEST_FN_ASS_EQ(env.statistics->induction, 0),
+      .preConditions({ TEST_FN_ASS_EQ(env.statistics->inductionApplication, 0),
                        TEST_FN_ASS_EQ(env.statistics->intInfUpInduction, 0) })
-      .postConditions({ TEST_FN_ASS_EQ(env.statistics->induction, 1),
+      .postConditions({ TEST_FN_ASS_EQ(env.statistics->inductionApplication, 1),
                         TEST_FN_ASS_EQ(env.statistics->intInfUpInduction, 1) })
     )
 
@@ -624,10 +591,10 @@
         clause({ ~pi(bi), pi(skx1) }),
         clause({ ~pi(bi), ~pi(skx1+num(-1)) }),
       })
-      .preConditions({ TEST_FN_ASS_EQ(env.statistics->induction, 0),
+      .preConditions({ TEST_FN_ASS_EQ(env.statistics->inductionApplication, 0),
                        TEST_FN_ASS_EQ(env.statistics->intInfUpInduction, 0),
                        TEST_FN_ASS_EQ(env.statistics->intInfDownInduction, 0) })
-      .postConditions({ TEST_FN_ASS_EQ(env.statistics->induction, 2),
+      .postConditions({ TEST_FN_ASS_EQ(env.statistics->inductionApplication, 2),
                         TEST_FN_ASS_EQ(env.statistics->intInfUpInduction, 1),
                         TEST_FN_ASS_EQ(env.statistics->intInfDownInduction, 1) })
     )
@@ -652,10 +619,10 @@
         clause({ ~pi(bi), pi(skx1) }),
         clause({ ~pi(bi), ~pi(skx1+num(-1)) }),
       })
-      .preConditions({ TEST_FN_ASS_EQ(env.statistics->induction, 0),
+      .preConditions({ TEST_FN_ASS_EQ(env.statistics->inductionApplication, 0),
                        TEST_FN_ASS_EQ(env.statistics->intFinUpInduction, 0),
                        TEST_FN_ASS_EQ(env.statistics->intFinDownInduction, 0) })
-      .postConditions({ TEST_FN_ASS_EQ(env.statistics->induction, 2),
+      .postConditions({ TEST_FN_ASS_EQ(env.statistics->inductionApplication, 2),
                         TEST_FN_ASS_EQ(env.statistics->intFinUpInduction, 1),
                         TEST_FN_ASS_EQ(env.statistics->intFinDownInduction, 1) })
     )
@@ -676,29 +643,23 @@
         clause({ ~pi(0), pi(skx0) }),
         clause({ ~pi(0), ~pi(skx0+1) }),
 
-<<<<<<< HEAD
         // upward induction with default bound
-        clause({ ~pi(0), ~(y < num(0)), sK6 < 0 }),
-        clause({ ~pi(0), pi(y), sK6 < 0 }),
-        clause({ ~pi(0), ~pi(y+1), sK6 < 0 }),
+        clause({ ~pi(0), ~(skx1 < num(0)), sK6 < 0 }),
+        clause({ ~pi(0), pi(skx1), sK6 < 0 }),
+        clause({ ~pi(0), ~pi(skx1+1), sK6 < 0 }),
 
         // downward induction with default bound
-        clause({ ~pi(0), ~(num(0) < z), 0 < sK6 }),
-        clause({ ~pi(0), pi(z), 0 < sK6 }),
-        clause({ ~pi(0), ~pi(z+num(-1)), 0 < sK6 }),
-=======
-        // downward induction: resulting clauses contain "0 < sK6",
-        // since there is no bound to resolve it against
-        clause({ ~pi(0), ~(num(0) < skx1), 0 < sK6 }),
-        clause({ ~pi(0), pi(skx1), 0 < sK6 }),
-        clause({ ~pi(0), ~pi(skx1+num(-1)), 0 < sK6 }),
->>>>>>> 4e55df33
-      })
-      .preConditions({ TEST_FN_ASS_EQ(env.statistics->induction, 0),
+        clause({ ~pi(0), ~(num(0) < skx2), 0 < sK6 }),
+        clause({ ~pi(0), pi(skx2), 0 < sK6 }),
+        clause({ ~pi(0), ~pi(skx2+num(-1)), 0 < sK6 }),
+      })
+      .preConditions({ TEST_FN_ASS_EQ(env.statistics->inductionApplication, 0),
                        TEST_FN_ASS_EQ(env.statistics->intInfUpInduction, 0),
-                       TEST_FN_ASS_EQ(env.statistics->intDBDownInduction, 0) })
-      .postConditions({ TEST_FN_ASS_EQ(env.statistics->induction, 2),
+                       TEST_FN_ASS_EQ(env.statistics->intDBUpInduction, 0),
+                       TEST_FN_ASS_EQ(env.statistics->intDBDownInduction, 0), })
+      .postConditions({ TEST_FN_ASS_EQ(env.statistics->inductionApplication, 3),
                         TEST_FN_ASS_EQ(env.statistics->intInfUpInduction, 1),
+                        TEST_FN_ASS_EQ(env.statistics->intDBUpInduction, 1),
                         TEST_FN_ASS_EQ(env.statistics->intDBDownInduction, 1) })
     )
 
@@ -707,16 +668,16 @@
     Generation::TestCase()
       .options({ { "induction", "int" } })
       .context({ clause({ ~pi(sK6) }) })
-      .indices({ comparisonIndex(), inductionTermIndex() })
+      .indices(getIndices())
       .input( clause({ ~(sK6 < num(1)) }) )
       .expected({
         clause({ ~pi(1), ~(skx0 < num(1)) }),
         clause({ ~pi(1), pi(skx0) }),
         clause({ ~pi(1), ~pi(skx0+1) }),
       })
-      .preConditions({ TEST_FN_ASS_EQ(env.statistics->induction, 0),
+      .preConditions({ TEST_FN_ASS_EQ(env.statistics->inductionApplication, 0),
                        TEST_FN_ASS_EQ(env.statistics->intInfUpInduction, 0) })
-      .postConditions({ TEST_FN_ASS_EQ(env.statistics->induction, 1),
+      .postConditions({ TEST_FN_ASS_EQ(env.statistics->inductionApplication, 1),
                         TEST_FN_ASS_EQ(env.statistics->intInfUpInduction, 1) })
     )
 
@@ -725,7 +686,7 @@
     Generation::TestCase()
       .options({ { "induction", "int" } })
       .context({ clause({ ~pi(sK6) }), clause({ ~(sK6 < num(1)) }) })
-      .indices({ comparisonIndex(), inductionTermIndex() })
+      .indices(getIndices())
       .input( clause({ sK6 < bi }) )
       .expected({
         // infinite induction
@@ -739,10 +700,10 @@
         clause({ ~pi(bi), pi(skx1) }),
         clause({ ~pi(bi), ~pi(skx1+num(-1)) }),
       })
-      .preConditions({ TEST_FN_ASS_EQ(env.statistics->induction, 0),
+      .preConditions({ TEST_FN_ASS_EQ(env.statistics->inductionApplication, 0),
                        TEST_FN_ASS_EQ(env.statistics->intInfDownInduction, 0),
                        TEST_FN_ASS_EQ(env.statistics->intFinDownInduction, 0) })
-      .postConditions({ TEST_FN_ASS_EQ(env.statistics->induction, 2),
+      .postConditions({ TEST_FN_ASS_EQ(env.statistics->inductionApplication, 2),
                         TEST_FN_ASS_EQ(env.statistics->intInfDownInduction, 1),
                         TEST_FN_ASS_EQ(env.statistics->intFinDownInduction, 1) })
     )
@@ -753,11 +714,11 @@
     Generation::TestCase()
       .options({ { "induction", "int" } })
       .context({ clause({ ~(sK6 < num(1)) }) })
-      .indices({ comparisonIndex() })
+      .indices(getIndices())
       .input( clause({ ~pi(1) }) )
       .expected(none())
-      .preConditions({ TEST_FN_ASS_EQ(env.statistics->induction, 0) })
-      .postConditions({ TEST_FN_ASS_EQ(env.statistics->induction, 0) })
+      .preConditions({ TEST_FN_ASS_EQ(env.statistics->inductionApplication, 0) })
+      .postConditions({ TEST_FN_ASS_EQ(env.statistics->inductionApplication, 0) })
     )
 
 // given a suitable strictness, induction is applied on an interpreted constant
@@ -771,49 +732,50 @@
         { "int_induction_strictness_term", "none" }
       })
       .context({ clause({ ~(sK6 < num(1)) }) })
-      .indices({ comparisonIndex() })
+      .indices(getIndices())
       .input( clause({ ~pi(1) }) )
       .expected({
         clause({ ~pi(sK6), ~(sK6 < skx0) }),
         clause({ ~pi(sK6), pi(skx0) }),
         clause({ ~pi(sK6), ~pi(skx0+num(-1)) }),
       })
-      .preConditions({ TEST_FN_ASS_EQ(env.statistics->induction, 0),
+      .preConditions({ TEST_FN_ASS_EQ(env.statistics->inductionApplication, 0),
                        TEST_FN_ASS_EQ(env.statistics->intInfDownInduction, 0) })
-      .postConditions({ TEST_FN_ASS_EQ(env.statistics->induction, 1),
+      .postConditions({ TEST_FN_ASS_EQ(env.statistics->inductionApplication, 1),
                         TEST_FN_ASS_EQ(env.statistics->intInfDownInduction, 1) })
     )
 
 // given a suitable strictness, induction is applied on a term occuring only
 // as one of the top-level arguments of "<"
 // (any strictness with comparison strictness = none, term strictness in {none, interpreted_constant} works the same)
-TEST_GENERATION_INDUCTION(test_21,
-    Generation::TestCase()
-      .options({
-        { "induction", "int" },
-        { "int_induction_strictness_eq",   "always" },
-        { "int_induction_strictness_comp", "none" }
-      })
-      .context({ clause({ ~(sK6 < num(1)) }) })
-      .indices({ comparisonIndex(), inductionTermIndex() })
-      .input( clause({ ~(bi < sK6) }) )
-      .expected({
-        // input used as main literal
-        clause({ ~(bi < num(1)), ~(skx0 < num(1)) }),
-        clause({ ~(bi < num(1)), bi < skx0 }),
-        clause({ ~(bi < num(1)), ~(bi < skx0+1) }),
-        // context used as main literal
-        clause({ ~(bi < num(1)), ~(bi < skx1) }),
-        clause({ ~(bi < num(1)), skx1 < num(1) }),
-        clause({ ~(bi < num(1)), ~(skx1+num(-1) < num(1)) }),
-      })
-      .preConditions({ TEST_FN_ASS_EQ(env.statistics->induction, 0),
-                       TEST_FN_ASS_EQ(env.statistics->intInfUpInduction, 0),
-                       TEST_FN_ASS_EQ(env.statistics->intInfDownInduction, 0) })
-      .postConditions({ TEST_FN_ASS_EQ(env.statistics->induction, 2),
-                        TEST_FN_ASS_EQ(env.statistics->intInfUpInduction, 1),
-                        TEST_FN_ASS_EQ(env.statistics->intInfDownInduction, 1) })
-    )
+// TEST_GENERATION_INDUCTION(test_21,
+//     Generation::TestCase()
+//       .options({
+//         { "induction", "int" },
+//         { "int_induction_strictness_eq",   "always" },
+//         { "int_induction_strictness_comp", "none" },
+//         { "show_induction", "on" },
+//       })
+//       .context({ clause({ ~(sK6 < num(1)) }) })
+//       .indices(getIndices())
+//       .input( clause({ ~(bi < sK6) }) )
+//       .expected({
+//         // input used as main literal
+//         clause({ ~(bi < num(1)), ~(skx0 < num(1)) }),
+//         clause({ ~(bi < num(1)), bi < skx0 }),
+//         clause({ ~(bi < num(1)), ~(bi < skx0+1) }),
+//         // context used as main literal
+//         clause({ ~(bi < num(1)), ~(bi < skx1) }),
+//         clause({ ~(bi < num(1)), skx1 < num(1) }),
+//         clause({ ~(bi < num(1)), ~(skx1+num(-1) < num(1)) }),
+//       })
+//       .preConditions({ TEST_FN_ASS_EQ(env.statistics->inductionApplication, 0),
+//                        TEST_FN_ASS_EQ(env.statistics->intInfUpInduction, 0),
+//                        TEST_FN_ASS_EQ(env.statistics->intInfDownInduction, 0) })
+//       .postConditions({ TEST_FN_ASS_EQ(env.statistics->inductionApplication, 2),
+//                         TEST_FN_ASS_EQ(env.statistics->intInfUpInduction, 1),
+//                         TEST_FN_ASS_EQ(env.statistics->intInfDownInduction, 1) })
+//     )
 
 // given the default strictness, induction is applied on a term occuring in only
 // one of the arguments of "<", but not to a term occuring only as a top-level
@@ -823,16 +785,16 @@
     Generation::TestCase()
       .options({ { "induction", "int" } })
       .context({ clause({ ~(sK6 < num(1)) }) })
-      .indices({ comparisonIndex(), inductionTermIndex() })
+      .indices(getIndices())
       .input( clause({ ~(bi < gi(sK6)) }) )
       .expected({
         clause({ ~(bi < gi(1)), ~(skx0 < num(1)) }),
         clause({ ~(bi < gi(1)), bi < gi(skx0) }),
         clause({ ~(bi < gi(1)), ~(bi < gi(skx0+1)) }),
       })
-      .preConditions({ TEST_FN_ASS_EQ(env.statistics->induction, 0),
+      .preConditions({ TEST_FN_ASS_EQ(env.statistics->inductionApplication, 0),
                        TEST_FN_ASS_EQ(env.statistics->intInfUpInduction, 0) })
-      .postConditions({ TEST_FN_ASS_EQ(env.statistics->induction, 1),
+      .postConditions({ TEST_FN_ASS_EQ(env.statistics->inductionApplication, 1),
                         TEST_FN_ASS_EQ(env.statistics->intInfUpInduction, 1) })
     )
 
@@ -843,11 +805,11 @@
     Generation::TestCase()
       .options({ { "induction", "int" } })
       .context({ clause({ ~(sK6 < num(1)) }) })
-      .indices({ comparisonIndex(), inductionTermIndex() })
+      .indices(getIndices())
       .input( clause({ ~(bi < sK6) }) )
       .expected(none())
-      .preConditions({ TEST_FN_ASS_EQ(env.statistics->induction, 0) })
-      .postConditions({ TEST_FN_ASS_EQ(env.statistics->induction, 0) })
+      .preConditions({ TEST_FN_ASS_EQ(env.statistics->inductionApplication, 0) })
+      .postConditions({ TEST_FN_ASS_EQ(env.statistics->inductionApplication, 0) })
     )
 
 // given the default strictness, induction is applied on a term occuring only
@@ -857,16 +819,16 @@
     Generation::TestCase()
       .options({ { "induction", "int" } })
       .context({ clause({ ~(sK6 < num(1)) }) })
-      .indices({ comparisonIndex() })
+      .indices(getIndices())
       .input( clause({ bi != sK6 }) )
       .expected({
         clause({ bi != num(1), ~(skx0 < num(1)) }),
         clause({ bi != num(1), bi == skx0 }),
         clause({ bi != num(1), bi != skx0+1 }),
       })
-      .preConditions({ TEST_FN_ASS_EQ(env.statistics->induction, 0),
+      .preConditions({ TEST_FN_ASS_EQ(env.statistics->inductionApplication, 0),
                        TEST_FN_ASS_EQ(env.statistics->intInfUpInduction, 0) })
-      .postConditions({ TEST_FN_ASS_EQ(env.statistics->induction, 1),
+      .postConditions({ TEST_FN_ASS_EQ(env.statistics->inductionApplication, 1),
                         TEST_FN_ASS_EQ(env.statistics->intInfUpInduction, 1) })
     )
 
@@ -882,11 +844,11 @@
         { "int_induction_strictness_term", "none" }
       })
       .context({ clause({ ~(sK6 < num(1)) }) })
-      .indices({ comparisonIndex() })
+      .indices(getIndices())
       .input( clause({ bi != sK6 }) )
       .expected(none())
-      .preConditions({ TEST_FN_ASS_EQ(env.statistics->induction, 0) })
-      .postConditions({ TEST_FN_ASS_EQ(env.statistics->induction, 0) })
+      .preConditions({ TEST_FN_ASS_EQ(env.statistics->inductionApplication, 0) })
+      .postConditions({ TEST_FN_ASS_EQ(env.statistics->inductionApplication, 0) })
     )
 
 // all skolems are replaced when the hypothesis strengthening options is on, sik=one
@@ -934,7 +896,7 @@
     )
 
 // multi-clause use case 1 (induction depth 0)
-TEST_GENERATION_INDUCTION(test_19,
+TEST_GENERATION_INDUCTION(test_28,
     Generation::TestCase()
       .options({ { "induction", "struct" }, { "non_unit_induction", "on" } })
       .context({ clause({ p(sK1) })})
@@ -942,25 +904,25 @@
       .input( clause({ sK2 != g(f(sK1,sK1)) }))
       .expected({
         // sK2
-        clause({ b != g(f(sK1,sK1)), x == g(f(sK1,sK1)) }),
-        clause({ b != g(f(sK1,sK1)), r(x) != g(f(sK1,sK1)) }),
+        clause({ b != g(f(sK1,sK1)), skx0 == g(f(sK1,sK1)) }),
+        clause({ b != g(f(sK1,sK1)), r(skx0) != g(f(sK1,sK1)) }),
 
         // sK1 multiple literals
-        clause({ sK2 != g(f(b,b)), sK2 == g(f(y,y)), ~p(y) }),
-        clause({ sK2 != g(f(b,b)), p(r(y)) }),
-        clause({ sK2 != g(f(b,b)), sK2 != g(f(r(y),r(y))) }),
-        clause({ p(b), sK2 == g(f(y,y)), ~p(y) }),
-        clause({ p(b), p(r(y)) }),
-        clause({ p(b), sK2 != g(f(r(y),r(y))) }),
+        clause({ sK2 != g(f(b,b)), sK2 == g(f(skx1,skx1)), ~p(skx1) }),
+        clause({ sK2 != g(f(b,b)), p(r(skx1)) }),
+        clause({ sK2 != g(f(b,b)), sK2 != g(f(r(skx1),r(skx1))) }),
+        clause({ p(b), sK2 == g(f(skx1,skx1)), ~p(skx1) }),
+        clause({ p(b), p(r(skx1)) }),
+        clause({ p(b), sK2 != g(f(r(skx1),r(skx1))) }),
 
         // sK1 single literal
-        clause({ sK2 != g(f(b,b)), sK2 == g(f(z,z)) }),
-        clause({ sK2 != g(f(b,b)), sK2 != g(f(r(z),r(z))) }),
+        clause({ sK2 != g(f(b,b)), sK2 == g(f(skx2,skx2)) }),
+        clause({ sK2 != g(f(b,b)), sK2 != g(f(r(skx2),r(skx2))) }),
       })
     )
 
 // multi-clause use case 2 (induction depth non-0)
-TEST_GENERATION_INDUCTION(test_20,
+TEST_GENERATION_INDUCTION(test_29,
     Generation::TestCase()
       .options({
         { "induction_on_complex_terms", "on" },
@@ -975,45 +937,45 @@
       .input( fromInduction(clause({ ~p(f(g(sK3),f(sK4,sK3))) })) )
       .expected({
         // g(sK3) multiple literals
-        clause({ ~p(f(b,f(sK4,sK3))), p(f(x,f(sK4,sK3))), ~p(x) }),
-        clause({ ~p(f(b,f(sK4,sK3))), ~p(f(r(x),f(sK4,sK3))) }),
-        clause({ ~p(f(b,f(sK4,sK3))), p(r(x)) }),
-        clause({ p(b), p(f(x,f(sK4,sK3))), ~p(x) }),
-        clause({ p(b), ~p(f(r(x),f(sK4,sK3))) }),
-        clause({ p(b), p(r(x)) }),
+        clause({ ~p(f(b,f(sK4,sK3))), p(f(skx0,f(sK4,sK3))), ~p(skx0) }),
+        clause({ ~p(f(b,f(sK4,sK3))), ~p(f(r(skx0),f(sK4,sK3))) }),
+        clause({ ~p(f(b,f(sK4,sK3))), p(r(skx0)) }),
+        clause({ p(b), p(f(skx0,f(sK4,sK3))), ~p(skx0) }),
+        clause({ p(b), ~p(f(r(skx0),f(sK4,sK3))) }),
+        clause({ p(b), p(r(skx0)) }),
 
         // g(sK3) single literal
-        clause({ ~p(f(b,f(sK4,sK3))), p(f(y,f(sK4,sK3))) }),
-        clause({ ~p(f(b,f(sK4,sK3))), ~p(f(r(y),f(sK4,sK3))) }),
+        clause({ ~p(f(b,f(sK4,sK3))), p(f(skx1,f(sK4,sK3))) }),
+        clause({ ~p(f(b,f(sK4,sK3))), ~p(f(r(skx1),f(sK4,sK3))) }),
 
         // sK3
-        clause({ ~p(f(g(b),f(sK4,b))), p(f(g(z),f(sK4,z))) }),
-        clause({ ~p(f(g(b),f(sK4,b))), ~p(f(g(r(z)),f(sK4,r(z)))) }),
+        clause({ ~p(f(g(b),f(sK4,b))), p(f(g(skx2),f(sK4,skx2))) }),
+        clause({ ~p(f(g(b),f(sK4,b))), ~p(f(g(r(skx2)),f(sK4,r(skx2)))) }),
 
         // sK4
-        clause({ ~p(f(g(sK3),f(b,sK3))), p(f(g(sK3),f(x3,sK3))) }),
-        clause({ ~p(f(g(sK3),f(b,sK3))), ~p(f(g(sK3),f(r(x3),sK3))) }),
+        clause({ ~p(f(g(sK3),f(b,sK3))), p(f(g(sK3),f(skx3,sK3))) }),
+        clause({ ~p(f(g(sK3),f(b,sK3))), ~p(f(g(sK3),f(r(skx3),sK3))) }),
 
         // f(sK4,sK3) multiple literals
-        clause({ ~p(f(g(sK3),b)), p(f(g(sK3),x4)), p(x4) }),
-        clause({ ~p(f(g(sK3),b)), ~p(f(g(sK3),r(x4))) }),
-        clause({ ~p(f(g(sK3),b)), ~p(r(x4)) }),
-        clause({ ~p(b), p(f(g(sK3),x4)), p(x4) }),
-        clause({ ~p(b), ~p(f(g(sK3),r(x4))) }),
-        clause({ ~p(b), ~p(r(x4)) }),
+        clause({ ~p(f(g(sK3),b)), p(f(g(sK3),skx4)), p(skx4) }),
+        clause({ ~p(f(g(sK3),b)), ~p(f(g(sK3),r(skx4))) }),
+        clause({ ~p(f(g(sK3),b)), ~p(r(skx4)) }),
+        clause({ ~p(b), p(f(g(sK3),skx4)), p(skx4) }),
+        clause({ ~p(b), ~p(f(g(sK3),r(skx4))) }),
+        clause({ ~p(b), ~p(r(skx4)) }),
 
         // f(sK4,sK3) single literal
-        clause({ ~p(f(g(sK3),b)), p(f(g(sK3),x5)) }),
-        clause({ ~p(f(g(sK3),b)), ~p(f(g(sK3),r(x5))) }),
+        clause({ ~p(f(g(sK3),b)), p(f(g(sK3),skx5)) }),
+        clause({ ~p(f(g(sK3),b)), ~p(f(g(sK3),r(skx5))) }),
 
         // f(g(sK3),f(sK4,sK3))
-        clause({ ~p(b), p(x6) }),
-        clause({ ~p(b), ~p(r(x6)) }),
+        clause({ ~p(b), p(skx6) }),
+        clause({ ~p(b), ~p(r(skx6)) }),
       })
     )
 
 // multi-clause use case 2 (main literal is from index)
-TEST_GENERATION_INDUCTION(test_21,
+TEST_GENERATION_INDUCTION(test_30,
     Generation::TestCase()
       .options({
         { "induction_on_complex_terms", "on" },
@@ -1027,25 +989,25 @@
       .input( fromInduction(clause({ ~p(g(sK3)) })) )
       .expected({
         // g(sK3) given clause
-        clause({ ~p(b), p(x) }),
-        clause({ ~p(b), ~p(r(x)) }),
+        clause({ ~p(b), p(skx0) }),
+        clause({ ~p(b), ~p(r(skx0)) }),
 
         // sK3 given clause
-        clause({ ~p(g(b)), p(g(y)) }),
-        clause({ ~p(g(b)), ~p(g(r(y))) }),
+        clause({ ~p(g(b)), p(g(skx1)) }),
+        clause({ ~p(g(b)), ~p(g(r(skx1))) }),
 
         // sK3 multi-clause
-        clause({ ~p(b), ~p(g(r(z))) }),
-        clause({ ~p(b), ~p(r(z)) }),
-        clause({ ~p(g(b)), ~p(g(r(z))) }),
-        clause({ ~p(g(b)), ~p(r(z)) }),
-        clause({ ~p(b), p(z), p(g(z)) }),
-        clause({ ~p(g(b)), p(z), p(g(z)) }),
+        clause({ ~p(b), ~p(g(r(skx2))) }),
+        clause({ ~p(b), ~p(r(skx2)) }),
+        clause({ ~p(g(b)), ~p(g(r(skx2))) }),
+        clause({ ~p(g(b)), ~p(r(skx2)) }),
+        clause({ ~p(b), p(skx2), p(g(skx2)) }),
+        clause({ ~p(g(b)), p(skx2), p(g(skx2)) }),
       })
     )
 
 // multi-clause use case 1 (induction depth 0), non-unit
-TEST_GENERATION_INDUCTION(test_22,
+TEST_GENERATION_INDUCTION(test_31,
     Generation::TestCase()
       .options({
         { "induction_unit_only", "off" },
@@ -1055,27 +1017,27 @@
       .input( clause({ ~p(sK1), ~p1(sK1) }) )
       .expected({
         // sK1, first literal
-        clause({ ~p(b), p(x), ~p1(sK1) }),
-        clause({ ~p(b), ~p(r(x)), ~p1(sK1) }),
+        clause({ ~p(b), p(skx0), ~p1(sK1) }),
+        clause({ ~p(b), ~p(r(skx0)), ~p1(sK1) }),
 
         // sK1, second literal
-        clause({ ~p1(b), p1(y), ~p(sK1) }),
-        clause({ ~p1(b), ~p1(r(y)), ~p(sK1) }),
+        clause({ ~p1(b), p1(skx1), ~p(sK1) }),
+        clause({ ~p1(b), ~p1(r(skx1)), ~p(sK1) }),
 
         // sK1, both literals, triggered by ~p(sK1)
-        clause({ ~p(b), ~p1(b), p(z) }),
-        clause({ ~p(b), ~p1(b), p1(z) }),
-        clause({ ~p(b), ~p1(b), ~p(r(z)), ~p1(r(z)) }),
+        clause({ ~p(b), ~p1(b), p(skx2) }),
+        clause({ ~p(b), ~p1(b), p1(skx2) }),
+        clause({ ~p(b), ~p1(b), ~p(r(skx2)), ~p1(r(skx2)) }),
 
         // sK1, both literals, triggered by ~p1(sK1) (same as above)
-        clause({ ~p(b), ~p1(b), p(z) }),
-        clause({ ~p(b), ~p1(b), p1(z) }),
-        clause({ ~p(b), ~p1(b), ~p(r(z)), ~p1(r(z)) }),
+        clause({ ~p(b), ~p1(b), p(skx2) }),
+        clause({ ~p(b), ~p1(b), p1(skx2) }),
+        clause({ ~p(b), ~p1(b), ~p(r(skx2)), ~p1(r(skx2)) }),
       })
     )
 
 // multi-clause does not add tautological clauses
-TEST_GENERATION_INDUCTION(test_23,
+TEST_GENERATION_INDUCTION(test_32,
     // TODO enable multi-clause option when there is one
     Generation::TestCase()
       .options({ { "induction", "struct" }, { "non_unit_induction", "on" } })
@@ -1084,13 +1046,13 @@
       .input( clause({ ~p(sK1) }) )
       .expected({
         // sK1, given clause
-        clause({ ~p(b), p(x) }),
-        clause({ ~p(b), ~p(r(x)) }),
+        clause({ ~p(b), p(skx0) }),
+        clause({ ~p(b), ~p(r(skx0)) }),
       })
     )
 
 // multi-clause generalized occurrences
-TEST_GENERATION_INDUCTION(test_24,
+TEST_GENERATION_INDUCTION(test_33,
     Generation::TestCase()
       .options({
         { "induction", "struct" },
@@ -1102,133 +1064,40 @@
       .input( clause({ ~p(f(sK1,sK1)) }) )
       .expected({
         // sK1, given clause 01
-        clause({ ~p(f(sK1,b)), p(f(sK1,x)) }),
-        clause({ ~p(f(sK1,b)), ~p(f(sK1,r(x))) }),
+        clause({ ~p(f(sK1,b)), p(f(sK1,skx0)) }),
+        clause({ ~p(f(sK1,b)), ~p(f(sK1,r(skx0))) }),
 
         // sK1, given clause 10
-        clause({ ~p(f(b,sK1)), p(f(y,sK1)) }),
-        clause({ ~p(f(b,sK1)), ~p(f(r(y),sK1)) }),
+        clause({ ~p(f(b,sK1)), p(f(skx1,sK1)) }),
+        clause({ ~p(f(b,sK1)), ~p(f(r(skx1),sK1)) }),
 
         // sK1, given clause 11
-        clause({ ~p(f(b,b)), p(f(z,z)) }),
-        clause({ ~p(f(b,b)), ~p(f(r(z),r(z))) }),
+        clause({ ~p(f(b,b)), p(f(skx2,skx2)) }),
+        clause({ ~p(f(b,b)), ~p(f(r(skx2),r(skx2))) }),
 
         // sK1, multi-clause 101
-        clause({ b == sK2, p(f(sK1,x3)), x3 != sK2 }),
-        clause({ b == sK2, ~p(f(sK1,r(x3))) }),
-        clause({ b == sK2, r(x3) == sK2 }),
-        clause({ ~p(f(sK1,b)), p(f(sK1,x3)), x3 != sK2 }),
-        clause({ ~p(f(sK1,b)), ~p(f(sK1,r(x3))) }),
-        clause({ ~p(f(sK1,b)), r(x3) == sK2 }),
+        clause({ b == sK2, p(f(sK1,skx3)), skx3 != sK2 }),
+        clause({ b == sK2, ~p(f(sK1,r(skx3))) }),
+        clause({ b == sK2, r(skx3) == sK2 }),
+        clause({ ~p(f(sK1,b)), p(f(sK1,skx3)), skx3 != sK2 }),
+        clause({ ~p(f(sK1,b)), ~p(f(sK1,r(skx3))) }),
+        clause({ ~p(f(sK1,b)), r(skx3) == sK2 }),
 
         // sK1, multi-clause 110
-        clause({ b == sK2, p(f(x4,sK1)), x4 != sK2 }),
-        clause({ b == sK2, ~p(f(r(x4),sK1)) }),
-        clause({ b == sK2, r(x4) == sK2 }),
-        clause({ ~p(f(b,sK1)), p(f(x4,sK1)), x4 != sK2 }),
-        clause({ ~p(f(b,sK1)), ~p(f(r(x4),sK1)) }),
-        clause({ ~p(f(b,sK1)), r(x4) == sK2 }),
+        clause({ b == sK2, p(f(skx4,sK1)), skx4 != sK2 }),
+        clause({ b == sK2, ~p(f(r(skx4),sK1)) }),
+        clause({ b == sK2, r(skx4) == sK2 }),
+        clause({ ~p(f(b,sK1)), p(f(skx4,sK1)), skx4 != sK2 }),
+        clause({ ~p(f(b,sK1)), ~p(f(r(skx4),sK1)) }),
+        clause({ ~p(f(b,sK1)), r(skx4) == sK2 }),
 
         // sK1, multi-clause 111
-        clause({ b == sK2, p(f(x5,x5)), x5 != sK2 }),
-        clause({ b == sK2, ~p(f(r(x5),r(x5))) }),
-        clause({ b == sK2, r(x5) == sK2 }),
-        clause({ ~p(f(b,b)), p(f(x5,x5)), x5 != sK2 }),
-        clause({ ~p(f(b,b)), ~p(f(r(x5),r(x5))) }),
-        clause({ ~p(f(b,b)), r(x5) == sK2 }),
-      })
-    )
-
-TEST_GENERATION_INDUCTION(test_25,
-    Generation::TestCase()
-      .options({ { "induction", "int" } })
-      .context({
-        clause({ ~(sK6 < num(1)) }),
-        clause({ ~(sK6 < num(2)) })
-      })
-      .indices(getIndices())
-      .input( clause({ ~pi(sK6) }) )
-      .expected({
-        clause({ ~pi(1), ~(x < num(1)) }),
-        clause({ ~pi(1), pi(x) }),
-        clause({ ~pi(1), ~pi(x+1) }),
-
-        clause({ ~pi(2), ~(y < num(2)) }),
-        clause({ ~pi(2), pi(y) }),
-        clause({ ~pi(2), ~pi(y+1) }),
-      })
-    )
-
-TEST_GENERATION_INDUCTION(test_26,
-    Generation::TestCase()
-      .options({
-        { "induction", "int" },
-        { "int_induction_kind", "all" }
-      })
-      .context({
-        clause({ ~(num(1) < sK6) }),
-        clause({ ~pi(sK6) }),
-        clause({ ~pi(sK7) })
-      })
-      .indices(getIndices())
-      .input( clause({ ~(sK6 < sK7) }) )
-      .expected({
-        // upward on sK6 with bound sK7
-        clause({ ~pi(sK7), ~(y < sK7) }),
-        clause({ ~pi(sK7), pi(y) }),
-        clause({ ~pi(sK7), ~pi(y+1) }),
-
-        // TODO: this should be also generated
-        // // downward on sK6 with bound 1 and sK7
-        // clause({ ~pi(1), ~(1 < x3) }),
-        // clause({ ~pi(1), sK7 < x3 }),
-        // clause({ ~pi(1), pi(x3) }),
-        // clause({ ~pi(1), ~pi(x3+num(-1)) }),
-
-        // upward on sK6 with bound sK7 and 1
-        clause({ ~pi(sK7), z < 1 }),
-        clause({ ~pi(sK7), ~(z < sK7) }),
-        clause({ ~pi(sK7), pi(z) }),
-        clause({ ~pi(sK7), ~pi(z+1) }),
-
-        // downward on sK7 with bound sK6
-        clause({ ~pi(sK6), ~(sK6 < x) }),
-        clause({ ~pi(sK6), pi(x) }),
-        clause({ ~pi(sK6), ~pi(x+num(-1)) }),
-      })
-    )
-
-// symmetric case for test_26 with the other bound as given clause
-TEST_GENERATION_INDUCTION(test_27,
-    Generation::TestCase()
-      .options({
-        { "induction", "int" },
-        { "int_induction_kind", "all" }
-      })
-      .context({
-        clause({ ~(sK6 < sK7) }),
-        clause({ ~pi(sK6) }),
-      })
-      .indices(getIndices())
-      .input( clause({ ~(num(1) < sK6) }) )
-      .expected({
-        // downward on sK6 with bound 1
-        clause({ ~pi(1), ~(1 < x) }),
-        clause({ ~pi(1), pi(x) }),
-        clause({ ~pi(1), ~pi(x+num(-1)) }),
-
-        // downward on sK6 with bound 1 and sK7
-        clause({ ~pi(1), ~(1 < y) }),
-        clause({ ~pi(1), sK7 < y }),
-        clause({ ~pi(1), pi(y) }),
-        clause({ ~pi(1), ~pi(y+num(-1)) }),
-
-        // TODO: this should be also generated
-        // // upward on sK6 with bound sK7 and 1
-        // clause({ ~pi(sK7), z < 1 }),
-        // clause({ ~pi(sK7), ~(z < sK7) }),
-        // clause({ ~pi(sK7), pi(z) }),
-        // clause({ ~pi(sK7), ~pi(z+1) }),
+        clause({ b == sK2, p(f(skx5,skx5)), skx5 != sK2 }),
+        clause({ b == sK2, ~p(f(r(skx5),r(skx5))) }),
+        clause({ b == sK2, r(skx5) == sK2 }),
+        clause({ ~p(f(b,b)), p(f(skx5,skx5)), skx5 != sK2 }),
+        clause({ ~p(f(b,b)), ~p(f(r(skx5),r(skx5))) }),
+        clause({ ~p(f(b,b)), r(skx5) == sK2 }),
       })
     )
 
