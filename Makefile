#/*
# * This file is part of the source code of the software program
# * Vampire. It is protected by applicable
# * copyright laws.
# *
# * This source code is distributed under the licence found here
# * https://vprover.github.io/license.html
# * and in the source directory
# */



###############################################################
# File:    makefile 
# Author:  Andrei Voronkov
# Created: 07/04/2006
# Purpose: makefile for Vampire
################################################################

# The following flags are available for compilation:
#   VDEBUG           - the debug mode
#   VTEST            - testing procedures will also be compiled
#   CHECK_LEAKS      - test for memory leaks (debugging mode only)
#   VZ3              - compile with Z3

COMPILE_ONLY = -fno-pie

OS = $(shell uname)
ifeq ($(OS),Darwin)
LINK_ONLY = -Wl,-no_pie
else
LINK_ONLY = -no-pie
endif

DBG_FLAGS = -g -DVTIME_PROFILING=0 -DVDEBUG=1 -DCHECK_LEAKS=0 # debugging for spider
# DELETEMEin2017: the bug with gcc-6.2 and problems in ClauseQueue could be also fixed by adding -fno-tree-ch
REL_FLAGS = -O3 -DVTIME_PROFILING=0 -DVDEBUG=0 -D NDEBUG # no debugging
GCOV_FLAGS = -O0 --coverage #-pedantic

MINISAT_DBG_FLAGS = -D DEBUG
MINISAT_REL_FLAGS = -D NDEBUG
MINISAT_FLAGS = $(MINISAT_DBG_FLAGS)

#XFLAGS = -g -DVDEBUG=1 -DVTEST=1 -DCHECK_LEAKS=1 # full debugging + testing
#XFLAGS = $(DBG_FLAGS)
# XFLAGS = -Wfatal-errors -g -DVDEBUG=1 -DCHECK_LEAKS=0 -DUSE_SYSTEM_ALLOCATION=1 # standard debugging only
# careful, AddressSanitizer for clang does not show line numbers by default: https://stackoverflow.com/questions/24566416/how-do-i-get-line-numbers-in-the-debug-output-with-clangs-fsanitize-address
XFLAGS = -Wfatal-errors -g -DVDEBUG=1 -DCHECK_LEAKS=0 -DUSE_SYSTEM_ALLOCATION=1 -fsanitize=address -fno-omit-frame-pointer  # standard debugging only
# TODO: try the sanitizer of undefined behaviour from time to time:
# XFLAGS = -Wfatal-errors -g -DVDEBUG=1 -DCHECK_LEAKS=0 -DUSE_SYSTEM_ALLOCATION=1 -fsanitize=undefined
#XFLAGS = -g -DVDEBUG=1 -DCHECK_LEAKS=0 -DUSE_SYSTEM_ALLOCATION=1 -DVALGRIND=1 # memory leaks
#XFLAGS = $(REL_FLAGS)

# TODO: consider trying -flto (see https://gcc.gnu.org/onlinedocs/gcc/Optimize-Options.html)

#XFLAGS = -O6 -DVDEBUG=0 -march=native -mtune=native # no debugging 
#XFLAGS = -O6 -DVDEBUG=0 -msse3 # no debugging 
#XFLAGS = -O6 -DVDEBUG=0 -msse3 -g # no debugging 
#XFLAGS = -O6 -DVDEBUG=0 -march=core2 -msse4.1 -mtune=core2 # no debugging 
#XFLAGS = -O6 -DVDEBUG=0 -march=core2 -msse4.1 -mtune=core2 -g # no debugging 
#XFLAGS = -O6 -DUSE_SYSTEM_ALLOCATION=1 -DVDEBUG=0 -march=core2 -msse4.1 -mtune=core2 -g # no debugging 

#XFLAGS = -pg -g -O6 -DVDEBUG=0 # profiling with max optimization
#XFLAGS = -pg -g -O6 -DVDEBUG=0 -fno-inline # profiling with no inlining
#XFLAGS = -pg -g -DVDEBUG=0 # profiling
#XFLAGS = -pg -g -DVDEBUG=1 -DCHECK_LEAKS=0 # profiling & debugging
#XFLAGS = -fprofile-arcs -pg -O6 -DVDEBUG=0 # coverage & profiling optimized
#XFLAGS = -O0 -DVDEBUG=0 -g # no debugging, no optimization
#XFLAGS = -O6 -DVDEBUG=1 -DCHECK_LEAKS=0 -g # debugging and optimized

#XFLAGS = -O6 -DVDEBUG=0 -g # Cachegrind
#XFLAGS = -O6 -DVDEBUG=0 -g # Cachegrind
#XFLAGS = -O2 -DVDEBUG=0 -fno-inline-functions -fno-inline-functions-called-once -fno-default-inline -fno-inline-small-functions -fno-early-inlining -g # Callgrind
#XFLAGS = -O6 -DVDEBUG=0 -fno-inline-functions -fno-inline-functions-called-once -fno-default-inline -fno-early-inlining -g # Callgrind
#XFLAGS = -O0 -DVDEBUG=0 -fno-inline-functions -fno-inline-functions-called-once -fno-default-inline -fno-early-inlining -g # Callgrind
#XFLAGS = -O2 -DVDEBUG=0 -fno-inline-functions -fno-inline-functions-called-once -fno-default-inline -fno-early-inlining -g # Callgrind
#XFLAGS = -O6 -DVDEBUG=0 -fno-inline -g # Callgrind
#XFLAGS = -O0 -DVDEBUG=0 -DUSE_SYSTEM_ALLOCATION=1 -fno-inline -fno-default-inline -g # Valgrind
#XFLAGS = -O0 -DVDEBUG=0 -DUSE_SYSTEM_ALLOCATION=1 -DVALGRIND=1 -fno-inline -g #Valgrind
#XFLAGS = -O0 -DVDEBUG=0 -DUSE_SYSTEM_ALLOCATION=1 -DVALGRIND=1 -g #Valgrind
#XFLAGS = -O6 -DVDEBUG=0 -DUSE_SYSTEM_ALLOCATION=1 -DVALGRIND=1 -g #Valgrind
#XFLAGS = -O0 -DVDEBUG=1 -DCHECK_LEAKS=0 -DUSE_SYSTEM_ALLOCATION=1 -DVALGRIND=1 -fno-inline -fno-default-inline -g #Valgrind
#XFLAGS = -O0 -DVDEBUG=0 -DUSE_SYSTEM_ALLOCATION=1 -DEFENCE=1 -fno-inline -g -lefence #Electric Fence
#XFLAGS = -O6 -DVDEBUG=0 -DUSE_SYSTEM_ALLOCATION=1 -DEFENCE=1 -g -lefence #Electric Fence
#XFLAGS = -O6 -DVDEBUG=0 -DUSE_SYSTEM_ALLOCATION=1 -g

INCLUDES= -I.
Z3FLAG= -DVZ3=0
Z3LIB=
ifeq (,$(shell echo $(MAKECMDGOALS) | sed 's/.*z3.*//g')) 
INCLUDES= -I. -Iz3/src/api -Iz3/src/api/c++ 
ifeq (,$(shell echo $(MAKECMDGOALS) | sed 's/.*static.*//g'))
Z3LIB= -Lz3/build -lz3 -lgomp -pthread  -Wl,--whole-archive -lrt -lpthread -Wl,--no-whole-archive -ldl
else
Z3LIB= -Lz3/build -lz3
endif

Z3FLAG= -DVZ3=1
endif

ifneq (,$(filter vtest%,$(MAKECMDGOALS)))
XFLAGS = $(DBG_FLAGS) $(Z3FLAG)
endif
ifneq (,$(filter %_dbg,$(MAKECMDGOALS)))
XFLAGS = $(DBG_FLAGS) $(Z3FLAG)
endif
ifneq (,$(filter %_rel,$(MAKECMDGOALS)))
XFLAGS = $(REL_FLAGS) $(Z3FLAG)
MINISAT_FLAGS = $(MINISAT_REL_FLAGS)
endif

ifneq (,$(filter %_dbg_gcov,$(MAKECMDGOALS)))
XFLAGS = $(DBG_FLAGS) $(GCOV_FLAGS) $(Z3FLAG)
endif
ifneq (,$(filter %_rel_gcov,$(MAKECMDGOALS)))
XFLAGS = $(REL_FLAGS) $(GCOV_FLAGS) $(Z3FLAG)
MINISAT_FLAGS = $(MINISAT_REL_FLAGS)
endif

OS = $(shell uname)
ifeq ($(OS),Darwin)
STATIC = -static-libgcc -static-libstdc++ 
else
STATIC = -static
endif

ifneq (,$(filter %_dbg_static,$(MAKECMDGOALS)))
XFLAGS = $(STATIC) $(DBG_FLAGS) $(Z3FLAG)
endif
ifneq (,$(filter %_rel_static,$(MAKECMDGOALS)))
XFLAGS = $(STATIC) $(REL_FLAGS) $(Z3FLAG)
MINISAT_FLAGS = $(MINISAT_REL_FLAGS)
endif

################################################################

ifeq ($(OS),Darwin)
CXX = clang++
CC = clang
else
CXX = g++
CC = gcc
endif

CXXFLAGS = $(XFLAGS) -Wall -fno-threadsafe-statics -fno-rtti -std=c++17  $(INCLUDES) # -Wno-unknown-warning-option for clang
CCFLAGS = -Wall -O3 -DNDBLSCR -DNLGLOG -DNDEBUG -DNCHKSOL -DNLGLPICOSAT

################################################################
MINISAT_OBJ = Minisat/core/Solver.o\
  Minisat/simp/SimpSolver.o\
  Minisat/utils/Options.o\
  Minisat/utils/System.o\
  SAT/MinisatInterfacing.o\
  SAT/MinisatInterfacingNewSimp.o

VD_OBJ = Debug/Assertion.o\
         Debug/RuntimeStatistics.o\
         Debug/Tracer.o

VL_OBJ= Lib/Allocator.o\
        Lib/DHMap.o\
        Lib/Environment.o\
        Lib/Event.o\
        Lib/Exception.o\
        Lib/Int.o\
        Lib/IntNameTable.o\
        Lib/IntUnionFind.o\
        Lib/NameArray.o\
        Lib/Random.o\
        Lib/StringUtils.o\
        Lib/System.o\
        Lib/Timer.o

VLS_OBJ= Lib/Sys/Multiprocessing.o

VK_OBJ= Kernel/Clause.o\
        Kernel/ClauseQueue.o\
        Kernel/ColorHelper.o\
        Kernel/EqHelper.o\
        Kernel/FlatTerm.o\
        Kernel/Formula.o\
        Kernel/FormulaTransformer.o\
        Kernel/FormulaUnit.o\
        Kernel/FormulaVarIterator.o\
        Kernel/Grounder.o\
        Kernel/Inference.o\
        Kernel/InferenceStore.o\
        Kernel/KBO.o\
        Kernel/KBOComparator.o\
        Kernel/SKIKBO.o\
        Kernel/LiteralSelector.o\
        Kernel/LookaheadLiteralSelector.o\
        Kernel/LPO.o\
        Kernel/LPOComparator.o\
        Kernel/MainLoop.o\
        Kernel/Matcher.o\
        Kernel/MaximalLiteralSelector.o\
        Kernel/SpassLiteralSelector.o\
        Kernel/ELiteralSelector.o\
        Kernel/RndLiteralSelector.o\
        Kernel/MLMatcher.o\
        Kernel/MLMatcherSD.o\
        Kernel/MLVariant.o\
        Kernel/Ordering.o\
        Kernel/Ordering_Equality.o\
        Kernel/Problem.o\
        Kernel/Renaming.o\
        Kernel/RobSubstitution.o\
        Kernel/UnificationWithAbstraction.o\
        Kernel/Signature.o\
        Kernel/SortHelper.o\
        Kernel/ApplicativeHelper.o\
        Kernel/OperatorType.o\
        Kernel/SubformulaIterator.o\
        Kernel/Substitution.o\
        Kernel/Term.o\
	Kernel/PolynomialNormalizer.o\
	Kernel/Polynomial.o\
        Kernel/TermIterators.o\
        Kernel/TermTransformer.o\
        Kernel/Theory.o\
        Kernel/Signature.o\
        Kernel/Unit.o\
        Kernel/InterpretedLiteralEvaluator.o\
        Kernel/Rebalancing.o\
        Kernel/Rebalancing/Inverters.o\
        Kernel/NumTraits.o

VI_OBJ = Indexing/AcyclicityIndex.o\
         Indexing/ClauseCodeTree.o\
         Indexing/ClauseVariantIndex.o\
         Indexing/CodeTree.o\
         Indexing/CodeTreeInterfaces.o\
         Indexing/GroundingIndex.o\
         Indexing/Index.o\
         Indexing/IndexManager.o\
         Indexing/InductionFormulaIndex.o\
         Indexing/LiteralIndex.o\
         Indexing/LiteralMiniIndex.o\
         Indexing/ResultSubstitution.o\
         Indexing/TermCodeTree.o\
         Indexing/TermIndex.o\
         Indexing/TermSharing.o\

VINF_OBJ=Inferences/BackwardDemodulation.o\
         Inferences/BackwardSubsumptionAndResolution.o\
         Inferences/BackwardSubsumptionDemodulation.o\
         Inferences/BinaryResolution.o\
         Inferences/Condensation.o\
         Inferences/DemodulationHelper.o\
         Inferences/DistinctEqualitySimplifier.o\
         Inferences/DefinitionIntroduction.o\
         Inferences/EqualityFactoring.o\
         Inferences/EqualityResolution.o\
         Inferences/ExtensionalityResolution.o\
         Inferences/ArgCong.o\
         Inferences/NegativeExt.o\
         Inferences/Narrow.o\
         Inferences/SubVarSup.o\
         Inferences/Factoring.o\
         Inferences/FastCondensation.o\
         Inferences/FunctionDefinitionRewriting.o\
         Inferences/FOOLParamodulation.o\
         Inferences/Injectivity.o\
         Inferences/ForwardDemodulation.o\
         Inferences/CombinatorDemodISE.o\
         Inferences/CombinatorNormalisationISE.o\
         Inferences/ForwardLiteralRewriting.o\
         Inferences/ForwardSubsumptionAndResolution.o\
         Inferences/SubsumptionDemodulationHelper.o\
         Inferences/ForwardSubsumptionDemodulation.o\
         Inferences/GlobalSubsumption.o\
         Inferences/InnerRewriting.o\
         Inferences/EquationalTautologyRemoval.o\
         Inferences/InferenceEngine.o\
         Inferences/Instantiation.o\
         Inferences/InterpretedEvaluation.o\
         Inferences/PushUnaryMinus.o\
         Inferences/Cancellation.o\
         Inferences/PolynomialEvaluation.o\
         Inferences/ArithmeticSubtermGeneralization.o\
         Inferences/Superposition.o\
         Inferences/TautologyDeletionISE.o\
         Inferences/TermAlgebraReasoning.o\
         Inferences/Induction.o\
         Inferences/InductionHelper.o\
         Inferences/URResolution.o\
         Inferences/CNFOnTheFly.o\
         Inferences/CasesSimp.o\
         Inferences/Cases.o\
         Inferences/BoolSimp.o\
         Inferences/PrimitiveInstantiation.o\
         Inferences/Choice.o\
         Inferences/ElimLeibniz.o\
         Inferences/BoolEqToDiseq.o\
         Inferences/GaussianVariableElimination.o\
         Inferences/InterpretedEvaluation.o\
<<<<<<< HEAD
         Inferences/InvalidAnswerLiteralRemoval.o\
         Inferences/TheoryInstAndSimp.o\
         SATSubsumption/SATSubsumptionAndResolution.o\
         SATSubsumption/subsat/constraint.o\
         SATSubsumption/subsat/log.o\
         SATSubsumption/subsat/subsat.o\
         SATSubsumption/subsat/types.o
=======
         Inferences/InvalidAnswerLiteralRemovals.o\
         Inferences/TheoryInstAndSimp.o
>>>>>>> 5d25c27c

VSAT_OBJ=SAT/MinimizingSolver.o\
         SAT/SAT2FO.o\
         SAT/SATClause.o\
         SAT/SATInference.o\
         SAT/SATLiteral.o\
	 SAT/Z3Interfacing.o\
	 SAT/Z3MainLoop.o\
	 SAT/BufferedSolver.o\
	 SAT/FallbackSolverWrapper.o

VST_OBJ= Saturation/AWPassiveClauseContainer.o\
         Saturation/PredicateSplitPassiveClauseContainer.o\
         Saturation/ClauseContainer.o\
         Saturation/ConsequenceFinder.o\
         Saturation/Discount.o\
         Saturation/ExtensionalityClauseContainer.o\
	 Saturation/LabelFinder.o\
         Saturation/LRS.o\
         Saturation/Otter.o\
         Saturation/ProvingHelper.o\
         Saturation/SaturationAlgorithm.o\
         Saturation/Splitter.o\
         Saturation/SymElOutput.o\
         Saturation/ManCSPassiveClauseContainer.o\

VS_OBJ = Shell/AnswerLiteralManager.o\
         Shell/CommandLine.o\
         Shell/CNF.o\
         Shell/NewCNF.o\
         Shell/DistinctProcessor.o\
         Shell/DistinctGroupExpansion.o\
         Shell/EqResWithDeletion.o\
         Shell/EqualityProxy.o\
         Shell/EqualityProxyMono.o\
         Shell/Flattening.o\
         Shell/FunctionDefinition.o\
         Shell/FunctionDefinitionHandler.o\
         Shell/GeneralSplitting.o\
         Shell/GoalGuessing.o\
         Shell/InequalitySplitting.o\
         Shell/InstanceRedundancyHandler.o\
         Shell/InterpolantMinimizer.o\
         Shell/Interpolants.o\
         Shell/InterpretedNormalizer.o\
         Shell/LambdaElimination.o\
         Shell/LaTeX.o\
         Shell/LispLexer.o\
         Shell/LispParser.o\
         Shell/Naming.o\
         Shell/NNF.o\
         Shell/Normalisation.o\
         Shell/Shuffling.o\
         Shell/Options.o\
         Shell/PredicateDefinition.o\
         Shell/Preprocess.o\
         Shell/Property.o\
         Shell/Rectify.o\
         Shell/Skolem.o\
         Shell/SimplifyFalseTrue.o\
         Shell/SineUtils.o\
         Shell/FOOLElimination.o\
         Shell/Statistics.o\
         Debug/TimeProfiling.o\
         Shell/SubexpressionIterator.o\
         Shell/SymbolDefinitionInlining.o\
         Shell/SymbolOccurrenceReplacement.o\
         Shell/SymCounter.o\
         Shell/TermAlgebra.o\
         Shell/TheoryAxioms.o\
         Shell/TheoryFinder.o\
         Shell/TheoryFlattening.o\
         Shell/TweeGoalTransformation.o\
         Shell/BlockedClauseElimination.o\
         Shell/Token.o\
         Shell/TPTPPrinter.o\
         Shell/UIHelper.o\
         Shell/VarManager.o\
         Shell/Lexer.o\
         Shell/Preprocess.o\
         version.o

PARSE_OBJ = Parse/SMTLIB2.o\
            Parse/TPTP.o\



DP_OBJ = DP/ShortConflictMetaDP.o\
         DP/SimpleCongruenceClosure.o

CASC_OBJ = CASC/PortfolioMode.o\
           CASC/Schedules.o

VFMB_OBJ = FMB/ClauseFlattening.o\
           FMB/SortInference.o\
	   FMB/Monotonicity.o\
	   FMB/FunctionRelationshipInference.o\
	   FMB/FiniteModel.o\
	   FMB/FiniteModelMultiSorted.o\
           FMB/FiniteModelBuilder.o

# testing procedures
VT_OBJ = Test/UnitTesting.o

VUT_OBJ = $(patsubst %.cpp,%.o,$(wildcard UnitTests/*.cpp))

LIB_DEP = Indexing/TermSharing.o\
	  Inferences/DistinctEqualitySimplifier.o\
	  Inferences/InferenceEngine.o\
	  Kernel/Clause.o\
	  Kernel/Formula.o\
	  Kernel/FormulaUnit.o\
	  Kernel/FormulaVarIterator.o\
	  Kernel/InterpretedLiteralEvaluator.o\
	  Kernel/PolynomialNormalizer.o\
	  Kernel/Rebalancing.o\
	  Kernel/Rebalancing/Inverters.o\
	  Kernel/NumTraits.o\
	  Kernel/Inference.o\
	  Kernel/InferenceStore.o\
	  Kernel/Problem.o\
	  Kernel/SortHelper.o\
      Kernel/ApplicativeHelper.o\
      Kernel/OperatorType.o\
	  Kernel/Signature.o\
	  Kernel/SubformulaIterator.o\
	  Kernel/Substitution.o\
	  Kernel/Term.o\
	  Kernel/TermIterators.o\
	  Kernel/TermTransformer.o\
    Kernel/Theory.o\
	  Kernel/Unit.o\
	  Parse/TPTP.o\
	  Saturation/ClauseContainer.o\
	  Shell/FunctionDefinition.o\
	  Shell/Options.o\
	  Shell/Property.o\
	  Shell/Statistics.o\
	  version.o
	  # ClausifierDependencyFix.o\
	  version.o\
    Kernel/InterpretedLiteralEvaluator.o\
    Kernel/Rebalancing.o\
    Kernel/Rebalancing/Inverters.o\
    Kernel/NumTraits.o

OTHER_CL_DEP = Indexing/ResultSubstitution.o\
	       Inferences/InferenceEngine.o\
	       Inferences/TautologyDeletionISE.o\
	       Kernel/EqHelper.o\
	       Kernel/FormulaTransformer.o\
	       Kernel/Grounder.o\
	       Kernel/InferenceStore.o\
	       Kernel/Matcher.o\
	       Kernel/KBO.o\
         Kernel/SKIKBO.o\
	       Kernel/Ordering.o\
	       Kernel/Ordering_Equality.o\
	       Kernel/Problem.o\
	       Kernel/Renaming.o\
	       Kernel/RobSubstitution.o\
	       SAT/SATClause.o\
	       SAT/SATInference.o\
	       SAT/SATLiteral.o\

VAMP_DIRS := Debug DP Lib Lib/Sys Kernel FMB Indexing Inferences Shell CASC SAT Saturation Test UnitTests VUtils Parse Minisat Minisat/core Minisat/mtl Minisat/simp Minisat/utils Kernel/Rebalancing

VAMP_BASIC := $(MINISAT_OBJ) $(VD_OBJ) $(VL_OBJ) $(VLS_OBJ) $(VK_OBJ) $(BP_VD_OBJ) $(BP_VL_OBJ) $(BP_VLS_OBJ) $(BP_VSOL_OBJ) $(BP_VT_OBJ) $(BP_MPS_OBJ) $(ALG_OBJ) $(VI_OBJ) $(VINF_OBJ) $(VIG_OBJ) $(VSAT_OBJ) $(DP_OBJ) $(VST_OBJ) $(VS_OBJ) $(PARSE_OBJ) $(VFMB_OBJ)
VSAT_BASIC := $(VD_OBJ) $(VL_OBJ) $(VLS_OBJ) $(VSAT_OBJ) $(LIB_DEP)

VAMPIRE_DEP := $(VAMP_BASIC) $(CASC_OBJ) $(TKV_BASIC) vampire.o
VSAT_DEP = $(VSAT_BASIC)
VTEST_DEP = $(VAMP_BASIC) $(VT_OBJ) $(VUT_OBJ) $(DP_OBJ) vtest.o

all: #default make disabled
	@echo "The make(1)-based build is no longer supported: use the CMake build instead."
	@echo "If you know what you're doing and want to use it, read the Makefile."

#the $(CONF_ID) directory is considered intermediate and make would otherwise try to delete it
#(this forbids deletion of intermediate files)
.SECONDARY:

################################################################
# automated generation of Vampire revision information

VERSION_NUMBER = 4.9

# We extract the revision number from svn every time the svn meta-data are modified
# (that's why there is the dependency on .svn/entries) 

#.svn/entries:

#version.cpp: .svn/entries Makefile
#	echo "//Automatically generated file, see Makefile for details" > $@
#	svn info | (grep Revision || echo "Revision: unknown") | sed 's|Revision: \(.*\)|const char* VERSION_STRING = "Vampire $(VERSION_NUMBER) (revision \1)";|' >> $@

# Since we switched to Git we extract the commit hash.
# The dependency on .git/HEAD tracks switching between branches,
# the dependency on .git/index tracks new commits.

.git/HEAD:
.git/index:

version.cpp: .git/HEAD .git/index Makefile
	@echo "//Automatically generated file, see Makefile for details" > $@
	@echo "const char* VERSION_STRING = \"Vampire $(VERSION_NUMBER) (commit $(shell git log -1 --format=%h\ on\ %ci || echo unknown))\";" >> $@

################################################################
# separate directory for object files implementation

# different directory for each configuration, so there is no need for "make clean"
SED_CMD='s/.*[(].*/detached/' # if branch name contains an opening bracket, replace it with detached (in order to avoid a crash during linking). This covers at least the case '(HEAD' occuring if one is in detached state, and '(no' occuring if one currently performs a rebase.
BRANCH=$(shell git branch | grep "\*" | cut -d ' ' -f 2 | sed -e $(SED_CMD)  )
COM_CNT=$(shell git rev-list HEAD --count)
CONF_ID := obj/$(shell echo -n "$(BRANCH) $(XFLAGS)"|sum|cut -d ' ' -f1)X

obj:
	-mkdir obj
obj/%X: | obj
	-mkdir $@
	-cd $@ ; mkdir $(VAMP_DIRS); cd .. 

#cancel the implicit rule
%.o : %.cpp

$(CONF_ID)/%.o : %.cpp | $(CONF_ID)
	mkdir -p `dirname $@`
	$(CXX) $(CXXFLAGS) $(COMPILE_ONLY) -c -o $@ $*.cpp -D __STDC_LIMIT_MACROS -D __STDC_FORMAT_MACROS -MMD -MF $(CONF_ID)/$*.d

%.o : %.c 
$(CONF_ID)/%.o : %.c | $(CONF_ID)
	$(CC) $(CCFLAGS) $(COMPILE_ONLY) -c -o $@ $*.c -MMD -MF $(CONF_ID)/$*.d

%.o : %.cc
$(CONF_ID)/%.o : %.cc | $(CONF_ID)
	$(CXX) $(CXXFLAGS) $(COMPILE_ONLY) -c -o $@ $*.cc $(MINISAT_FLAGS) -D __STDC_LIMIT_MACROS -D __STDC_FORMAT_MACROS -MMD -MF $(CONF_ID)/$*.d

################################################################
# targets for executables

VAMPIRE_OBJ := $(addprefix $(CONF_ID)/, $(VAMPIRE_DEP))
VTEST_OBJ := $(addprefix $(CONF_ID)/, $(VTEST_DEP))
VUTIL_OBJ := $(addprefix $(CONF_ID)/, $(VUTIL_DEP))
VSAT_OBJ := $(addprefix $(CONF_ID)/, $(VSAT_DEP))
TKV_OBJ := $(addprefix $(CONF_ID)/, $(TKV_DEP))

define COMPILE_CMD
$(CXX) $(CXXFLAGS) $(LINK_ONLY) $(filter -l%, $+) $(filter %.o, $^) -o $@_$(BRANCH)_$(COM_CNT) $(Z3LIB)
@#$(CXX) -static $(CXXFLAGS) $(Z3LIB) $(filter %.o, $^) -o $@
@#strip $@
endef

define COMPILE_CMD_SIMPLE
$(CXX) $(CXXFLAGS) $(filter -l%, $+) $(filter %.o, $^) -o $@
endef

define COMPILE_CMD_TKV
$(CXX) $(CXXFLAGS) $(filter -l%, $+) $(filter %.o, $^) -o $@
@#$(CXX) -static $(CXXFLAGS) $(filter %.o, $^) -o $@
@#strip $@
endef

################################################################
# definitions of targets

.LIBPATTERNS =

-lmemcached:

EXEC_DEF_PREREQ = Makefile

vampire_dbg vampire_rel vampire_dbg_static vampire_dbg_gcov vampire_rel_static vampire_rel_gcov vampire_z3_dbg vampire_z3_rel vampire_z3_dbg_static vampire_z3_dbg_gcov vampire_z3_rel_static vampire_z3_rel_gcov: $(VAMPIRE_OBJ) $(EXEC_DEF_PREREQ)
	$(COMPILE_CMD)

vampire: $(VAMPIRE_OBJ) $(EXEC_DEF_PREREQ)
	$(COMPILE_CMD_SIMPLE)

vtest vtest_z3: $(VTEST_OBJ) $(EXEC_DEF_PREREQ)
	$(COMPILE_CMD)

compile_commands:
	mkdir compile_commands

compile_commands/%.o: compile_commands
	mkdir -p $(dir $@)
	echo $(CXX) $(CXXFLAGS) -c $*.cpp -D __STDC_LIMIT_MACROS -D __STDC_FORMAT_MACROS -MMD -MF $(CONF_ID)/$*.d > $@

compile_commands.json: $(foreach x, $(VAMPIRE_DEP), compile_commands/$x)
	echo '[' > $@
	for f in $(VAMPIRE_DEP);\
	do\
	  echo '  {';\
	  echo '    "directory": "$(PWD)",';\
	  echo '    "command"  : "'$$(cat compile_commands/$$f)'",';\
	  echo '    "file"     : "'$$f'"';\
	  echo '  },';\
	done | sed '$$d' >> $@
	echo '  }'>> $@
	echo ']' >> $@

clean:
	rm -rf obj version.cpp

doc:
	rm -fr doc/html
	doxygen config.doc

.PHONY: doc clean

###########################
# include header dependencies

include $(shell find obj -name *.d)<|MERGE_RESOLUTION|>--- conflicted
+++ resolved
@@ -295,18 +295,13 @@
          Inferences/BoolEqToDiseq.o\
          Inferences/GaussianVariableElimination.o\
          Inferences/InterpretedEvaluation.o\
-<<<<<<< HEAD
-         Inferences/InvalidAnswerLiteralRemoval.o\
+         Inferences/InvalidAnswerLiteralRemovals.o\
          Inferences/TheoryInstAndSimp.o\
          SATSubsumption/SATSubsumptionAndResolution.o\
          SATSubsumption/subsat/constraint.o\
          SATSubsumption/subsat/log.o\
          SATSubsumption/subsat/subsat.o\
          SATSubsumption/subsat/types.o
-=======
-         Inferences/InvalidAnswerLiteralRemovals.o\
-         Inferences/TheoryInstAndSimp.o
->>>>>>> 5d25c27c
 
 VSAT_OBJ=SAT/MinimizingSolver.o\
          SAT/SAT2FO.o\
