--- conflicted
+++ resolved
@@ -179,10 +179,6 @@
   inline static TermList empty()
   { TermList out; out.makeEmpty(); return out; }
   /** make the term into a reference */
-<<<<<<< HEAD
-  inline void setTerm(Term* t)
-  { _term = t; ASS_EQ(tag(), REF); }
-
   class Top {
     using Inner = Coproduct<unsigned, unsigned>;
     static constexpr unsigned VAR = 0;
@@ -209,7 +205,6 @@
   { return isTerm() ? TermList::Top::functor(term()) 
                     : TermList::Top::var(var());            }
 
-=======
   inline void setTerm(Term* t) {
     // NB we also zero-initialise _content so that the spare bits are zero on 32-bit platforms
     // dead-store eliminated on 64-bit
@@ -217,7 +212,6 @@
     _term = t;
     ASS_EQ(tag(), REF);
   }
->>>>>>> 1ce2fa57
   static bool sameTop(TermList ss, TermList tt);
   static bool sameTopFunctor(TermList ss, TermList tt);
   static bool equals(TermList t1, TermList t2);
