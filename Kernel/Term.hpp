--- conflicted
+++ resolved
@@ -39,13 +39,9 @@
 #include "Lib/Stack.hpp"
 #include "Lib/Metaiterators.hpp"
 
-<<<<<<< HEAD
-#define TERM_DIST_VAR_UNKNOWN 0x1FFFFF
-=======
 // the number of bits used for "TermList::_info::distinctVars"
-#define TERM_DIST_VAR_BITS 22
+#define TERM_DIST_VAR_BITS 21
 #define TERM_DIST_VAR_UNKNOWN ((2 ^ TERM_DIST_VAR_BITS) - 1)
->>>>>>> 001d1ef8
 
 namespace Kernel {
 
@@ -244,19 +240,12 @@
       /** Number of distinct variables in the term, equal
        * to TERM_DIST_VAR_UNKNOWN if the number has not been
        * computed yet. */
-<<<<<<< HEAD
-      mutable unsigned distinctVars : 21;      
-      /** reserved for whatever */
-#if ARCH_X64
-      unsigned reserved : 32;
-#endif
-=======
+
       mutable unsigned distinctVars : TERM_DIST_VAR_BITS;
       /** term id hiding in this _info */
       // this should not be removed without care,
       // otherwise the bitfield layout might shift, resulting in broken pointer tagging
       unsigned id : 32;
->>>>>>> 001d1ef8
     } _info;
   };
   friend class Indexing::TermSharing;
@@ -447,26 +436,21 @@
     return _args + (_arity - n);
   }
 
-<<<<<<< HEAD
-=======
   /** returns the nth term argument. for 0 <= n <= numTermArguments  */
   TermList termArg(unsigned n) const;
 
   /** returns the nth type argument. for 0 <= n <= numTypeArguments  */
   TermList typeArg(unsigned n) const;
 
->>>>>>> 001d1ef8
   /**
    * Return the number of type arguments for a polymorphic term (or 0 if monomorphic).
    */
   unsigned numTypeArguments() const;
-<<<<<<< HEAD
-=======
+
   /**
    * Return the number of term arguments for a term (equal to _arity if monomorphic).
    */  
   unsigned numTermArguments() const;
->>>>>>> 001d1ef8
 
   /** Return the 1st term argument for a polymorphic term.
     * Call hasTermArgs before calling this or test the result for
@@ -598,7 +582,6 @@
     _vars = v;
   } // setVars
 
-<<<<<<< HEAD
   void setHasTermVar(bool b)
   {
     CALL("setHasTermVar");
@@ -606,12 +589,8 @@
     _args[0]._info.containsTermVar = b;
   }
 
-  /** Return the number of variables */
-  unsigned vars() const
-=======
   /** Return the number of variable _occurrences_ */
   unsigned numVarOccs() const
->>>>>>> 001d1ef8
   {
     CALL("Term::numVarOccs");
     ASS(shared());
