--- conflicted
+++ resolved
@@ -758,16 +758,6 @@
     return _vars;
   } // vars()
 
-  unsigned varmap() const
-  {
-    return _varmap;
-  }
-
-  void setVarmap(unsigned v)
-  {
-    _varmap = v;
-  }
-
   /**
    * Return true iff the object is an equality between two variables.
    *
@@ -925,16 +915,9 @@
   unsigned _isTwoVarEquality : 1;
   /** Weight of the symbol, i.e. sum of symbol and variable occurrences. */
   unsigned _weight;
-<<<<<<< HEAD
-  /** Cached weight of the term for KBO, otherwise -1 and invalid. */
-  int _kboWeight;
-  /** The ith bit of this bitvector is set if the term contains variable Xi. */
-  unsigned _varmap : 32;
-=======
   /** Cached weight of the term for KBO, otherwise -1 and invalid. Note that
    * KBO symbol weights are not necessarily 1, so this can differ from @b _weight. */
   int _kboWeight;
->>>>>>> 79fd6d09
   /** length of maximum reduction length */
   int _maxRedLen;
   union {
