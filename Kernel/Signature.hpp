/*
 * This file is part of the source code of the software program
 * Vampire. It is protected by applicable
 * copyright laws.
 *
 * This source code is distributed under the licence found here
 * https://vprover.github.io/license.html
 * and in the source directory
 */
/**
 * @file Signature.hpp
 * Defines class Signature for handling signatures
 *
 * @since 07/05/2007 Manchester, created anew instead of the old overcomplicated
 *        Signature
 */

#ifndef __Signature__
#define __Signature__

#include "Forwards.hpp"

#include "Debug/Assertion.hpp"

#include "Lib/Allocator.hpp"
#include "Lib/Stack.hpp"
#include "Lib/DHSet.hpp"
#include "Lib/Map.hpp"
#include "Lib/List.hpp"
#include "Lib/DHMap.hpp"
#include "Lib/VString.hpp"
#include "Lib/Environment.hpp"
#include "Lib/SmartPtr.hpp"

#include "Shell/TermAlgebra.hpp"
#include "Shell/Options.hpp"

#include "OperatorType.hpp"
#include "Theory.hpp"

#include <climits>

namespace Kernel {

using namespace std;
using namespace Lib;

/**
 * Class implementing signatures
 */
class Signature
{
 public:
  /** Function or predicate symbol */
  
  /** The default sort of all individuals, always in the non-sorted case */  
  static const unsigned DEFAULT_SORT_CON=0;
  /** Boolean sort */
  static const unsigned BOOL_SRT_CON=1;
  /** sort of integers */
  static const unsigned INTEGER_SRT_CON=2;
  /** sort of rationals */
  static const unsigned RATIONAL_SRT_CON=3;
  /** sort of reals */  
  static const unsigned REAL_SRT_CON=4;
  /** this is not a sort, it is just used to denote the first index of a user-define sort */
  static const unsigned FIRST_USER_CON=5;
  
  //Order is important
  //Narrow.cpp relies on it
  enum Combinator {
    S_COMB,
    B_COMB,
    C_COMB,
    I_COMB,
    K_COMB,
    NOT_COMB
  };
  
  enum Proxy {
    AND,
    OR,
    IMP,
    FORALL,
    EXISTS,
    IFF,
    XOR,
    NOT,
    PI,
    SIGMA,
    EQUALS,
    NOT_PROXY
  };  
  
  class Symbol {
  
  protected:
    /** print name */
    vstring _name;

    // both _arity and _typeArgsArity could be recovered from _type. Storing directly here as well for convenience

    /** arity */
    unsigned _arity;
    /** arity of type arguments */
    unsigned _typeArgsArity;

    /** Either a FunctionType of a PredicateType object */
    mutable OperatorType* _type;
    /** List of distinct groups the constant is a member of, all members of a distinct group should be distinct from each other */
    List<unsigned>* _distinctGroups;
    /** number of times it is used in the problem */
    unsigned _usageCount;
    /** number of units it is used in in the problem */
    unsigned _unitUsageCount;

    /** the object is of type InterpretedSymbol */
    unsigned _interpreted : 1;
    /** symbol that doesn't come from input problem, but was introduced by Vampire */
    unsigned _introduced : 1;
    /** protected symbols aren't subject to any kind of preprocessing elimination */
    unsigned _protected : 1;
    /** clauses with only skipped symbols will not be output as symbol eliminating */
    unsigned _skip : 1;
    /** marks propositional predicate symbols that are labels to 
        be used as names during consequence finding or function relationship finding */
    unsigned _label : 1;
    /** marks predicates that are equality proxy */
    unsigned _equalityProxy : 1;
    /** used in coloured proofs and interpolation */
    unsigned _color : 2;
    /** marks distinct string constants */
    unsigned _stringConstant : 1;
    /** marks numeric constants, they are only used in TPTP's fof declarations */
    unsigned _numericConstant : 1;
    /** predicate introduced for query answering */
    unsigned _answerPredicate : 1;
    /** marks numbers too large to represent natively */
    unsigned _overflownConstant : 1;
    /** marks term algebra constructors */
    unsigned _termAlgebraCons : 1;
    /** marks term algebra destructors */
    unsigned _termAlgebraDest : 1;
    /** if used in the goal **/
    unsigned _inGoal : 1;
    /** if used in a unit **/
    unsigned _inUnit : 1;
    /** if induction skolem **/
    unsigned _inductionSkolem : 1;
    /** if skolem function in general **/
    unsigned _skolem : 1;
    /** if tuple sort */
    unsigned _tuple : 1;
    /** proxy type */
    Proxy _prox;
    /** combinator type */
    Combinator _comb;

  public:
    /** standard constructor */
    Symbol(const vstring& nm,unsigned arity, bool interpreted=false, bool stringConstant=false,bool numericConstant=false,bool overflownConstant=false);
    void destroyFnSymbol();
    void destroyPredSymbol();
    void destroyTypeConSymbol();

    void addColor(Color color);
    /** mark symbol that doesn't come from input problem, but was introduced by Vampire */
    void markIntroduced() { _introduced=1; }
    /** remove the marking that the symbol was introduced, it has now been found in the input
        we should be careful that the previously introduced symbols are renamed elsewhere */
    void unmarkIntroduced(){ _introduced=0; }
    /** mark the symbol as protected so it is not being eliminated by preprocessing */
    void markProtected() { _protected=1; }
    /** mark the symbol as skip for the purpose of symbol elimination */
    void markSkip() { _skip=1; }
    /** mark the symbol as name for consequence finding */
    void markLabel() { ASS_EQ(arity(), 0); _label=1; markProtected(); }
    /** mark symbol to be an answer predicate */
    void markAnswerPredicate() { _answerPredicate=1; markProtected(); }
    /** mark predicate to be an equality proxy */
    void markEqualityProxy() { _equalityProxy=1; }
    /** mark constant as overflown */
    void markOverflownConstant() { _overflownConstant=1; }
    /** mark symbol as a term algebra constructor */
    void markTermAlgebraCons() { _termAlgebraCons=1; }
    /** mark symbol as a term algebra destructor */
    void markTermAlgebraDest() { _termAlgebraDest=1; }

    /** return true iff symbol is marked as skip for the purpose of symbol elimination */
    bool skip() const { return _skip; }
    /** return true iff the symbol is marked as name predicate
        for consequence finding */
    bool label() const { return _label; }
    /** return the colour of the symbol */
    Color color() const { return static_cast<Color>(_color); }
    /** Return the arity of the symbol
     * this includes the term as well as the type arguments of the symbol
     */
    inline unsigned arity() const { return _arity; }
    /* the number of term arguments for this symbol */
    inline unsigned numTermArguments() const { return arity() - numTypeArguments(); }
    /** Return the type argument arity of the symbol. Only accurate once type has been set. */
    inline unsigned numTypeArguments() const 
    { 
      if(name() == "="){ 
        //for some reason, equality is never assigned a type (probably because it is poly)
        return 0; 
      }
      ASS_REP(_type, name()); 
      return _typeArgsArity; 
    }
    /** Return the name of the symbol */
    inline const vstring& name() const { return _name; }
    /** Return true iff the object is of type InterpretedSymbol */
    inline bool interpreted() const { return _interpreted; }
    /** Return true iff the symbol doesn't come from input problem but was introduced by Vampire */
    inline bool introduced() const { return _introduced; }
    /** Return true iff the symbol is must not be eliminated by proprocessing */
    inline bool protectedSymbol() const { return _protected; }
    /** Return true iff symbol is a distinct string constant */
    inline bool stringConstant() const { return _stringConstant; }
    /** Return true iff symbol is a numeric constant */
    inline bool numericConstant() const { return _numericConstant; }
    /** Return true iff symbol is an answer predicate */
    inline bool answerPredicate() const { return _answerPredicate; }
    /** Return true iff symbol is an equality proxy */
    inline bool equalityProxy() const { return _equalityProxy; }
    /** Return true iff symbol is an overflown constant */
    inline bool overflownConstant() const { return _overflownConstant; }
    /** Return true iff symbol is a term algebra constructor */
    inline bool termAlgebraCons() const { return _termAlgebraCons; }
    /** Return true iff symbol is a term algebra destructor */
    inline bool termAlgebraDest() const { return _termAlgebraDest; }

    /** Increase the usage count of this symbol **/
    inline void incUsageCnt(){ _usageCount++; }
    /** Return the usage count of this symbol **/
    inline unsigned usageCnt() const { return _usageCount; }
    /** Reset usage count to zero, to start again! **/
    inline void resetUsageCnt(){ _usageCount=0; }

    inline void incUnitUsageCnt(){ _unitUsageCount++;}
    inline unsigned unitUsageCnt() const { return _unitUsageCount; }
    inline void resetUnitUsageCnt(){ _unitUsageCount=0;}

    inline void markInGoal(){ _inGoal=1; }
    inline bool inGoal(){ return _inGoal; }
    inline void markInUnit(){ _inUnit=1; }
    inline bool inUnit(){ return _inUnit; }

    inline void markSkolem(){ _skolem = 1;}
    inline bool skolem(){ return _skolem; }

    inline void markTuple(){ _tuple = 1; }
    inline bool tupleSort(){ return _tuple; }

    inline void setProxy(Proxy prox){ _prox = prox; }
    inline Proxy proxy(){ return _prox; }

    inline void setComb(Combinator comb){ _comb = comb; }
    inline Combinator combinator(){ return _comb; }

    inline void markInductionSkolem(){ _inductionSkolem=1; _skolem=1;}
    inline bool inductionSkolem(){ return _inductionSkolem;}
      
    /** Return true if symbol is an integer constant */
    inline bool integerConstant() const
    { return interpreted() && arity()==0 && fnType()->result()==AtomicSort::intSort(); }
    /** Return true if symbol is a rational constant */
    inline bool rationalConstant() const
    { return interpreted() && arity()==0 && fnType()->result()==AtomicSort::rationalSort(); }
    /** Return true if symbol is a real constant */
    inline bool realConstant() const
    { return interpreted() && arity()==0 && fnType()->result()==AtomicSort::realSort(); }

    /** return true if an interpreted number, note subtle but significant difference from numericConstant **/
    inline bool interpretedNumber() const
    { return integerConstant() || rationalConstant() || realConstant(); }

    /** Return value of an integer constant */
    inline IntegerConstantType integerValue() const
    { ASS(integerConstant()); return static_cast<const IntegerSymbol*>(this)->_intValue; }
    /** Return value of a rational constant */
    inline RationalConstantType rationalValue() const
    { ASS(rationalConstant()); return static_cast<const RationalSymbol*>(this)->_ratValue; }
    /** Return value of a real constant */
    inline RealConstantType realValue() const
    { ASS(realConstant()); return static_cast<const RealSymbol*>(this)->_realValue; }

    const List<unsigned>* distinctGroups() const { return _distinctGroups; }
    /** This takes the symbol number of this symbol as the symbol doesn't know it
        Note that this should only be called on a constant **/
    void addToDistinctGroup(unsigned group,unsigned this_number);
    friend ostream& operator<<(ostream& out, const Signature::Symbol& self){ return out << self.name(); };

    void setType(OperatorType* type);
    void forceType(OperatorType* type);
    OperatorType* fnType() const;
    OperatorType* predType() const;
    OperatorType* typeConType() const;

    CLASS_NAME(Signature::Symbol);
    USE_ALLOCATOR(Symbol);
  }; // class Symbol

  class InterpretedSymbol
  : public Symbol
  {
    friend class Signature;
    friend class Symbol;
  protected:
    Interpretation _interp;

  public:

    InterpretedSymbol(const vstring& nm, Interpretation interp)
    : Symbol(nm, Theory::getArity(interp), true), _interp(interp)
    {
      CALL("InterpretedSymbol");
    }

    CLASS_NAME(Signature::InterpretedSymbol);
    USE_ALLOCATOR(InterpretedSymbol);

    /** Return the interpreted function that corresponds to this symbol */
    inline Interpretation getInterpretation() const { ASS_REP(interpreted(), _name); return _interp; }
  };

  class IntegerSymbol
  : public Symbol
  {
    friend class Signature;
    friend class Symbol;
  protected:
    IntegerConstantType _intValue;

  public:
    IntegerSymbol(const IntegerConstantType& val)
    : Symbol(val.toString(), 0, true), _intValue(val)
    {
      CALL("IntegerSymbol");

      setType(OperatorType::getConstantsType(AtomicSort::intSort()));
    }
    CLASS_NAME(Signature::IntegerSymbol);
    USE_ALLOCATOR(IntegerSymbol);
  };

  class RationalSymbol
  : public Symbol
  {
    friend class Signature;
    friend class Symbol;
  protected:
    RationalConstantType _ratValue;

  public:
    RationalSymbol(const RationalConstantType& val)
    : Symbol(val.toString(), 0, true), _ratValue(val)
    {
      CALL("RationalSymbol");

      setType(OperatorType::getConstantsType(AtomicSort::rationalSort()));
    }
    CLASS_NAME(Signature::RationalSymbol);
    USE_ALLOCATOR(RationalSymbol);
  };

  class RealSymbol
  : public Symbol
  {
    friend class Signature;
    friend class Symbol;
  protected:
    RealConstantType _realValue;

  public:
    RealSymbol(const RealConstantType& val)
    : Symbol((env.options->proof() == Shell::Options::Proof::PROOFCHECK) ? "$to_real("+val.toString()+")" : val.toNiceString(), 0, true), _realValue(val)
    {
      CALL("RealSymbol");

      setType(OperatorType::getConstantsType(AtomicSort::realSort()));
    }
    CLASS_NAME(Signature::RealSymbol);
    USE_ALLOCATOR(RealSymbol);
  }; 

  //////////////////////////////////////
  // Uninterpreted symbol declarations
  //

  unsigned addPredicate(const vstring& name,unsigned arity,bool& added);
  unsigned addTypeCon(const vstring& name,unsigned arity,bool& added);
  unsigned addFunction(const vstring& name,unsigned arity,bool& added,bool overflowConstant = false);

  /**
   * If a predicate with this name and arity exists, return its number.
   * Otherwise, add a new one and return its number.
   *
   * @param name name of the symbol
   * @param arity arity of the symbol
   * @since 07/05/2007 Manchester
   */
  unsigned addPredicate(const vstring& name,unsigned arity)
  {
    bool added;
    return addPredicate(name,arity,added);
  }
  /**
   * If a function with this name and arity exists, return its number.
   * Otherwise, add a new one and return its number.
   *
   * @since 28/12/2007 Manchester
   */
  unsigned addFunction(const vstring& name,unsigned arity)
  {
    bool added;
    return addFunction(name,arity,added);
  }
  /**
   * If a unique string constant with this name and arity exists, return its number.
   * Otherwise, add a new one and return its number.
   *
   * The added constant is of default ($i) sort.
   */
  unsigned addStringConstant(const vstring& name);
  unsigned addFreshFunction(unsigned arity, const char* prefix, const char* suffix = 0);
  unsigned addSkolemFunction(unsigned arity,const char* suffix = 0);
  unsigned addFreshTypeCon(unsigned arity, const char* prefix, const char* suffix = 0);
  unsigned addSkolemTypeCon(unsigned arity,const char* suffix = 0);
  unsigned addFreshPredicate(unsigned arity, const char* prefix, const char* suffix = 0);
  unsigned addSkolemPredicate(unsigned arity,const char* suffix = 0);
  unsigned addNamePredicate(unsigned arity);
  unsigned addNameFunction(unsigned arity);
  void addEquality();
  unsigned getApp();
  unsigned getDiff();
  unsigned getChoice();

  // Interpreted symbol declarations
  unsigned addIntegerConstant(const vstring& number,bool defaultSort);
  unsigned addRationalConstant(const vstring& numerator, const vstring& denominator,bool defaultSort);
  unsigned addRealConstant(const vstring& number,bool defaultSort);

  unsigned addIntegerConstant(const IntegerConstantType& number);
  unsigned addRationalConstant(const RationalConstantType& number);
  unsigned addRealConstant(const RealConstantType& number);
 
  unsigned addInterpretedFunction(Interpretation itp, OperatorType* type, const vstring& name);
  unsigned addInterpretedFunction(Interpretation itp, const vstring& name)
  {
    CALL("Signature::addInterpretedFunction(Interpretation,const vstring&)");
    ASS(!Theory::isPolymorphic(itp));
    return addInterpretedFunction(itp,Theory::getNonpolymorphicOperatorType(itp),name);
  }

  unsigned addInterpretedPredicate(Interpretation itp, OperatorType* type, const vstring& name);
  unsigned addInterpretedPredicate(Interpretation itp, const vstring& name)
  {
    CALL("Signature::addInterpretedPredicate(Interpretation,const vstring&)");
    ASS(!Theory::isPolymorphic(itp));
    return addInterpretedPredicate(itp,Theory::getNonpolymorphicOperatorType(itp),name);
  }

  unsigned getInterpretingSymbol(Interpretation interp, OperatorType* type);
  unsigned getInterpretingSymbol(Interpretation interp)
  {
    CALL("Signature::getInterpretingSymbol(Interpretation)");
    ASS(!Theory::isPolymorphic(interp));
    return getInterpretingSymbol(interp,Theory::getNonpolymorphicOperatorType(interp));
  }

  /** Return true iff there is a symbol interpreted by Interpretation @b interp */
  bool haveInterpretingSymbol(Interpretation interp, OperatorType* type) const {
    CALL("Signature::haveInterpretingSymbol(Interpretation, OperatorType*)");
    return _iSymbols.find(std::make_pair(interp,type));
  }
  bool haveInterpretingSymbol(Interpretation interp)
  {
    CALL("Signature::haveInterpretingSymbol(Interpretation)");
    ASS(!Theory::isPolymorphic(interp));
    return haveInterpretingSymbol(interp,Theory::getNonpolymorphicOperatorType(interp));
  }

  /** return the name of a function with a given number */
  const vstring& functionName(int number);
  /** return the name of a predicate with a given number */
  const vstring& predicateName(int number)
  {
    return _preds[number]->name();
  }
  /** return the name of a type constructor with a given number */
  const vstring& typeConName(int number)
  {
    return _typeCons[number]->name();
  }  
  /** return the arity of a function with a given number */
  const unsigned functionArity(int number)
  {
    CALL("Signature::functionArity");
    return _funs[number]->arity();
  }
  /** return the arity of a predicate with a given number */
  const unsigned predicateArity(int number)
  {
    CALL("Signature::predicateArity");
    return _preds[number]->arity();
  }

  const unsigned typeConArity(int number)
  {
    CALL("Signature::typeConArity");
    return _typeCons[number]->arity();
  }

  const bool predicateColored(int number)
  {
    return _preds[number]->color()!=COLOR_TRANSPARENT;
  }

  const bool functionColored(int number)
  {
    return _funs[number]->color()!=COLOR_TRANSPARENT;
  }

  /** return true iff predicate of given @b name and @b arity exists. */
  bool isPredicateName(vstring name, unsigned arity)
  {
    vstring symbolKey = key(name,arity);
    unsigned tmp;
    return _predNames.find(symbolKey,tmp);
  }

  void addChoiceOperator(unsigned fun){
    _choiceSymbols.insert(fun);
  }

  bool isChoiceOperator(unsigned fun){
    return _choiceSymbols.contains(fun);
  }

  DHSet<unsigned>* getChoiceOperators(){
    return &_choiceSymbols;
  }

  /** return the number of functions */
  unsigned functions() const { return _funs.length(); }
  /** return the number of predicates */
  unsigned predicates() const { return _preds.length(); }
  /** return the number of typecons */
  unsigned typeCons() const { return _typeCons.length(); }

  /** Return the function symbol by its number */
  inline Symbol* getFunction(unsigned n)
  {
    ASS_REP(n < _funs.length(),n);
    return _funs[n];
  } // getFunction
  /** Return the predicate symbol by its number */
  inline Symbol* getPredicate(unsigned n)
  {
    ASS(n < _preds.length());
    return _preds[n];
  } // getPredicate
  inline Symbol* getTypeCon(unsigned n)
  {
    ASS(n < _typeCons.length());
    return _typeCons[n];
  }

  static inline bool isEqualityPredicate(unsigned p)
  {
    // we make sure equality is always 0
    return (p == 0); // see the ASSERT in Signature::Signature
  }

  Signature();
  ~Signature();

  CLASS_NAME(Signature);
  USE_ALLOCATOR(Signature);

  bool functionExists(const vstring& name,unsigned arity) const;
  bool predicateExists(const vstring& name,unsigned arity) const;
  bool typeConExists(const vstring& name,unsigned arity) const;

  /** true if there are user defined sorts */
  bool hasSorts() const{
    return typeCons() > FIRST_USER_CON;
  }

  bool isDefaultSortCon(unsigned con) const{
    return con < FIRST_USER_CON;
  }

  bool isInterpretedNonDefault(unsigned con) const{
    return con < FIRST_USER_CON && con != DEFAULT_SORT_CON;    
  }

  bool isNonDefaultCon(unsigned con) const{
    return con >= FIRST_USER_CON;    
  }

  bool isBoolCon(unsigned con) const{
    return con == BOOL_SRT_CON;    
  }

  bool isTupleCon(unsigned con) {
    return getTypeCon(con)->tupleSort();
  }

  bool isArrayCon(unsigned con) const{
    //second part of conditions ensures that _arrayCon
    //has been initialised.
<<<<<<< HEAD
    return (con == _arrayCon && _arrayConSet);    
  }

  bool isArrowCon(unsigned con) const{
    return (con == _arrowCon && _arrowConSet);    
  }
  
  bool isAppFun(unsigned fun) const{
    return (fun == _appFun && _appFunSet);
=======
    return (con == _arrayCon && _arrayCon != UINT_MAX);    
  }

  bool isArrowCon(unsigned con) const{
    return (con == _arrowCon && _arrowCon != UINT_MAX);    
  }
  
  bool isAppFun(unsigned fun) const{
    return (fun == _appFun && _appFun != UINT_MAX);
>>>>>>> 001d1ef8
  }

  bool tryGetFunctionNumber(const vstring& name, unsigned arity, unsigned& out) const;
  bool tryGetPredicateNumber(const vstring& name, unsigned arity, unsigned& out) const;
  unsigned getFunctionNumber(const vstring& name, unsigned arity) const;
  unsigned getPredicateNumber(const vstring& name, unsigned arity) const;

  typedef SmartPtr<Stack<unsigned>> DistinctGroupMembers;
  
  Unit* getDistinctGroupPremise(unsigned group);
  unsigned createDistinctGroup(Unit* premise = 0);
  void addToDistinctGroup(unsigned constantSymbol, unsigned groupId);
  bool hasDistinctGroups(){ return _distinctGroupsAddedTo; }
  void noDistinctGroupsLeft(){ _distinctGroupsAddedTo=false; }
  Stack<DistinctGroupMembers> &distinctGroupMembers(){ return _distinctGroupMembers; }

  bool hasTermAlgebras() { return !_termAlgebras.isEmpty(); }
      
  static vstring key(const vstring& name,int arity);

  /** the number of string constants */
  unsigned strings() const {return _strings;}
  /** the number of integer constants */
  unsigned integers() const {return _integers;}
  /** the number of rational constants */
  unsigned rationals() const {return _rationals;}
  /** the number of real constants */
  unsigned reals() const {return _reals;}

  static const unsigned STRING_DISTINCT_GROUP;

  unsigned getFoolConstantSymbol(bool isTrue){ 
    if(!_foolConstantsDefined){
      _foolFalse = addFunction("$$false",0); 
      getFunction(_foolFalse)->setType(OperatorType::getConstantsType(AtomicSort::boolSort()));
      _foolTrue = addFunction("$$true",0);
      getFunction(_foolTrue)->setType(OperatorType::getConstantsType(AtomicSort::boolSort()));
      _foolConstantsDefined=true;
    }
    return isTrue ? _foolTrue : _foolFalse;
  }
  bool isFoolConstantSymbol(bool isTrue, unsigned number){
    if(!_foolConstantsDefined) return false;
    return isTrue ? number==_foolTrue : number==_foolFalse;
  }

  unsigned getDefaultSort(){
    CALL("Signature::getDefaultSort");

    bool added = false;
    unsigned individualSort = addTypeCon("$i",0, added);
    if(added){
      getTypeCon(individualSort)->setType(OperatorType::getConstantsType(AtomicSort::superSort()));
    }
    return individualSort;
  }

  unsigned getBoolSort(){
    CALL("Signature::getBoolSort");

    bool added = false;
    unsigned boolSort = addTypeCon("$o",0, added);
    if(added){
      getTypeCon(boolSort)->setType(OperatorType::getConstantsType(AtomicSort::superSort()));
    }
    return boolSort;
  }

  unsigned getRealSort(){
    bool added = false;
    unsigned realSort = addTypeCon("$real",0, added);
    if(added){
      getTypeCon(realSort)->setType(OperatorType::getConstantsType(AtomicSort::superSort()));
    }
    return realSort;
  }

  unsigned getIntSort(){
    bool added = false;
    unsigned intSort = addTypeCon("$int",0, added);
    if(added){
      getTypeCon(intSort)->setType(OperatorType::getConstantsType(AtomicSort::superSort()));
    }
    return intSort;
  }  

  unsigned getRatSort(){
    bool added = false;
    unsigned ratSort = addTypeCon("$rat",0, added);
    if(added){
      getTypeCon(ratSort)->setType(OperatorType::getConstantsType(AtomicSort::superSort()));
    }
    return ratSort;    
  }

  unsigned getArrowConstructor(){
    bool added = false;
    unsigned arrow = addTypeCon("sTfun",2, added);
    if(added){
      _arrowCon = arrow;
      _arrowConSet = true;
      TermList ss = AtomicSort::superSort();
      Symbol* arr = getTypeCon(arrow);
      arr->setType(OperatorType::getFunctionType({ss, ss}, ss));
    }
    return arrow;    
  }

  unsigned getArrayConstructor(){
    bool added = false;
    unsigned array = addTypeCon("Array",2, added);
    if(added){
      _arrayCon = array;
      _arrayConSet = true;
      TermList ss = AtomicSort::superSort();
      Symbol* arr = getTypeCon(array);
      arr->setType(OperatorType::getFunctionType({ss, ss}, ss));
    }
    return array;    
  }

  unsigned getTupleConstructor(unsigned arity){
    bool added = false;
    //TODO make the name unique
    unsigned tuple = addTypeCon("Tuple", arity, added);
    if(added){
      Symbol* tup = getTypeCon(tuple);
      tup->setType(OperatorType::getTypeConType(arity));
      tup->markTuple();
    }
    return tuple;    
  }  

  unsigned getEqualityProxy(){
    bool added = false;
    unsigned eqProxy = addFunction("vEQ",1, added);
    if(added){
      TermList tv = TermList(0, false);
      TermList result = AtomicSort::arrowSort(tv, tv, AtomicSort::boolSort());
      Symbol * sym = getFunction(eqProxy);
      sym->setType(OperatorType::getConstantsType(result, 1));
      sym->setProxy(EQUALS);
    }
    return eqProxy;  
  }

  unsigned getBinaryProxy(vstring name){
    ASS(name == "vIMP" || name == "vAND" || name == "vOR" || name == "vIFF" || name == "vXOR");
    bool added = false;
    
    auto convert = [] (vstring name) { 
      if(name == "vIMP"){ return IMP; }
      else if(name == "vAND"){ return AND; }
      else if(name == "vOR"){ return OR; }
      else if(name == "vIFF"){ return IFF; }
      else{ return XOR; }
    };

    unsigned proxy = addFunction(name,0, added);
    if(added){
      TermList bs = AtomicSort::boolSort();
      TermList result = AtomicSort::arrowSort(bs, bs, bs);
      Symbol * sym = getFunction(proxy);
      sym->setType(OperatorType::getConstantsType(result));
      sym->setProxy(convert(name));
    }
    return proxy;  
  }

  unsigned getNotProxy(){
    bool added = false;
    unsigned notProxy = addFunction("vNOT",0, added);
    if(added){
      TermList bs = AtomicSort::boolSort();
      TermList result = AtomicSort::arrowSort(bs, bs);
      Symbol * sym = getFunction(notProxy);
      sym->setType(OperatorType::getConstantsType(result));
      sym->setProxy(NOT);
    }
    return notProxy;  
  } //TODO merge with above?


  unsigned getPiSigmaProxy(vstring name){
    bool added = false;
    unsigned proxy = addFunction(name,1, added);
    if(added){
      TermList tv = TermList(0, false);
      TermList result = AtomicSort::arrowSort(tv, AtomicSort::boolSort());
      result = AtomicSort::arrowSort(result, AtomicSort::boolSort());
      Symbol * sym = getFunction(proxy);
      sym->setType(OperatorType::getConstantsType(result, 1));
      sym->setProxy(name == "vPI" ? PI : SIGMA);
    }
    return proxy;  
  } //TODO merge with above?  

  //TODO make all these names protected

  unsigned getCombinator(Combinator c){
    bool added = false;
    unsigned comb;
    
    auto convert = [] (Combinator cb) { 
      switch(cb){
        case S_COMB:
          return "sCOMB";
        case C_COMB:
          return "cCOMB";
        case B_COMB:
          return "bCOMB";
        case K_COMB:
          return "kCOMB";
        default:
          return "iCOMB";
      }
    };
    
    vstring name = convert(c);
    if(c == S_COMB || c == B_COMB || c == C_COMB){
      comb = addFunction(name,3, added);
    } else if ( c == K_COMB) {
      comb = addFunction(name,2, added);      
    } else {
      comb = addFunction(name,1, added);
    }

    if(added){
      unsigned typeArgsArity = 3;
      TermList x0 = TermList(0, false);
      TermList x1 = TermList(1, false);
      TermList x2 = TermList(2, false);
      TermList t0 = AtomicSort::arrowSort(x1, x2);
      TermList t1 = AtomicSort::arrowSort(x0, t0);
      TermList t2 = AtomicSort::arrowSort(x0, x1);
      TermList t3 = AtomicSort::arrowSort(x0, x2);
      TermList sort; 
      if(c == S_COMB){
        sort = AtomicSort::arrowSort(t1, t2, t3);
      }else if(c == C_COMB){
        sort = AtomicSort::arrowSort(t1, x1, t3);
      }else if(c == B_COMB){
        sort = AtomicSort::arrowSort(t0, t2, t3);
      }else if(c == K_COMB){
        typeArgsArity = 2;
        sort = AtomicSort::arrowSort(x0, x1 , x0);
      }else if(c == I_COMB){
        typeArgsArity = 1;
        sort = AtomicSort::arrowSort(x0, x0);
      }    

      Symbol* sym = getFunction(comb);
      sym->setType(OperatorType::getConstantsType(sort, typeArgsArity));
      sym->setComb(c);
    } 
    return comb;
  }

  void incrementFormulaCount(Term* t);
  void decrementFormulaCount(Term* t);
  void formulaNamed(Term* t);
  unsigned formulaCount(Term* t);


  bool isTermAlgebraSort(TermList sort) { return _termAlgebras.find(sort); }
  Shell::TermAlgebra *getTermAlgebraOfSort(TermList sort) { return _termAlgebras.get(sort); }
  void addTermAlgebra(Shell::TermAlgebra *ta) { _termAlgebras.insert(ta->sort(), ta); }
  VirtualIterator<Shell::TermAlgebra*> termAlgebrasIterator() const { return _termAlgebras.range(); }
  Shell::TermAlgebraConstructor* getTermAlgebraConstructor(unsigned functor);

  void recordDividesNvalue(TermList n){
    _dividesNvalues.push(n);
  }
  Stack<TermList>& getDividesNvalues(){ return _dividesNvalues; }

  static bool symbolNeedsQuoting(vstring name, bool interpreted, unsigned arity);

private:
  Stack<TermList> _dividesNvalues;
  DHMap<Term*, int> _formulaCounts;

  bool _foolConstantsDefined;
  unsigned _foolTrue;
  unsigned _foolFalse;

  static bool isProtectedName(vstring name);
  static bool charNeedsQuoting(char c, bool first);
  /** Stack of function symbols */
  Stack<Symbol*> _funs;
  /** Stack of predicate symbols */
  Stack<Symbol*> _preds;
  /** Stack of type constructor symbols */  
  Stack<Symbol*> _typeCons;

  DHSet<unsigned> _choiceSymbols;
  /**
   * Map from vstring "name_arity" to their numbers
   *
   * String constants have key "value_c", integer constants "value_n",
   * rational "numerator_denominator_q" and real "value_r".
   */
  SymbolMap _funNames;
  /** Map from vstring "name_arity" to their numbers */
  SymbolMap _predNames;
  /** Map from vstring "name_arity" to their numbers */
  SymbolMap _typeConNames;
  /** Map for the arity_check options: maps symbols to their arities */
  SymbolMap _arityCheck;
  /** Last number used for fresh functions and predicates */
  int _nextFreshSymbolNumber;

  /** Number of Skolem functions (this is just for LaTeX output) */
  unsigned _skolemFunctionCount;

  /** Map from symbol names to variable numbers*/
  SymbolMap _varNames;
  
  // Store the premise of a distinct group for proof printing, if 0 then group is input
  Stack<Unit*> _distinctGroupPremises;

  // We only store members up until a hard-coded limit i.e. the limit at which we will expand the group
  Stack<DistinctGroupMembers> _distinctGroupMembers;
  // Flag to indicate if any distinct groups have members
  bool _distinctGroupsAddedTo;

  /**
   * Map from MonomorphisedInterpretation values to function and predicate symbols representing them
   *
   * We mix here function and predicate symbols, but it is not a problem, as
   * the MonomorphisedInterpretation value already determines whether we deal with a function
   * or a predicate.
   */
  DHMap<Theory::MonomorphisedInterpretation, unsigned> _iSymbols;

  /** the number of string constants */
  unsigned _strings;
  /** the number of integer constants */
  unsigned _integers;
  /** the number of rational constants */
  unsigned _rationals;
  /** the number of real constants */
  unsigned _reals;

  unsigned _arrayCon;
  unsigned _arrowCon;
  unsigned _appFun;

  bool _arrayConSet;
  bool _arrowConSet;
  bool _appFunSet;

  /**
   * Map from sorts to the associated term algebra, if applicable for the sort
   */ 
  DHMap<TermList, Shell::TermAlgebra*> _termAlgebras;

  //TODO Why are these here? They are not used anywhere. AYB
  //void defineOptionTermAlgebra(unsigned optionSort);
  //void defineEitherTermAlgebra(unsigned eitherSort);
}; // class Signature

}

#endif // __Signature__<|MERGE_RESOLUTION|>--- conflicted
+++ resolved
@@ -613,17 +613,6 @@
   bool isArrayCon(unsigned con) const{
     //second part of conditions ensures that _arrayCon
     //has been initialised.
-<<<<<<< HEAD
-    return (con == _arrayCon && _arrayConSet);    
-  }
-
-  bool isArrowCon(unsigned con) const{
-    return (con == _arrowCon && _arrowConSet);    
-  }
-  
-  bool isAppFun(unsigned fun) const{
-    return (fun == _appFun && _appFunSet);
-=======
     return (con == _arrayCon && _arrayCon != UINT_MAX);    
   }
 
@@ -633,7 +622,6 @@
   
   bool isAppFun(unsigned fun) const{
     return (fun == _appFun && _appFun != UINT_MAX);
->>>>>>> 001d1ef8
   }
 
   bool tryGetFunctionNumber(const vstring& name, unsigned arity, unsigned& out) const;
