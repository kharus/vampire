/*
 * This file is part of the source code of the software program
 * Vampire. It is protected by applicable
 * copyright laws.
 *
 * This source code is distributed under the licence found here
 * https://vprover.github.io/license.html
 * and in the source directory
 */
/**
 * @file Signature.hpp
 * Defines class Signature for handling signatures
 *
 * @since 07/05/2007 Manchester, created anew instead of the old overcomplicated
 *        Signature
 */

#ifndef __Signature__
#define __Signature__

#include "Forwards.hpp"

#include "Debug/Assertion.hpp"

#include "Lib/Allocator.hpp"
#include "Lib/Stack.hpp"
#include "Lib/DHSet.hpp"
#include "Lib/Map.hpp"
#include "Lib/List.hpp"
#include "Lib/DHMap.hpp"
#include "Lib/VString.hpp"
#include "Lib/Environment.hpp"
#include "Lib/SmartPtr.hpp"

#include "Shell/TermAlgebra.hpp"
#include "Shell/Options.hpp"

#include "Sorts.hpp"
#include "Theory.hpp"


namespace Kernel {

using namespace std;
using namespace Lib;

/**
 * Class implementing signatures
 */
class Signature
{
 public:
  /** Function or predicate symbol */
  
  //Order is important
  //Narrow.cpp relies on it
  enum Combinator {
    S_COMB,
    B_COMB,
    C_COMB,
    I_COMB,
    K_COMB,
    NOT_COMB
  };
  
  enum Proxy {
    AND,
    OR,
    IMP,
    FORALL,
    EXISTS,
    IFF,
    XOR,
    NOT,
    PI,
    SIGMA,
    EQUALS,
    NOT_PROXY
  };  
  
  class Symbol {
  
  protected:
    /** print name */
    vstring _name;
    /** arity */
    unsigned _arity;
    /** arity of type arguments */
    unsigned _typeArgsArity;

    /** Either a FunctionType of a PredicateType object */
    mutable OperatorType* _type;
    /** List of distinct groups the constant is a member of, all members of a distinct group should be distinct from each other */
    List<unsigned>* _distinctGroups;
    /** number of times it is used in the problem */
    unsigned _usageCount;
    /** number of units it is used in in the problem */
    unsigned _unitUsageCount;

    /** the object is of type InterpretedSymbol */
    unsigned _interpreted : 1;
    /** symbol that doesn't come from input problem, but was introduced by Vampire */
    unsigned _introduced : 1;
    /** protected symbols aren't subject to any kind of preprocessing elimination */
    unsigned _protected : 1;
    /** clauses with only skipped symbols will not be output as symbol eliminating */
    unsigned _skip : 1;
    /** marks propositional predicate symbols that are labels to 
        be used as names during consequence finding or function relationship finding */
    unsigned _label : 1;
    /** marks predicates that are equality proxy */
    unsigned _equalityProxy : 1;
    /** used in coloured proofs and interpolation */
    unsigned _color : 2;
    /** marks distinct string constants */
    unsigned _stringConstant : 1;
    /** marks numeric constants, they are only used in TPTP's fof declarations */
    unsigned _numericConstant : 1;
    /** predicate introduced for query answering */
    unsigned _answerPredicate : 1;
    /** marks numbers too large to represent natively */
    unsigned _overflownConstant : 1;
    /** marks term algebra constructors */
    unsigned _termAlgebraCons : 1;
    /** if used in the goal **/
    unsigned _inGoal : 1;
    /** if used in a unit **/
    unsigned _inUnit : 1;
    /** if induction skolem **/
    unsigned _inductionSkolem : 1;
    /** if skolem function in general **/
    unsigned _skolem : 1;
    /** if arrow constructor */
    unsigned _arrow : 1;
    /** if app function symbol */
    unsigned _app : 1;
    /** if tuple sort */
    unsigned _tuple : 1;
    /** if array sort */
    unsigned _array : 1;  
    /** if super sort */
    unsigned _superSort : 1;
    /** if Boolean sort */
    unsigned _boolSort : 1;
    /** if any non-Boolean default sort */
    unsigned _defaultSort : 1;
    /** proxy type */
    Proxy _prox;
    /** combinator type */
    Combinator _comb;

  public:
    /** standard constructor */
    Symbol(const vstring& nm,unsigned arity, bool interpreted=false, bool stringConstant=false,bool numericConstant=false,bool overflownConstant=false, bool super = false);
    void destroyFnSymbol();
    void destroyPredSymbol();
    void destroyTypeConSymbol();

    void addColor(Color color);
    /** mark symbol that doesn't come from input problem, but was introduced by Vampire */
    void markIntroduced() { _introduced=1; }
    /** remove the marking that the symbol was introduced, it has now been found in the input
        we should be careful that the previously introduced symbols are renamed elsewhere */
    void unmarkIntroduced(){ _introduced=0; }
    /** mark the symbol as protected so it is not being eliminated by preprocessing */
    void markProtected() { _protected=1; }
    /** mark the symbol as skip for the purpose of symbol elimination */
    void markSkip() { _skip=1; }
    /** mark the symbol as name for consequence finding */
    void markLabel() { ASS_EQ(arity(), 0); _label=1; markProtected(); }
    /** mark symbol to be an answer predicate */
    void markAnswerPredicate() { _answerPredicate=1; markProtected(); }
    /** mark predicate to be an equality proxy */
    void markEqualityProxy() { _equalityProxy=1; }
    /** mark constant as overflown */
    void markOverflownConstant() { _overflownConstant=1; }
    /** mark symbol as a term algebra constructor */
    void markTermAlgebraCons() { _termAlgebraCons=1; }

    /** return true iff symbol is marked as skip for the purpose of symbol elimination */
    bool skip() const { return _skip; }
    /** return true iff the symbol is marked as name predicate
        for consequence finding */
    bool label() const { return _label; }
    /** return the colour of the symbol */
    Color color() const { return static_cast<Color>(_color); }
    /** Return the arity of the symbol */
    inline unsigned arity() const { return _arity; }
    /** Return the type argument arity of the symbol. Only accurate once type has been set. */
    inline unsigned typeArgsArity() const { ASS_REP(_type, name()); return _typeArgsArity; }
    /** Return the name of the symbol */
    inline const vstring& name() const { return _name; }
    /** Return true iff the object is of type InterpretedSymbol */
    inline bool interpreted() const { return _interpreted; }
    /** Return true iff the symbol doesn't come from input problem but was introduced by Vampire */
    inline bool introduced() const { return _introduced; }
    /** Return true iff the symbol is must not be eliminated by proprocessing */
    inline bool protectedSymbol() const { return _protected; }
    /** Return true iff symbol is a distinct string constant */
    inline bool stringConstant() const { return _stringConstant; }
    /** Return true iff symbol is a numeric constant */
    inline bool numericConstant() const { return _numericConstant; }
    /** Return true iff symbol is an answer predicate */
    inline bool answerPredicate() const { return _answerPredicate; }
    /** Return true iff symbol is an equality proxy */
    inline bool equalityProxy() const { return _equalityProxy; }
    /** Return true iff symbol is an overflown constant */
    inline bool overflownConstant() const { return _overflownConstant; }
    /** Return true iff symbol is a term algebra constructor */
    inline bool termAlgebraCons() const { return _termAlgebraCons; }

    /** Increase the usage count of this symbol **/
    inline void incUsageCnt(){ _usageCount++; }
    /** Return the usage count of this symbol **/
    inline unsigned usageCnt() const { return _usageCount; }
    /** Reset usage count to zero, to start again! **/
    inline void resetUsageCnt(){ _usageCount=0; }

    inline void incUnitUsageCnt(){ _unitUsageCount++;}
    inline unsigned unitUsageCnt() const { return _unitUsageCount; }
    inline void resetUnitUsageCnt(){ _unitUsageCount=0;}

    inline void markInGoal(){ _inGoal=1; }
    inline bool inGoal(){ return _inGoal; }
    inline void markInUnit(){ _inUnit=1; }
    inline bool inUnit(){ return _inUnit; }

    inline void markSkolem(){ _skolem = 1;}
    inline bool skolem(){ return _skolem; }

    inline void markArrow(){ _arrow = 1; }
    inline bool arrow(){ return _arrow; }

    inline void markApp(){ _app = 1; }
    inline bool app(){ return _app; }

    inline void markTuple(){ _tuple = 1; }
    inline bool tupleSort(){ return _tuple; }

    inline void markArray(){ _array = 1; }
    inline bool arraySort(){ return _array; }

    inline void markBoolSort(){ _boolSort = 1; }
    inline const bool boolSort() const { return _boolSort; }

    inline void markDefaultSort(){ _defaultSort = 1; }    
    inline const bool defaultSort() const { return _defaultSort; }   

    inline void setProxy(Proxy prox){ _prox = prox; }
    inline Proxy proxy(){ return _prox; }

    inline void setComb(Combinator comb){ _comb = comb; }
    inline Combinator combinator(){ return _comb; }

    inline const bool super() const { return _superSort; }

    inline void markInductionSkolem(){ _inductionSkolem=1; _skolem=1;}
    inline bool inductionSkolem(){ return _inductionSkolem;}
      
    /** Return true if symbol is an integer constant */
    inline bool integerConstant() const
    { return interpreted() && arity()==0 && fnType()->result()==Term::intSort(); }
    /** Return true if symbol is a rational constant */
    inline bool rationalConstant() const
    { return interpreted() && arity()==0 && fnType()->result()==Term::rationalSort(); }
    /** Return true if symbol is a real constant */
    inline bool realConstant() const
    { return interpreted() && arity()==0 && fnType()->result()==Term::realSort(); }

    /** return true if an interpreted number, note subtle but significant difference from numericConstant **/
    inline bool interpretedNumber() const
    { return integerConstant() || rationalConstant() || realConstant(); }

    /** Return value of an integer constant */
    inline IntegerConstantType integerValue() const
    { ASS(integerConstant()); return static_cast<const IntegerSymbol*>(this)->_intValue; }
    /** Return value of a rational constant */
    inline RationalConstantType rationalValue() const
    { ASS(rationalConstant()); return static_cast<const RationalSymbol*>(this)->_ratValue; }
    /** Return value of a real constant */
    inline RealConstantType realValue() const
    { ASS(realConstant()); return static_cast<const RealSymbol*>(this)->_realValue; }

    const List<unsigned>* distinctGroups() const { return _distinctGroups; }
    /** This takes the symbol number of this symbol as the symbol doesn't know it
        Note that this should only be called on a constant **/
    void addToDistinctGroup(unsigned group,unsigned this_number);
    friend ostream& operator<<(ostream& out, const Signature::Symbol& self){ return out << self.name(); };

    void setType(OperatorType* type);
    void forceType(OperatorType* type);
    OperatorType* fnType() const;
    OperatorType* predType() const;
    OperatorType* typeConType() const;

    CLASS_NAME(Signature::Symbol);
    USE_ALLOCATOR(Symbol);
  }; // class Symbol

  class InterpretedSymbol
  : public Symbol
  {
    friend class Signature;
    friend class Symbol;
  protected:
    Interpretation _interp;

  public:

    InterpretedSymbol(const vstring& nm, Interpretation interp)
    : Symbol(nm, Theory::getArity(interp), true), _interp(interp)
    {
      CALL("InterpretedSymbol");
    }

    CLASS_NAME(Signature::InterpretedSymbol);
    USE_ALLOCATOR(InterpretedSymbol);

    /** Return the interpreted function that corresponds to this symbol */
    inline Interpretation getInterpretation() const { ASS_REP(interpreted(), _name); return _interp; }
  };

  class IntegerSymbol
  : public Symbol
  {
    friend class Signature;
    friend class Symbol;
  protected:
    IntegerConstantType _intValue;

  public:
    IntegerSymbol(const IntegerConstantType& val)
    : Symbol(val.toString(), 0, true), _intValue(val)
    {
      CALL("IntegerSymbol");

      setType(OperatorType::getConstantsType(Term::intSort()));
    }
    CLASS_NAME(Signature::IntegerSymbol);
    USE_ALLOCATOR(IntegerSymbol);
  };

  class RationalSymbol
  : public Symbol
  {
    friend class Signature;
    friend class Symbol;
  protected:
    RationalConstantType _ratValue;

  public:
    RationalSymbol(const RationalConstantType& val)
    : Symbol(val.toString(), 0, true), _ratValue(val)
    {
      CALL("RationalSymbol");

      setType(OperatorType::getConstantsType(Term::rationalSort()));
    }
    CLASS_NAME(Signature::RationalSymbol);
    USE_ALLOCATOR(RationalSymbol);
  };

  class RealSymbol
  : public Symbol
  {
    friend class Signature;
    friend class Symbol;
  protected:
    RealConstantType _realValue;

  public:
    RealSymbol(const RealConstantType& val)
    : Symbol((env.options->proof() == Shell::Options::Proof::PROOFCHECK) ? "$to_real("+val.toString()+")" : val.toNiceString(), 0, true), _realValue(val)
    {
      CALL("RealSymbol");

      setType(OperatorType::getConstantsType(Term::realSort()));
    }
    CLASS_NAME(Signature::RealSymbol);
    USE_ALLOCATOR(RealSymbol);
  }; 

  //////////////////////////////////////
  // Uninterpreted symbol declarations
  //

  unsigned addPredicate(const vstring& name,unsigned arity,bool& added);
  unsigned addTypeCon(const vstring& name,unsigned arity,bool& added);
  unsigned addFunction(const vstring& name,unsigned arity,bool& added,bool overflowConstant = false);

  /**
   * If a predicate with this name and arity exists, return its number.
   * Otherwise, add a new one and return its number.
   *
   * @param name name of the symbol
   * @param arity arity of the symbol
   * @since 07/05/2007 Manchester
   */
  unsigned addPredicate(const vstring& name,unsigned arity)
  {
    bool added;
    return addPredicate(name,arity,added);
  }
  /**
   * If a function with this name and arity exists, return its number.
   * Otherwise, add a new one and return its number.
   *
   * @since 28/12/2007 Manchester
   */
  unsigned addFunction(const vstring& name,unsigned arity)
  {
    bool added;
    return addFunction(name,arity,added);
  }
  /**
   * If a unique string constant with this name and arity exists, return its number.
   * Otherwise, add a new one and return its number.
   *
   * The added constant is of sort Sorts::SRT_DEFAULT.
   */
  unsigned addStringConstant(const vstring& name);
  unsigned addFreshFunction(unsigned arity, const char* prefix, const char* suffix = 0);
  unsigned addSkolemFunction(unsigned arity,const char* suffix = 0);
  unsigned addFreshPredicate(unsigned arity, const char* prefix, const char* suffix = 0);
  unsigned addSkolemPredicate(unsigned arity,const char* suffix = 0);
  unsigned addNamePredicate(unsigned arity);
  unsigned addNameFunction(unsigned arity);
  void addEquality();
  unsigned getApp();
  unsigned getDiff();
  unsigned getChoice();

  // Interpreted symbol declarations
  unsigned addIntegerConstant(const vstring& number,bool defaultSort);
  unsigned addRationalConstant(const vstring& numerator, const vstring& denominator,bool defaultSort);
  unsigned addRealConstant(const vstring& number,bool defaultSort);

  unsigned addIntegerConstant(const IntegerConstantType& number);
  unsigned addRationalConstant(const RationalConstantType& number);
  unsigned addRealConstant(const RealConstantType& number);
 
  unsigned addInterpretedFunction(Interpretation itp, OperatorType* type, const vstring& name);
  unsigned addInterpretedFunction(Interpretation itp, const vstring& name)
  {
    CALL("Signature::addInterpretedFunction(Interpretation,const vstring&)");
    ASS(!Theory::isPolymorphic(itp));
    return addInterpretedFunction(itp,Theory::getNonpolymorphicOperatorType(itp),name);
  }

  unsigned addInterpretedPredicate(Interpretation itp, OperatorType* type, const vstring& name);
  unsigned addInterpretedPredicate(Interpretation itp, const vstring& name)
  {
    CALL("Signature::addInterpretedPredicate(Interpretation,const vstring&)");
    ASS(!Theory::isPolymorphic(itp));
    return addInterpretedPredicate(itp,Theory::getNonpolymorphicOperatorType(itp),name);
  }

  unsigned getInterpretingSymbol(Interpretation interp, OperatorType* type);
  unsigned getInterpretingSymbol(Interpretation interp)
  {
    CALL("Signature::getInterpretingSymbol(Interpretation)");
    ASS(!Theory::isPolymorphic(interp));
    return getInterpretingSymbol(interp,Theory::getNonpolymorphicOperatorType(interp));
  }

  /** Return true iff there is a symbol interpreted by Interpretation @b interp */
  bool haveInterpretingSymbol(Interpretation interp, OperatorType* type) const {
    CALL("Signature::haveInterpretingSymbol(Interpretation, OperatorType*)");
    return _iSymbols.find(std::make_pair(interp,type));
  }
  bool haveInterpretingSymbol(Interpretation interp)
  {
    CALL("Signature::haveInterpretingSymbol(Interpretation)");
    ASS(!Theory::isPolymorphic(interp));
    return haveInterpretingSymbol(interp,Theory::getNonpolymorphicOperatorType(interp));
  }

  /** return the name of a function with a given number */
  const vstring& functionName(int number);
  /** return the name of a predicate with a given number */
  const vstring& predicateName(int number)
  {
    return _preds[number]->name();
  }
  /** return the arity of a function with a given number */
  const unsigned functionArity(int number)
  {
    CALL("Signature::functionArity");
    return _funs[number]->arity();
  }
  /** return the arity of a predicate with a given number */
  const unsigned predicateArity(int number)
  {
    CALL("Signature::predicateArity");
    return _preds[number]->arity();
  }

  const unsigned typeConArity(int number)
  {
    CALL("Signature::typeConArity");
    return _typeCons[number]->arity();
  }

  const bool predicateColored(int number)
  {
    return _preds[number]->color()!=COLOR_TRANSPARENT;
  }

  const bool functionColored(int number)
  {
    return _funs[number]->color()!=COLOR_TRANSPARENT;
  }

  /** return true iff predicate of given @b name and @b arity exists. */
  bool isPredicateName(vstring name, unsigned arity)
  {
    vstring symbolKey = key(name,arity);
    unsigned tmp;
    return _predNames.find(symbolKey,tmp);
  }

  void addChoiceOperator(unsigned fun){
    _choiceSymbols.insert(fun);
  }

  bool isChoiceOperator(unsigned fun){
    return _choiceSymbols.contains(fun);
  }

  DHSet<unsigned>* getChoiceOperators(){
    return &_choiceSymbols;
  }

  /** return the number of functions */
  unsigned functions() const { return _funs.length(); }
  /** return the number of predicates */
  unsigned predicates() const { return _preds.length(); }
  /** return the number of typecons */
  unsigned typeCons() const { return _typeCons.length(); }

  /** Return the function symbol by its number */
  inline Symbol* getFunction(unsigned n)
  {
    ASS_REP(n < _funs.length(),n);
    return _funs[n];
  } // getFunction
  /** Return the predicate symbol by its number */
  inline Symbol* getPredicate(unsigned n)
  {
    ASS(n < _preds.length());
    return _preds[n];
  } // getPredicate
  inline Symbol* getTypeCon(unsigned n)
  {
    ASS(n < _typeCons.length());
    return _typeCons[n];
  }

  static inline bool isEqualityPredicate(unsigned p)
  {
    // we make sure equality is always 0
    return (p == 0); // see the ASSERT in Signature::Signature
  }

  Signature();
  ~Signature();

  CLASS_NAME(Signature);
  USE_ALLOCATOR(Signature);

  bool functionExists(const vstring& name,unsigned arity) const;
  bool predicateExists(const vstring& name,unsigned arity) const;

  bool tryGetFunctionNumber(const vstring& name, unsigned arity, unsigned& out) const;
  bool tryGetPredicateNumber(const vstring& name, unsigned arity, unsigned& out) const;
  unsigned getFunctionNumber(const vstring& name, unsigned arity) const;
  unsigned getPredicateNumber(const vstring& name, unsigned arity) const;

  typedef SmartPtr<Stack<unsigned>> DistinctGroupMembers;
  
  Unit* getDistinctGroupPremise(unsigned group);
  unsigned createDistinctGroup(Unit* premise = 0);
  void addToDistinctGroup(unsigned constantSymbol, unsigned groupId);
  bool hasDistinctGroups(){ return _distinctGroupsAddedTo; }
  void noDistinctGroupsLeft(){ _distinctGroupsAddedTo=false; }
  Stack<DistinctGroupMembers> &distinctGroupMembers(){ return _distinctGroupMembers; }

  bool hasTermAlgebras() { return !_termAlgebras.isEmpty(); }
      
  static vstring key(const vstring& name,int arity);

  /** the number of string constants */
  unsigned strings() const {return _strings;}
  /** the number of integer constants */
  unsigned integers() const {return _integers;}
  /** the number of rational constants */
  unsigned rationals() const {return _rationals;}
  /** the number of real constants */
  unsigned reals() const {return _reals;}

  static const unsigned STRING_DISTINCT_GROUP;

  unsigned getFoolConstantSymbol(bool isTrue){ 
    if(!_foolConstantsDefined){
      _foolFalse = addFunction("$$false",0); 
      getFunction(_foolFalse)->setType(OperatorType::getConstantsType(Term::boolSort()));
      _foolTrue = addFunction("$$true",0);
      getFunction(_foolTrue)->setType(OperatorType::getConstantsType(Term::boolSort()));
      _foolConstantsDefined=true;
    }
    return isTrue ? _foolTrue : _foolFalse;
  }
  bool isFoolConstantSymbol(bool isTrue, unsigned number){
    if(!_foolConstantsDefined) return false;
    return isTrue ? number==_foolTrue : number==_foolFalse;
  }

  unsigned getDefaultSort(){
    CALL("Signature::getDefaultSort");

    bool added = false;
    unsigned individualSort = addTypeCon("$i",0, added);
    if(added){
<<<<<<< HEAD
      getTypeCon(individualSort)->setType(OperatorType::getConstantsType(Term::superSort(), VarList::empty()));
      getTypeCon(individualSort)->markDefaultSort();    
=======
      getFunction(individualSort)->setType(OperatorType::getConstantsType(Term::superSort()));
      getFunction(individualSort)->markDefaultSort();    
>>>>>>> 83cb9e39
    }
    return individualSort;
  }

  unsigned getBoolSort(){
    CALL("Signature::getBoolSort");

    bool added = false;
    unsigned boolSort = addTypeCon("$o",0, added);
    if(added){
<<<<<<< HEAD
      getTypeCon(boolSort)->setType(OperatorType::getConstantsType(Term::superSort(), VarList::empty()));
      getTypeCon(boolSort)->markBoolSort();
=======
      getFunction(boolSort)->setType(OperatorType::getConstantsType(Term::superSort()));
      getFunction(boolSort)->markBoolSort();
>>>>>>> 83cb9e39
    }
    return boolSort;
  }

  unsigned getRealSort(){
    bool added = false;
    unsigned realSort = addTypeCon("$real",0, added);
    if(added){
<<<<<<< HEAD
      getTypeCon(realSort)->setType(OperatorType::getConstantsType(Term::superSort(), VarList::empty()));
      getTypeCon(realSort)->markDefaultSort();
=======
      getFunction(realSort)->setType(OperatorType::getConstantsType(Term::superSort()));
      getFunction(realSort)->markDefaultSort();
>>>>>>> 83cb9e39
    }
    return realSort;
  }

  unsigned getIntSort(){
    bool added = false;
    unsigned intSort = addTypeCon("$int",0, added);
    if(added){
<<<<<<< HEAD
      getTypeCon(intSort)->setType(OperatorType::getConstantsType(Term::superSort(), VarList::empty()));
      getTypeCon(intSort)->markDefaultSort();
=======
      getFunction(intSort)->setType(OperatorType::getConstantsType(Term::superSort()));
      getFunction(intSort)->markDefaultSort();
>>>>>>> 83cb9e39
    }
    return intSort;
  }  

  unsigned getRatSort(){
    bool added = false;
    unsigned ratSort = addTypeCon("$rat",0, added);
    if(added){
<<<<<<< HEAD
      getTypeCon(ratSort)->setType(OperatorType::getConstantsType(Term::superSort(), VarList::empty()));
      getTypeCon(ratSort)->markDefaultSort();    
=======
      getFunction(ratSort)->setType(OperatorType::getConstantsType(Term::superSort()));
      getFunction(ratSort)->markDefaultSort();    
>>>>>>> 83cb9e39
    }
    return ratSort;    
  }

  unsigned getArrowConstructor(){
    bool added = false;
    unsigned arrow = addTypeCon(">",2, added);
    if(added){
      TermList ss = Term::superSort();
<<<<<<< HEAD
      Symbol* arr = getTypeCon(arrow);
      arr->setType(OperatorType::getFunctionType({ss, ss}, ss, VarList::empty()));
=======
      Symbol* arr = getFunction(arrow);
      arr->setType(OperatorType::getFunctionType({ss, ss}, ss));
>>>>>>> 83cb9e39
      arr->markArrow();
    }
    return arrow;    
  }

  unsigned getArrayConstructor(){
    bool added = false;
    unsigned array = addTypeCon("Array",2, added);
    if(added){
      TermList ss = Term::superSort();
<<<<<<< HEAD
      Symbol* arr = getTypeCon(array);
      arr->setType(OperatorType::getFunctionType({ss, ss}, ss, VarList::empty()));
=======
      Symbol* arr = getFunction(array);
      arr->setType(OperatorType::getFunctionType({ss, ss}, ss));
>>>>>>> 83cb9e39
      arr->markArray();
    }
    return array;    
  }

  unsigned getTupleConstructor(unsigned arity){
    bool added = false;
    //TODO make the name unique
    unsigned tuple = addTypeCon("Tuple", arity, added);
    if(added){
      TermList ss = Term::superSort();
      Symbol* tup = getTypeCon(tuple);
      tup->setType(OperatorType::getFunctionTypeUniformRange(arity, ss, ss));
      tup->markTuple();
    }
    return tuple;    
  }  

  unsigned getEqualityProxy(){
    bool added = false;
    unsigned eqProxy = addFunction("vEQ",1, added);
    if(added){
      VList* vl = VList::singleton(0);
      TermList tv = TermList(0, false);
      TermList result = Term::arrowSort(tv, tv, Term::boolSort());
      Symbol * sym = getFunction(eqProxy);
      sym->setType(OperatorType::getConstantsType(result, vl));
      sym->setProxy(EQUALS);
    }
    return eqProxy;  
  }

  unsigned getBinaryProxy(vstring name){
    ASS(name == "vIMP" || name == "vAND" || name == "vOR" || name == "vIFF" || name == "vXOR");
    bool added = false;
    
    auto convert = [] (vstring name) { 
      if(name == "vIMP"){ return IMP; }
      else if(name == "vAND"){ return AND; }
      else if(name == "vOR"){ return OR; }
      else if(name == "vIFF"){ return IFF; }
      else{ return XOR; }
    };

    unsigned proxy = addFunction(name,0, added);
    if(added){
      TermList bs = Term::boolSort();
      TermList result = Term::arrowSort(bs, bs, bs);
      Symbol * sym = getFunction(proxy);
      sym->setType(OperatorType::getConstantsType(result));
      sym->setProxy(convert(name));
    }
    return proxy;  
  }

  unsigned getNotProxy(){
    bool added = false;
    unsigned notProxy = addFunction("vNOT",0, added);
    if(added){
      TermList bs = Term::boolSort();
      TermList result = Term::arrowSort(bs, bs);
      Symbol * sym = getFunction(notProxy);
      sym->setType(OperatorType::getConstantsType(result));
      sym->setProxy(NOT);
    }
    return notProxy;  
  } //TODO merge with above?


  unsigned getPiSigmaProxy(vstring name){
    bool added = false;
    unsigned proxy = addFunction(name,1, added);
    if(added){
      VList* vl = VList::singleton(0);
      TermList tv = TermList(0, false);
      TermList result = Term::arrowSort(tv, Term::boolSort());
      result = Term::arrowSort(result, Term::boolSort());
      Symbol * sym = getFunction(proxy);
      sym->setType(OperatorType::getConstantsType(result, vl));
      sym->setProxy(name == "vPI" ? PI : SIGMA);
    }
    return proxy;  
  } //TODO merge with above?  

  //TODO make all these names protected

  unsigned getCombinator(Combinator c){
    bool added = false;
    unsigned comb;
    
    auto convert = [] (Combinator cb) { 
      switch(cb){
        case S_COMB:
          return "sCOMB";
        case C_COMB:
          return "cCOMB";
        case B_COMB:
          return "bCOMB";
        case K_COMB:
          return "kCOMB";
        default:
          return "iCOMB";
      }
    };
    
    vstring name = convert(c);
    if(c == S_COMB || c == B_COMB || c == C_COMB){
      comb = addFunction(name,3, added);
    } else if ( c == K_COMB) {
      comb = addFunction(name,2, added);      
    } else {
      comb = addFunction(name,1, added);
    }
<<<<<<< HEAD
=======
    
    VList* vl = VList::empty();
    VList::push(2, vl);
    VList::push(1, vl);
    VList::push(0, vl);
    TermList x0 = TermList(0, false);
    TermList x1 = TermList(1, false);
    TermList x2 = TermList(2, false);
    TermList t0 = Term::arrowSort(x1, x2);
    TermList t1 = Term::arrowSort(x0, t0);
    TermList t2 = Term::arrowSort(x0, x1);
    TermList t3 = Term::arrowSort(x0, x2);
>>>>>>> 83cb9e39

    if(added){
      VarList* vl = new VarList(2);
      VarList::push(1, vl);
      VarList::push(0, vl);
      TermList x0 = TermList(0, false);
      TermList x1 = TermList(1, false);
      TermList x2 = TermList(2, false);
      TermList t0 = Term::arrowSort(x1, x2);
      TermList t1 = Term::arrowSort(x0, t0);
      TermList t2 = Term::arrowSort(x0, x1);
      TermList t3 = Term::arrowSort(x0, x2);
      TermList sort; 
      if(c == S_COMB){
        sort = Term::arrowSort(t1, t2, t3);
      }else if(c == C_COMB){
        sort = Term::arrowSort(t1, x1, t3);
      }else if(c == B_COMB){
        sort = Term::arrowSort(t0, t2, t3);
      }else if(c == K_COMB){
        vl = vl->tail();
        sort = Term::arrowSort(x1, x2 , x1);
      }else if(c == I_COMB){
        vl = vl->tail()->tail();
        sort = Term::arrowSort(x2, x2);
      }    

      Symbol* sym = getFunction(comb);
      sym->setType(OperatorType::getConstantsType(sort, vl));
      sym->setComb(c);
    } 
    return comb;
  }

  void incrementFormulaCount(Term* t);
  void decrementFormulaCount(Term* t);
  void formulaNamed(Term* t);
  unsigned formulaCount(Term* t);


  bool isTermAlgebraSort(TermList sort) { return _termAlgebras.find(sort); }
  Shell::TermAlgebra *getTermAlgebraOfSort(TermList sort) { return _termAlgebras.get(sort); }
  void addTermAlgebra(Shell::TermAlgebra *ta) { _termAlgebras.insert(ta->sort(), ta); }
  VirtualIterator<Shell::TermAlgebra*> termAlgebrasIterator() const { return _termAlgebras.range(); }
  Shell::TermAlgebraConstructor* getTermAlgebraConstructor(unsigned functor);

  void recordDividesNvalue(TermList n){
    _dividesNvalues.push(n);
  }
  Stack<TermList>& getDividesNvalues(){ return _dividesNvalues; }

  static bool symbolNeedsQuoting(vstring name, bool interpreted, unsigned arity);

private:
  Stack<TermList> _dividesNvalues;
  DHMap<Term*, int> _formulaCounts;

  bool _foolConstantsDefined;
  unsigned _foolTrue;
  unsigned _foolFalse;

  static bool isProtectedName(vstring name);
  static bool charNeedsQuoting(char c, bool first);
  /** Stack of function symbols */
  Stack<Symbol*> _funs;
  /** Stack of predicate symbols */
  Stack<Symbol*> _preds;
  /** Stack of type constructor symbols */  
  Stack<Symbol*> _typeCons;
  /** Super is special. It doesnt belong in any of the above above */
  Symbol* _super;

  DHSet<unsigned> _choiceSymbols;
  /**
   * Map from vstring "name_arity" to their numbers
   *
   * String constants have key "value_c", integer constants "value_n",
   * rational "numerator_denominator_q" and real "value_r".
   */
  SymbolMap _funNames;
  /** Map from vstring "name_arity" to their numbers */
  SymbolMap _predNames;
  /** Map from vstring "name_arity" to their numbers */
  SymbolMap _typeConNames;
  /** Map for the arity_check options: maps symbols to their arities */
  SymbolMap _arityCheck;
  /** Last number used for fresh functions and predicates */
  int _nextFreshSymbolNumber;

  /** Number of Skolem functions (this is just for LaTeX output) */
  unsigned _skolemFunctionCount;

  /** Map from symbol names to variable numbers*/
  SymbolMap _varNames;
  
  // Store the premise of a distinct group for proof printing, if 0 then group is input
  Stack<Unit*> _distinctGroupPremises;

  // We only store members up until a hard-coded limit i.e. the limit at which we will expand the group
  Stack<DistinctGroupMembers> _distinctGroupMembers;
  // Flag to indicate if any distinct groups have members
  bool _distinctGroupsAddedTo;

  /**
   * Map from MonomorphisedInterpretation values to function and predicate symbols representing them
   *
   * We mix here function and predicate symbols, but it is not a problem, as
   * the MonomorphisedInterpretation value already determines whether we deal with a function
   * or a predicate.
   */
  DHMap<Theory::MonomorphisedInterpretation, unsigned> _iSymbols;

  /** the number of string constants */
  unsigned _strings;
  /** the number of integer constants */
  unsigned _integers;
  /** the number of rational constants */
  unsigned _rationals;
  /** the number of real constants */
  unsigned _reals;

  /**
   * Map from sorts to the associated term algebra, if applicable for the sort
   */ 
  DHMap<TermList, Shell::TermAlgebra*> _termAlgebras;

  //TODO Why are these here? They are not used anywhere. AYB
  //void defineOptionTermAlgebra(unsigned optionSort);
  //void defineEitherTermAlgebra(unsigned eitherSort);
}; // class Signature

}

#endif // __Signature__<|MERGE_RESOLUTION|>--- conflicted
+++ resolved
@@ -621,13 +621,8 @@
     bool added = false;
     unsigned individualSort = addTypeCon("$i",0, added);
     if(added){
-<<<<<<< HEAD
-      getTypeCon(individualSort)->setType(OperatorType::getConstantsType(Term::superSort(), VarList::empty()));
-      getTypeCon(individualSort)->markDefaultSort();    
-=======
       getFunction(individualSort)->setType(OperatorType::getConstantsType(Term::superSort()));
       getFunction(individualSort)->markDefaultSort();    
->>>>>>> 83cb9e39
     }
     return individualSort;
   }
@@ -638,13 +633,8 @@
     bool added = false;
     unsigned boolSort = addTypeCon("$o",0, added);
     if(added){
-<<<<<<< HEAD
-      getTypeCon(boolSort)->setType(OperatorType::getConstantsType(Term::superSort(), VarList::empty()));
-      getTypeCon(boolSort)->markBoolSort();
-=======
       getFunction(boolSort)->setType(OperatorType::getConstantsType(Term::superSort()));
       getFunction(boolSort)->markBoolSort();
->>>>>>> 83cb9e39
     }
     return boolSort;
   }
@@ -653,13 +643,8 @@
     bool added = false;
     unsigned realSort = addTypeCon("$real",0, added);
     if(added){
-<<<<<<< HEAD
-      getTypeCon(realSort)->setType(OperatorType::getConstantsType(Term::superSort(), VarList::empty()));
-      getTypeCon(realSort)->markDefaultSort();
-=======
       getFunction(realSort)->setType(OperatorType::getConstantsType(Term::superSort()));
       getFunction(realSort)->markDefaultSort();
->>>>>>> 83cb9e39
     }
     return realSort;
   }
@@ -668,13 +653,8 @@
     bool added = false;
     unsigned intSort = addTypeCon("$int",0, added);
     if(added){
-<<<<<<< HEAD
-      getTypeCon(intSort)->setType(OperatorType::getConstantsType(Term::superSort(), VarList::empty()));
-      getTypeCon(intSort)->markDefaultSort();
-=======
       getFunction(intSort)->setType(OperatorType::getConstantsType(Term::superSort()));
       getFunction(intSort)->markDefaultSort();
->>>>>>> 83cb9e39
     }
     return intSort;
   }  
@@ -683,13 +663,8 @@
     bool added = false;
     unsigned ratSort = addTypeCon("$rat",0, added);
     if(added){
-<<<<<<< HEAD
-      getTypeCon(ratSort)->setType(OperatorType::getConstantsType(Term::superSort(), VarList::empty()));
-      getTypeCon(ratSort)->markDefaultSort();    
-=======
       getFunction(ratSort)->setType(OperatorType::getConstantsType(Term::superSort()));
       getFunction(ratSort)->markDefaultSort();    
->>>>>>> 83cb9e39
     }
     return ratSort;    
   }
@@ -699,13 +674,8 @@
     unsigned arrow = addTypeCon(">",2, added);
     if(added){
       TermList ss = Term::superSort();
-<<<<<<< HEAD
-      Symbol* arr = getTypeCon(arrow);
-      arr->setType(OperatorType::getFunctionType({ss, ss}, ss, VarList::empty()));
-=======
       Symbol* arr = getFunction(arrow);
       arr->setType(OperatorType::getFunctionType({ss, ss}, ss));
->>>>>>> 83cb9e39
       arr->markArrow();
     }
     return arrow;    
@@ -716,13 +686,8 @@
     unsigned array = addTypeCon("Array",2, added);
     if(added){
       TermList ss = Term::superSort();
-<<<<<<< HEAD
-      Symbol* arr = getTypeCon(array);
-      arr->setType(OperatorType::getFunctionType({ss, ss}, ss, VarList::empty()));
-=======
       Symbol* arr = getFunction(array);
       arr->setType(OperatorType::getFunctionType({ss, ss}, ss));
->>>>>>> 83cb9e39
       arr->markArray();
     }
     return array;    
@@ -836,22 +801,7 @@
     } else {
       comb = addFunction(name,1, added);
     }
-<<<<<<< HEAD
-=======
     
-    VList* vl = VList::empty();
-    VList::push(2, vl);
-    VList::push(1, vl);
-    VList::push(0, vl);
-    TermList x0 = TermList(0, false);
-    TermList x1 = TermList(1, false);
-    TermList x2 = TermList(2, false);
-    TermList t0 = Term::arrowSort(x1, x2);
-    TermList t1 = Term::arrowSort(x0, t0);
-    TermList t2 = Term::arrowSort(x0, x1);
-    TermList t3 = Term::arrowSort(x0, x2);
->>>>>>> 83cb9e39
-
     if(added){
       VarList* vl = new VarList(2);
       VarList::push(1, vl);
