
#include "Lib/Int.hpp"
#include "Forwards.hpp"

#include "Signature.hpp" 
#include "SortHelper.hpp"
#include "Sorts.hpp"
#include "TermIterators.hpp"
#include "Term.hpp"
#include "Theory.hpp"
#include "NumTraits.hpp"
#include "Debug/Tracer.hpp"
#include "Lib/Coproduct.hpp"
#include <algorithm>
#include <utility>
#include <type_traits>
#include <functional>
#include "Lib/Hash.hpp"
#include "Lib/UniqueShared.hpp"
#include "Lib/Environment.hpp"
#include "Lib/Optional.hpp"
#include "Debug/Tracer.hpp"


#ifndef __POLYNOMIAL_NORMALIZER_HPP__
#define __POLYNOMIAL_NORMALIZER_HPP__

#define DEBUG(...) //DBG(__VA_ARGS__)

namespace Kernel {

namespace Memo {

  /** a mocked memoization that does not store any results */
  template<class Arg, class Result>
  struct None 
  {
    Optional<Result> get(Arg) 
    { return Optional<Result>(); }

    template<class Init> Result getOrInit(Arg const& orig, Init init) 
    { return init(); }
  };

  /** a memoization realized as a hashmap */
  template<class Arg, class Result>
  class Hashed 
  {
    Map<Arg, Result> _memo;

  public:
    Hashed() : _memo(decltype(_memo)()) {}

    template<class Init> Result getOrInit(Arg const& orig, Init init) 
    { return _memo.getOrInit(Arg(orig), init); }

    Optional<Result> get(const Arg& orig) 
    { 
      auto out = _memo.getPtr(orig);
      if (out) {
        return Optional<Result>(*out);
      } else {
        return Optional<Result>();
      }
    }
  };

} // namespace Memo

//TODO document
template<class A> 
struct ChildIter
{
  A next();
  bool hasNext();
  A self();
  unsigned nChildren();
};

template<class A> 
ChildIter<A> childIter(A a) 
{ return ChildIter<A>(a); }

template<class EvalFn, class Memo = Memo::None<typename EvalFn::Arg, typename EvalFn::Result>>
typename EvalFn::Result evaluateBottomUp(typename EvalFn::Arg const& term, EvalFn evaluateStep) 
{
  using namespace Memo;
  auto memo = None<typename EvalFn::Arg, typename EvalFn::Result>();
  return evaluateBottomUp(term, evaluateStep, memo);
}

/** 
 * Evaluates a term-like datastructure (i.e.: a directed acyclic graph), without using recursion.
 *
 * Optionally a memoization method (i.e. a class from Kernel::Memo) can be specified. The memo can be a static,
 * variable, in order to keep cached results for multiple runs of the funcion. 
 *
 * The term-ish structure is evaluated according to the structure EvalFn. It is expected to have the following structure:
 * class EvalFn {
 *    using Arg    = ...; // <- the term-ish structure
 *    using Result = ...; // <- the type the structure will be evaluated to
 *
 *    // The actual evaluation funciton. It will be called once for each node in the directed acyclic graph, together with 
 *    // the already recursively evaluated children.
 *    Result operator()(Arg const& orig, Result* evaluatedChildren); 
 * }
 * 
 * The term to be evaluated will be traversed using a ChildIter<Arg>. 
 */
template<class EvalFn, class Memo>
typename EvalFn::Result evaluateBottomUp(typename EvalFn::Arg const& term, EvalFn evaluateStep, Memo& memo) 
{
  CALL("evaluateBottomUp(...)")
  using Result = typename EvalFn::Result;
  using Arg    = typename EvalFn::Arg;

  static_assert(std::is_same<ResultOf<EvalFn, Arg, Result*>, Result>::value, "evaluation function must have signature `Result eval(Arg term, Result* evaluatedArgs)`");

  
  /* recursion state. Contains a stack of items that are being recursed on. */
  Stack<ChildIter<Arg>> recState;
  Stack<Result> recResults;

  recState.push(ChildIter<Arg>(term));

  while (!recState.isEmpty()) {

    if (recState.top().hasNext()) {
      Arg t = recState.top().next();

      Optional<Result> cached = memo.get(t);
      if (cached.isSome()) {
        recResults.push(std::move(cached).unwrap()); 
      } else {
        recState.push(ChildIter<Arg>(t));
      }

    } else { 

      ChildIter<Arg> orig = recState.pop();

      Result eval = memo.getOrInit(orig.self(), [&](){ 
            Result* argLst = NULL;
            if (orig.nChildren() != 0) {
              ASS_GE(recResults.size(), orig.nChildren());
              argLst = static_cast<Result*>(&recResults[recResults.size() - orig.nChildren()]);
            }
            return evaluateStep(orig.self(), argLst);
          });

      DEBUG("evaluated: ", orig.self(), " -> ", eval);

      recResults.pop(orig.nChildren());
      recResults.push(std::move(eval));
    }
  }
  ASS(recState.isEmpty())
    

  ASS(recResults.size() == 1);
  auto result = recResults.pop();
  DEBUG("eval result: ", term, " -> ", result);
  return std::move(result);
}

} // namespace Kernel

#include "Kernel/Polynomial.hpp"


namespace Kernel {

template<>
struct ChildIter<TermList>
{
  TermList _self;
  unsigned _idx;

  ChildIter(TermList self) : _self(self), _idx(0)
  {}

  TermList next() 
  {
    ASS(hasNext());
    return *_self.term()->nthArgument(_idx++);
  }
  bool hasNext() const 
  { return _self.isTerm() && _idx < _self.term()->arity(); }

  unsigned nChildren() const 
  { return _self.isVar() ? 0 : _self.term()->arity(); }

  TermList self() const 
  { return _self; }
};


template<>
struct ChildIter<TypedTermList>
{
  TypedTermList _self;
  unsigned      _idx;

  ChildIter(TypedTermList self) : _self(self), _idx(0)
  {}

  TypedTermList next() 
  {
    ASS(hasNext());
    auto cur = self().term();
    auto next = *cur->nthArgument(_idx);
    auto sort = SortHelper::getArgSort(cur, _idx);
    _idx++;
    return TypedTermList(next, sort);
  }

  bool hasNext() const 
  { return _self.isTerm() && _idx < _self.term()->arity(); }

  unsigned nChildren() const 
  { return _self.isVar() ? 0 : _self.term()->arity(); }

  TypedTermList self() const 
  { return _self; }
};


POLYMORPHIC_FUNCTION(bool    , hasNext  , const& t,) { return t.hasNext();   }
POLYMORPHIC_FUNCTION(PolyNf  , next     ,      & t,) { return t.next();      }
POLYMORPHIC_FUNCTION(unsigned, nChildren, const& t,) { return t.nChildren(); }
POLYMORPHIC_FUNCTION(PolyNf  , self     , const& t,) { return PolyNf(t._self);       }

template<>
struct ChildIter<PolyNf>
{
  struct PolynomialChildIter 
  {
    AnyPoly _self;
    unsigned _idx1;
    unsigned _idx2;
    unsigned _nChildren;

    PolynomialChildIter(AnyPoly self) : _self(self), _idx1(0), _idx2(0), _nChildren(0)
    {
      while (_idx1 < _self.nSummands() && _self.nFactors(_idx1) == 0) {
        _idx1++;
      }
      for (unsigned i = 0; i < _self.nSummands(); i++) {
        _nChildren += self.nFactors(i);
      }
    }

    bool hasNext() const
    { return _idx1 < _self.nSummands(); }

    PolyNf next() 
    { 
      auto out = _self.termAt(_idx1, _idx2++);
      if (_idx2 >= _self.nFactors(_idx1)) {
        _idx1++;
        while (_idx1 < _self.nSummands() && _self.nFactors(_idx1) == 0) {
          _idx1++;
        }
        _idx2 = 0;
      }
      return out;
    }

    unsigned nChildren() const
    { return _nChildren; }

    friend ostream& operator<<(ostream& out, PolynomialChildIter const& self) 
    { return out << self._self << "@(" << self._idx1 << ", " << self._idx2 << ")"; }
  };

  struct FuncTermChildIter 
  {

    UniqueShared<FuncTerm> _self;
    unsigned _idx;

    FuncTermChildIter(UniqueShared<FuncTerm> self) : _self(self), _idx(0) {}

    bool hasNext() const
    { return _idx < _self->arity(); }

    PolyNf next() 
    { return _self->arg(_idx++); }

    unsigned nChildren() const
    { return _self->arity(); }

    friend ostream& operator<<(ostream& out, FuncTermChildIter const& self) 
    { return out << self._self << "@" << self._idx; }
  };


  struct VariableChildIter 
  {
    Variable _self;
    VariableChildIter(Variable self) : _self(self) {}

    bool hasNext() const
    { return false; }

    PolyNf next() 
    { ASSERTION_VIOLATION }

    unsigned nChildren() const
    { return 0; }

    friend ostream& operator<<(ostream& out, VariableChildIter const& self) 
    { return out << self._self; }
  };

  using Inner = Coproduct<FuncTermChildIter, VariableChildIter, PolynomialChildIter>;
  Inner _self;

  ChildIter(PolyNf self) : _self(self.match(
        [&](UniqueShared<FuncTerm> self) { return Inner(FuncTermChildIter( self ));            },
        [&](Variable               self) { return Inner(VariableChildIter( self ));            },
        [&](AnyPoly                self) { return Inner(PolynomialChildIter(std::move(self))); }
      ))
  {}

  PolyNf next() 
  { ASS(hasNext()); return _self.apply(Polymorphic::next{}); }

  bool hasNext() const 
  { return _self.apply(Polymorphic::hasNext{}); }

  unsigned nChildren() const 
  { return _self.apply(Polymorphic::nChildren{}); }

  PolyNf self() const 
  { return _self.apply(Polymorphic::self{}); }

  friend ostream& operator<<(ostream& out, ChildIter const& self) 
  { return out << self._self; }
};


class PolyNf::Iter {
  Stack<ChildIter<PolyNf>> _stack;
public:
  Iter(Iter&&) = default;
  Iter(PolyNf p) : _stack(decltype(_stack){ ChildIter<PolyNf>(p) }) {  }
  DECL_ELEMENT_TYPE(PolyNf);

  PolyNf next() {
    CALL("PolyNf::Iter::next")
    ASS(_stack.size() != 0)
    while(_stack.top().hasNext()) {
      ASS(_stack.size() != 0)
      _stack.push(ChildIter<PolyNf>(_stack.top().next()));
    }
    ASS(_stack.size() != 0)
    return _stack.pop().self();
  }

  bool hasNext() const 
  { 
    CALL("PolyNf::Iter::hasNext")
    return !_stack.isEmpty(); 
  }
};


inline IterTraits<PolyNf::Iter> PolyNf::iter() const 
{ return iterTraits(Iter(*this)); }


template<class Number> class Sum;

template<class Number>
class Prod 
{ 
  friend class Sum<Number>;
  Stack<PolyNf> _factors; 
public:
  template<class... Fs>
  explicit Prod(Fs... factors) : _factors(Stack<PolyNf>{factors...}) { }
  Prod(Prod&&) = default;
  Prod& operator=(Prod&&) = default;

  friend ostream& operator<<(ostream& out, Prod const& self) 
  { return out << "Sum" << self._factors; }
};


using NormalizationResult = Coproduct<PolyNf 
        , Sum< IntTraits>
        , Sum< RatTraits>
        , Sum<RealTraits>
        >;

PolyNf toPolyNf(NormalizationResult& r);

template<class Number>
class Sum 
{ 
  using Const = typename Number::ConstantType;
  using Prod = Kernel::Prod<Number>;
  Stack<Prod> _summands; 

  explicit Sum(Prod&& m0, Prod&& m1) : _summands(Stack<Prod>(2)) 
  {
    _summands.push(std::move(m0));
    _summands.push(std::move(m1));
  }

public:

  explicit Sum(Prod&& m0) : _summands(Stack<Prod>(1)) 
  { _summands.push(std::move(m0)); }

  Sum(Sum&&) = default;
  Sum& operator=(Sum&&) = default;

  static NormalizationResult mul(PolyNf& t, Sum& p)
  {
    if (p._summands.size() == 1) {
      //  Poly(Mon(p0 * p1 * ... )) * t ==> Poly(Mon(t * p0 * ... ))
      p._summands[0]._factors.push(std::move(t));
      return NormalizationResult(std::move(p));
    } else {
      ASS(p._summands.size() > 1);
      //  Poly(p0 + p1 + ...) * t ==> Poly(Mon(t * Poly(p0 + p1 + ...)))
      return NormalizationResult(Sum( Prod ( t, p.polyNf() ) ));
    }
  }

  static NormalizationResult mul(Sum& lhs, Sum& rhs)
  {
    ASS_NEQ(lhs._summands.size(), 0)
    ASS_NEQ(rhs._summands.size(), 0)

    if (lhs._summands.size() == 1 && rhs._summands.size() == 1) {
      //  Poly(Mon(l0 * l1 * ... )) * Poly(Mon(r0 * r1 * ...)) ==> Poly(Mon(l0 * ... * r0 * ...))
      lhs._summands[0]._factors.moveFromIterator(rhs._summands[0]._factors.iter());
      return NormalizationResult(std::move(lhs));
    } else if (lhs._summands.size() > 1 && rhs._summands.size() == 1) {
      //               Poly(l0 + l1 + ...) * Poly(Mon(r0 * r1 * ...)) 
      //  ==> Poly(Mon(Poly(l0 + l1 + ...) *          r0 * r1 * ...))
      rhs._summands[0]._factors.push(lhs.polyNf());
      return NormalizationResult(std::move(rhs));
    } else if (lhs._summands.size() == 1 && rhs._summands.size() > 1) {
      // symmetric to the last case
      lhs._summands[0]._factors.push(rhs.polyNf());
      return NormalizationResult(std::move(lhs));

    } else if (lhs._summands.size() > 1 && rhs._summands.size() > 1) {
      //               Poly(l0 + l1 + ...) * Poly(r0 + r1 + ...)
      //  ==> Poly(Mon(Poly(l0 + l1 + ...) * Poly(r0 + r1 + ...))
      return NormalizationResult(Sum( Prod(lhs.polyNf(), rhs.polyNf()) ));
    }
    ASSERTION_VIOLATION
  }


  static NormalizationResult mul(NormalizationResult& lhs, NormalizationResult& rhs)
  {
    if (lhs.is<PolyNf>() && rhs.is<PolyNf>()) {
      return NormalizationResult(Sum ( 
          Prod(
              lhs.unwrap<PolyNf>(), 
              rhs.unwrap<PolyNf>() 
          )
        ));
    } else if (lhs.is<PolyNf>() && rhs.is<Sum>()) {
      return mul(lhs.unwrap<PolyNf>(), rhs.unwrap<Sum>());
    } 
    ASS(lhs.is<Sum>());
    if (rhs.is<PolyNf>()) {
      return mul(rhs.unwrap<PolyNf>(), lhs.unwrap<Sum>());
    }  else {
      return mul(lhs.unwrap<Sum>(), rhs.unwrap<Sum>());
    }
  }

  static NormalizationResult add(NormalizationResult& lhs, NormalizationResult& rhs)
  {
    if (lhs.is<PolyNf>() && rhs.is<PolyNf>()) {
      return NormalizationResult(Sum(Prod(lhs.unwrap<PolyNf>()), Prod(rhs.unwrap<PolyNf>())));
    } else if (lhs.is<PolyNf>() || rhs.is<PolyNf>()) {
      Sum p = rhs.is<PolyNf>() ? std::move(lhs).unwrap<Sum>() : std::move(rhs).unwrap<Sum>();
      PolyNf  t = rhs.is<PolyNf>() ? rhs.unwrap< PolyNf>() : lhs.unwrap< PolyNf>();
      p._summands.push(Prod(t));
      return NormalizationResult(std::move(p));
    } else {
      ASS(lhs.is<Sum>())
      ASS(rhs.is<Sum>())
      auto out = std::move(lhs).unwrap<Sum>();
      out._summands.moveFromIterator(rhs.unwrap<Sum>()._summands.iter());
      return NormalizationResult(std::move(out));
    }
  }

  PolyNf polyNf()  
  {
    using PolyPair  = Kernel::PolyPair<Number>;
    using Polynom   = Kernel::Polynom  <Number>;
    using MonomPair = Kernel::MonomPair<Number>;
    using Monom     = Kernel::Monom    <Number>;

    // auto begin = _summands.begin();
    auto summands = 
        // iterTraits(_summands.iter())
        iterTraits(getArrayishObjectIterator<mut_ref_t>(_summands))
          .map([](Prod& p) -> PolyPair {
            std::sort(p._factors.begin(), p._factors.end()); // TODO make different orderings possible
            Stack<MonomPair> monomFactors;
            auto iter = p._factors.begin();
            Optional<Const> coeff;
            while (iter != p._factors.end()) {
              auto elem = *iter;
              auto num = elem.template tryNumeral<Number>();
              if (num.isSome() && coeff.isNone()) {
                 coeff = some(num.unwrap());
                 iter++;
              } else {
                unsigned cnt = 0;
                while (iter != p._factors.end() && *iter == elem) {
                  cnt++;
                  iter++;
                }
                ASS(cnt != 0);
                monomFactors.push(MonomPair(elem, cnt));
              }
            }
            return PolyPair(coeff.unwrapOr(Const(1)), unique(Monom(std::move(monomFactors))));
          })
          .template collect<Stack>();
    std::sort(summands.begin(), summands.end()); // TODO different sorting(s)

    // TODO insert into memo
    return PolyNf(AnyPoly(unique(Polynom(std::move(summands)))));
  }

  static NormalizationResult minus(NormalizationResult& inner)
  { 
    static NormalizationResult minusOne(PolyNf(unique(FuncTerm(FuncId(Number::constantT(-1)->functor()), nullptr))));
    return mul(inner, minusOne); 
  }

public:
  friend ostream& operator<<(ostream& out, Sum const& self) 
  { return out << "Prod" << self._summands; }
};

inline PolyNf toPolyNf(NormalizationResult& r) {
    return std::move(r).match(
        [](PolyNf  x)             { return x; },
        // TODO insert into memo after conversion
        [](Sum< IntTraits>&& x) { return x.polyNf(); }, 
        [](Sum< RatTraits>&& x) { return x.polyNf(); },
        [](Sum<RealTraits>&& x) { return x.polyNf(); }
      );
}

class NormalizationMemo 
{

  Map<TermList, PolyNf> _cache;

public:
  Optional<NormalizationResult> get(TermList t) 
  { return optionalFromPtr(_cache.getPtr(t))
              .map([](PolyNf&& p) 
                   { return NormalizationResult(p); }); }

  template<class Init>
  NormalizationResult getOrInit(TermList const& t, Init init) 
  { // TODO don't hash twice
    auto entry = optionalFromPtr(_cache.getPtr(t));
    if (entry.isSome()) {
      return NormalizationResult(entry.unwrap());
    } else {
      auto out = init();
      if (out.template is<PolyNf>()) {
        insert(t, out.template unwrap<PolyNf>());
      }
      return std::move(out);
    }
  }

  void insert(TermList const& t, PolyNf const& p)
  { 
    _cache.insert(t, p); 
    // DBGE(_cache.numberOfElements());
  }
};

inline PolyNf PolyNf::normalize(TypedTermList t) 
{
  CALL("PolyNf::normalize")
  DEBUG("normalizing ", t)
  NormalizationMemo memo;
  struct Eval 
  {
    using Arg    = TypedTermList;
    using Result = NormalizationResult;

    Optional<NormalizationResult> normalizeInterpreted(Interpretation i, NormalizationResult* results) const
    {
      switch (i) {
#     define NUM_CASE(NumTraits)                                                                              \
        case NumTraits::mulI:                                                                                 \
          return Sum<NumTraits>::mul(results[0], results[1]);                                                 \
        case NumTraits::addI:                                                                                 \
          return Sum<NumTraits>::add(results[0], results[1]);                                                 \
        case NumTraits::minusI:                                                                               \
          return Sum<NumTraits>::minus(results[0]);                                                                 
        NUM_CASE( IntTraits)
        NUM_CASE( RatTraits)
        NUM_CASE(RealTraits)
#     undef NUM_CASE
        default:
          {}
      }
      return Optional<NormalizationResult>();
    } 

    NormalizationResult operator()(TypedTermList t, NormalizationResult* ts) const
    { 
      if (t.isVar()) {
        auto var = PolyNf(Variable(t.var()));
        switch (t.sort()) {
#         define NUM_CASE(NumTraits)                                                                          \
            case NumTraits::sort: return NormalizationResult(Sum<NumTraits>(Prod<NumTraits>(var)));
          NUM_CASE( IntTraits)
          NUM_CASE( RatTraits)
          NUM_CASE(RealTraits)
#         undef NUM_CASE
          default:
            return NormalizationResult(var);
        }
      } else {
        ASS(t.isTerm());
        auto term = t.term();
        auto fn = FuncId(term->functor());
        if (fn.isInterpreted()) {
          auto maybePoly = normalizeInterpreted(fn.interpretation(), ts);
          if (maybePoly.isSome()) {
            return std::move(maybePoly).unwrap();
          }
        } 
        auto out = unique(FuncTerm(
                fn, 
                Stack<PolyNf>::fromIterator(
                    iterTraits(getArrayishObjectIterator<mut_ref_t>(ts, fn.arity()))
                    .map( [](NormalizationResult& r) -> PolyNf { return toPolyNf(r); })
                )
              )
            );

#     define NUM_CASE(Num)                                                                                    \
          if (fn.template tryNumeral<Num ## Traits>().isSome())                                               \
            return NormalizationResult(Sum<Num ## Traits>(Prod<Num ## Traits>(out)));
          
        NUM_CASE(Int )
        NUM_CASE(Rat )
        NUM_CASE(Real)

#     undef NUM_CASE

        return NormalizationResult(PolyNf(out));
      }
    }
  };
  NormalizationResult r = evaluateBottomUp(t, Eval{}, memo);
  return toPolyNf(r);
}

// inline PolyNf PolyNf::normalize(TermList t) 
// {
//   CALL("PolyNf::normalize")
//   DEBUG("normalizing ", t)
//   // static Memo::None<TermList, NormalizationResult> memo;
//   NormalizationMemo memo;
//   struct Eval 
//   {
//     using Arg    = TermList;
//     using Result = NormalizationResult;
//
//     Optional<NormalizationResult> normalizeInterpreted(Interpretation i, NormalizationResult* results) const
//     {
//       switch (i) {
//
// #     define NUM_CASE(NUM, Num)                                                                            \
//         case Theory::Interpretation::NUM ## _MULTIPLY:                                                     \
//           return Sum<Num ## Traits>::mul(results[0], results[1]);                                          \
//         case Theory::Interpretation::NUM ## _PLUS:                                                         \
//           return Sum<Num ## Traits>::add(results[0], results[1]);                                          \
//         case Theory::Interpretation::NUM ## _UNARY_MINUS:                                                  \
//           return Sum<Num ## Traits>::minus(results[0]);                                                    \
//
//         NUM_CASE(INT , Int )
//         NUM_CASE(RAT , Rat )
//         NUM_CASE(REAL, Real)
//
// #     undef NUM_CASE
//         default:
//           {}
//       }
//       return Optional<NormalizationResult>();
//     } 
//
//     NormalizationResult operator()(TermList t, NormalizationResult* ts) const
//     { 
//       if (t.isVar()) {
//         return NormalizationResult(PolyNf(Variable(t.var())));
//       } else {
//         ASS(t.isTerm());
//         auto term = t.term();
//         auto fn = FuncId(term->functor());
//         if (fn.isInterpreted()) {
//           auto maybePoly = normalizeInterpreted(fn.interpretation(), ts);
//           if (maybePoly.isSome()) {
//             return std::move(maybePoly).unwrap();
//           }
//         } 
//         auto out = unique(FuncTerm(
//                 fn, 
//                 Stack<PolyNf>::fromIterator(
//                     iterTraits(getArrayishObjectIterator<mut_ref_t>(ts, fn.arity()))
//                     .map( [](NormalizationResult& r) -> PolyNf { return toPolyNf(r); })
//                 )
//               )
//             );
//
// #     define NUM_CASE(Num)                                                                                 \
//           if (fn.template tryNumeral<Num ## Traits>().isSome())                                            \
//             return NormalizationResult(Sum<Num ## Traits>(Prod<Num ## Traits>(out)));
//           
//         NUM_CASE(Int )
//         NUM_CASE(Rat )
//         NUM_CASE(Real)
//
// #     undef NUM_CASE
//
//         return NormalizationResult(PolyNf(out));
//       }
//     }
//   };
//   NormalizationResult r = evaluateBottomUp(t, Eval{}, memo);
//   return toPolyNf(r);
// }


class LitEvalResult : public Lib::Coproduct<Literal*, bool> 
{
private:
  explicit LitEvalResult(Coproduct&& l) : Coproduct(std::move(l)) {}
public:
  using super = Lib::Coproduct<Literal*, bool>;
  /**
   * returns whether the result is a trivial literal (top or bot)
   */
  inline bool isConstant() const& { return is<1>(); }
  inline bool unwrapConstant() const& { return unwrap<1>(); }
  inline Literal* unwrapLiteral() const& { return unwrap<0>(); }
  inline static LitEvalResult constant(bool b) { return LitEvalResult(Coproduct::template variant<1>(b)); }
  inline static LitEvalResult literal(Literal* b) { return LitEvalResult(Coproduct::template variant<0>(b)); }
};

namespace PolynomialNormalizerConfig {

  template<class Ord = std::less<TermList>>
  struct Simplification { 
    using Ordering = Ord;
    constexpr static bool usePolyMul = false;
  };

  template<class Ord = std::less<TermList>>
  struct Normalization { 
    using Ordering = Ord;
    constexpr static bool usePolyMul = true;
  };

}

template<class Config>
class PolynomialNormalizer {
public:
  LitEvalResult evaluate(Literal* in) const;
  PolyNf evaluate(TypedTermList in) const;
  PolyNf evaluate(Term* in) const;

private:
  struct RecursionState;
  LitEvalResult evaluateStep(Literal* orig, PolyNf* evaluatedArgs) const;

  PolyNf evaluateStep(Term* orig, PolyNf* evaluatedArgs) const;
};

template<Theory::Interpretation inter>
struct PredicateEvaluator {
  template<class PolynomialNormalizerConfig>
  static LitEvalResult evaluate(Literal* orig, PolyNf* evaluatedArgs);
};

template<class Number>
UniqueShared<Polynom<Number>> intoPoly(PolyNf p) 
{ 
  CALL("intoPoly(PolyNf p)")
  return unique(
    p.is<AnyPoly>() ? p.unwrap<AnyPoly>()
                       .unwrap<UniqueShared<Polynom<Number>>>()
                    : Polynom<Number>(p)
      );
}

#include "Kernel/PolynomialNormalizer/PredicateEvaluator.hpp"

///////////////////////////////////////////////////////////////////////////////////////////////////////////////////
/// Implementation of literal evaluation
///////////////////////////////////////////////////////////////////////////////////////////////////////////////////

template<class Config>
inline Literal* createLiteral(Literal* orig, PolyNf* evaluatedArgs) {
  auto arity = orig->arity();

  Stack<TermList> args(arity);
  for (int i = 0; i < arity; i++) {
    args.push(evaluatedArgs[i].toTerm());
  }
  return Literal::create(orig, args.begin());
}


template<class Config> LitEvalResult PolynomialNormalizer<Config>::evaluate(Literal* lit) const {
  Stack<PolyNf> terms(lit->arity());
  for (int i = 0; i < lit->arity(); i++) {
    terms.push(evaluate(TypedTermList(*lit->nthArgument(i), SortHelper::getArgSort(lit, i))));
  }
  return evaluateStep(lit, terms.begin());
}

template<class Config> LitEvalResult PolynomialNormalizer<Config>::evaluateStep(Literal* orig, PolyNf* evaluatedArgs) const {
  CALL("PolynomialNormalizer::evaluateStep(Literal* term)")
  DEBUG("evaluating: ", orig->toString());

#define HANDLE_CASE(INTER) case Interpretation::INTER: return PredicateEvaluator<Interpretation::INTER>::evaluate<Config>(orig, evaluatedArgs); 
#define IGNORE_CASE(INTER) case Interpretation::INTER: return LitEvalResult::literal(createLiteral<Config>(orig, evaluatedArgs));
#define HANDLE_NUM_CASES(NUM)                                                                                 \
      IGNORE_CASE(NUM ## _IS_INT) /* TODO */                                                                  \
      IGNORE_CASE(NUM ## _IS_RAT) /* TODO */                                                                  \
      IGNORE_CASE(NUM ## _IS_REAL) /* TODO */                                                                 \
      HANDLE_CASE(NUM ## _GREATER)                                                                            \
      HANDLE_CASE(NUM ## _GREATER_EQUAL)                                                                      \
      HANDLE_CASE(NUM ## _LESS)                                                                               \
      HANDLE_CASE(NUM ## _LESS_EQUAL) 

  auto sym = env.signature->getPredicate(orig->functor());
  if (sym->interpreted()) {
    auto inter = static_cast<Signature::InterpretedSymbol*>(sym)->getInterpretation();

    switch (inter) {
      /* polymorphic */
      HANDLE_CASE(EQUAL)

      /* common number predicates */
      HANDLE_NUM_CASES(INT)
      HANDLE_NUM_CASES(RAT)
      HANDLE_NUM_CASES(REAL)

      /* integer predicates */
      HANDLE_CASE(INT_DIVIDES)

      default:
        // DBG("WARNING: unexpected interpreted predicate: ", lit->toString())
        ASSERTION_VIOLATION
        return LitEvalResult::literal(createLiteral<Config>(orig, evaluatedArgs));
    }
  } else {
    return LitEvalResult::literal(createLiteral<Config>(orig, evaluatedArgs));
  }

#undef HANDLE_CASE
#undef IGNORE_CASE
#undef HANDLE_NUM_CASES
}


///////////////////////////////////////////////////////////////////////////////////////////////////////////////////
/// Number Constants 
///////////////////////////////////////////////////////////////////////////////////////////////////////////////////

template<class number>
PolyNf evaluateConst(typename number::ConstantType c) 
{ return PolyNf(AnyPoly(unique(Polynom<number>(c)))); }


///////////////////////////////////////////////////////////////////////////////////////////////////////////////////
/// Main term  evaluation
///////////////////////////////////////////////////////////////////////////////////////////////////////////////////


template<class Number>
Optional<PolyNf> trySimplifyUnaryMinus(PolyNf* evalArgs)
{
  CALL("trySimplifyUnaryMinus(PolyNf*)")
  // using Const = typename Number::ConstantType;
  return PolyNf(AnyPoly(unique(
          intoPoly<Number>(evalArgs[0])
              ->flipSign()
            )));
}

template<class Number, class Clsr>
inline Optional<PolyNf> trySimplifyConst2(PolyNf* evalArgs, Clsr f) 
{
  auto lhs = evalArgs[0].template tryNumeral<Number>();
  auto rhs = evalArgs[1].template tryNumeral<Number>();
  if (lhs.isSome() && rhs.isSome()) {
    return PolyNf(AnyPoly(unique(Polynom<Number>(f(lhs.unwrap(), rhs.unwrap())))));
  } else {
    return none<PolyNf>();
  }
}

inline Optional<PolyNf> trySimplify(Theory::Interpretation i, PolyNf* evalArgs) 
{
  CALL("trySimplify(Theory::Interpretation i, PolyNf* evalArgs) ")
  switch (i) {

#define CONSTANT_CASE(Num, func, expr)                                                                        \
    case Num##Traits:: func ## I:                                                                             \
      {                                                                                                       \
        using Const = typename Num##Traits::ConstantType;                                                     \
        return trySimplifyConst2<Num##Traits>(evalArgs, [](Const l, Const r){ return expr; });                \
      }                                                                                                       \

#define QUOTIENT_REMAINDER_CASES(Num, X)                                                                      \
    CONSTANT_CASE(Num,  quotient##X, l. quotient##X(r))                                                       \
    CONSTANT_CASE(Num, remainder##X, l.remainder##X(r))                                                       \

#define FRAC_CASE(Num)                                                                                        \
    CONSTANT_CASE(Num, div, l / r)

<<<<<<< HEAD
#define NUM_CASE(Num)                                                                                         \
    case Num ## Traits::minusI:     return trySimplifyUnaryMinus<Num ## Traits>(evalArgs);                    \
    QUOTIENT_REMAINDER_CASES(Num, E)                                                                          \
    QUOTIENT_REMAINDER_CASES(Num, T)                                                                          \
    QUOTIENT_REMAINDER_CASES(Num, F)                                                                          \
=======
#define NUM_CASE(Num) \
    case Num ## Traits::minusI:     return trySimplifyUnaryMinus<Num ## Traits>(evalArgs); \
>>>>>>> ed247a04

    NUM_CASE(Int)
    NUM_CASE(Rat)
    NUM_CASE(Real)
    QUOTIENT_REMAINDER_CASES(Int, E)
    QUOTIENT_REMAINDER_CASES(Int, T)
    QUOTIENT_REMAINDER_CASES(Int, F)

    FRAC_CASE(Rat)
    FRAC_CASE(Real)

// TODO evaluate conversion functions
// TODO evaluate INT_ABS
// TODO evaluate INT_SUCCESSOR
// TODO evaluate FRAC_QUOTIENT
// TODO evaluate FRAC_ROUND
// TODO evaluate NUM_TO_NUM
// TODO evaluate NUM_TRUNCATE

#undef NUM_CASE
#undef QUOTIENT_REMAINDER_CASES
#undef CONSTANT_CASE

    default:
      return none<PolyNf>();
  }
}

template<class Config> PolyNf PolynomialNormalizer<Config>::evaluate(TypedTermList term) const 
{
  CALL("PolynomialNormalizer<Config>::evaluate(TypedTermList term) const")

  auto norm = PolyNf::normalize(term);
  DEBUG("evaluating ", norm)
  struct Eval 
  {
    const PolynomialNormalizer& norm;

    using Result = PolyNf;
    using Arg    = PolyNf;

    PolyNf operator()(PolyNf orig, PolyNf* ts) 
    { 
      return orig.match(
          [&](UniqueShared<FuncTerm> f)  -> PolyNf
          { 
            return f->function().tryInterpret()
              .andThen( [&](Theory::Interpretation && i)  -> Optional<PolyNf>
               { return trySimplify(i, ts); })
              .unwrapOrElse([&]() -> PolyNf
               { return PolyNf(unique(FuncTerm(f->function(), ts))); });
          }, 

          [&](Variable v) 
          { return v; },

          [&](AnyPoly p) 
          { return p.simplify(ts); }
      );
    }
  };
  static Memo::Hashed<PolyNf, PolyNf> memo;
  return evaluateBottomUp(norm, Eval{ *this }, memo);
}

template<class Config> PolyNf PolynomialNormalizer<Config>::evaluate(Term* term) const 
{ return evaluate(TypedTermList(term)); }


template<class Config>
inline PolyNf createTerm(unsigned fun, PolyNf* evaluatedArgs) 
{ return unique(FuncTerm(FuncId(fun), evaluatedArgs)); }


} // Kernel.hpp
#undef DEBUG


template<class T> struct std::hash<Lib::Stack<T>> 
{
  size_t operator()(Lib::Stack<T> const& s) const 
  { return StackHash<StlHash<T>>::hash(s); }
};

template<> struct std::hash<Kernel::FuncId> 
{
  size_t operator()(Kernel::FuncId const& f) const 
  { return std::hash<unsigned>{}(f._num); }
};

template<> struct std::hash<Kernel::FuncTerm> 
{
  size_t operator()(Kernel::FuncTerm const& f) const 
  { return Lib::HashUtils::combine(std::hash<Kernel::FuncId>{}(f._fun), std::hash<Stack<Kernel::PolyNf>>{}(f._args));  }
};


template<> struct std::hash<Kernel::PolyNf> 
{
  size_t operator()(Kernel::PolyNf const& f) const 
  { return std::hash<Kernel::PolyNfSuper>{}(f); }
};

template<> struct std::hash<Kernel::Variable>
{
  size_t operator()(Kernel::Variable const& self)
  { return std::hash<unsigned>{}(self._num); }
};

#endif // __POLYNOMIAL_NORMALIZER_HPP__<|MERGE_RESOLUTION|>--- conflicted
+++ resolved
@@ -939,16 +939,8 @@
 #define FRAC_CASE(Num)                                                                                        \
     CONSTANT_CASE(Num, div, l / r)
 
-<<<<<<< HEAD
-#define NUM_CASE(Num)                                                                                         \
-    case Num ## Traits::minusI:     return trySimplifyUnaryMinus<Num ## Traits>(evalArgs);                    \
-    QUOTIENT_REMAINDER_CASES(Num, E)                                                                          \
-    QUOTIENT_REMAINDER_CASES(Num, T)                                                                          \
-    QUOTIENT_REMAINDER_CASES(Num, F)                                                                          \
-=======
 #define NUM_CASE(Num) \
     case Num ## Traits::minusI:     return trySimplifyUnaryMinus<Num ## Traits>(evalArgs); \
->>>>>>> ed247a04
 
     NUM_CASE(Int)
     NUM_CASE(Rat)
