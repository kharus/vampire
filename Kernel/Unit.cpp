--- conflicted
+++ resolved
@@ -156,11 +156,7 @@
 {
   const Inference& inf = inference();
 
-<<<<<<< HEAD
-  std::string result = (std::string)"[" + ruleName(rule);
-=======
-  vstring result = (vstring)"[" + inf.name();
->>>>>>> f514ac06
+  std::string result = (std::string)"[" + inf.name();
   bool first = true;
 
   auto it = inf.iterator();
@@ -177,20 +173,6 @@
   }
 
   return result + ']';
-<<<<<<< HEAD
-#else
-  std::string result = (std::string)"[" + _inference->name();
-   bool first = true;
-   Inference::Iterator it = _inference->iterator();
-   while (_inference->hasNext(it)) {
-     result += first ? ' ' : ',';
-     first = false;
-     result += Int::toString(_inference->next(it)->number());
-   }
-   return result + ']';
-#endif
-=======
->>>>>>> f514ac06
 } // Unit::inferenceAsString()
 
 void Unit::assertValid()
