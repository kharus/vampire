--- conflicted
+++ resolved
@@ -111,7 +111,6 @@
   return res;
 }
 
-<<<<<<< HEAD
 FlatTerm* FlatTerm::create(TermStack ts)
 {
   size_t entries=0;
@@ -154,8 +153,6 @@
   return res;
 }
 
-=======
->>>>>>> c7564c1d
 FlatTerm* FlatTerm::createUnexpanded(Term* t)
 {
   size_t entries=getEntryCount(t);
@@ -183,7 +180,6 @@
   return res;
 }
 
-<<<<<<< HEAD
 FlatTerm* FlatTerm::createUnexpanded(TermStack ts)
 {
   size_t entries=0;
@@ -211,8 +207,6 @@
   return res;
 }
 
-=======
->>>>>>> c7564c1d
 FlatTerm* FlatTerm::copy(const FlatTerm* ft)
 {
   size_t entries=ft->_length;
@@ -267,16 +261,6 @@
 
 void FlatTerm::Entry::expand()
 {
-<<<<<<< HEAD
-  if (tag()==FUN) {
-    return;
-  }
-  ASS(tag()==FUN_UNEXPANDED);
-  ASS(this[1].tag()==FUN_TERM_PTR);
-  ASS(this[2].tag()==FUN_RIGHT_OFS);
-  Term* t = this[1].ptr();
-  size_t p = FlatTerm::functionEntryCount;
-=======
   if (_tag()==FUN) {
     return;
   }
@@ -285,7 +269,6 @@
   ASS(this[2]._tag()==FUN_RIGHT_OFS);
   Term* t = this[1]._term();
   size_t p = FlatTerm::FUNCTION_ENTRY_COUNT;
->>>>>>> c7564c1d
   for (unsigned i = 0; i < t->arity(); i++) {
     auto arg = t->nthArgument(i);
     if (arg->isVar()) {
@@ -297,19 +280,11 @@
       this[p] = Entry(FUN_UNEXPANDED, arg->term()->functor());
       this[p+1] = Entry(arg->term());
       this[p+2] = Entry(FUN_RIGHT_OFS, getEntryCount(arg->term()));
-<<<<<<< HEAD
-      p += this[p+2].number();
-    }
-  }
-  ASS_EQ(p,this[2].number());
-  _info.tag = FUN;
-=======
       p += this[p+2]._number();
     }
   }
   ASS_EQ(p,this[2]._number());
   _setTag(FUN);
->>>>>>> c7564c1d
 }
 
 };
