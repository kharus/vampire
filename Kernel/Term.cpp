/*
 * This file is part of the source code of the software program
 * Vampire. It is protected by applicable
 * copyright laws.
 *
 * This source code is distributed under the licence found here
 * https://vprover.github.io/license.html
 * and in the source directory
 */
/**
 * @file Term.cpp
 * Implements class Term.
 *
 * @since 18/04/2006 Bellevue
 * @since 06/05/2007 Manchester, changed into a single class instead of three
 */

#include "Indexing/TermSharing.hpp"

#include "SubstHelper.hpp"
#include "TermIterators.hpp"
#include "RobSubstitution.hpp"

#include "Term.hpp"
#include "FormulaVarIterator.hpp"

using namespace Lib;
using namespace Kernel;

const unsigned Term::SF_ITE;
const unsigned Term::SF_LET;
const unsigned Term::SF_FORMULA;
const unsigned Term::SF_LAMBDA;
const unsigned Term::SPECIAL_FUNCTOR_LOWER_BOUND;

/**
 * Allocate enough bytes to fit a term of a given arity.
 * @since 01/05/2006 Bellevue
 */
void* Term::operator new(size_t,unsigned arity, size_t preData)
{
  CALL("Term::new");
  //preData must be a multiple of pointer size to maintain alignment
  ASS_EQ(preData%sizeof(size_t), 0);

  size_t sz = sizeof(Term)+arity*sizeof(TermList)+preData;
  void* mem = ALLOC_KNOWN(sz,"Term");
  mem = reinterpret_cast<void*>(reinterpret_cast<char*>(mem)+preData);
  return (Term*)mem;
} // Term::operator new


/**
 * Destroy the term.
 * @since 01/05/2006 Bellevue
 * @since 07/06/2007 Manchester, changed to new data structures
 */
void Term::destroy ()
{
  CALL("Term::destroy");
  ASS(CHECK_LEAKS || ! shared());

  size_t sz = sizeof(Term)+_arity*sizeof(TermList)+getPreDataSize();
  void* mem = this;
  mem = reinterpret_cast<void*>(reinterpret_cast<char*>(mem)-getPreDataSize());
  DEALLOC_KNOWN(mem,sz,"Term");
} // Term::destroy

/**
 * If the term is not shared, destroy it and all its nonshared subterms.
 */
void Term::destroyNonShared()
{
  CALL("Term::destroyNonShared");

  if (shared()) {
    return;
  }
  TermList selfRef;
  selfRef.setTerm(this);
  TermList* ts=&selfRef;
  static Stack<TermList*> stack(4);
  static Stack<Term*> deletingStack(8);

  for(;;) {
    if (ts->tag()==REF && !ts->term()->shared()) {
      stack.push(ts->term()->args());
      deletingStack.push(ts->term());
    }
    if (stack.isEmpty()) {
      break;
    }
    ts=stack.pop();
    if (!ts->next()->isEmpty()) {
      stack.push(ts->next());
    }
  }
  while (!deletingStack.isEmpty()) {
    deletingStack.pop()->destroy();
  }
}

/**
 * Return true if the term does not contain any unshared proper term.
 *
 * Not containing an unshared term also means that there are no
 * if-then-else or let...in expressions.
 */
bool TermList::isSafe() const
{
  CALL("TermList::isSafe");

  return isVar() || term()->shared();
}

/**
 * Return the list of all free variables of the term.
 * The result is only non-empty when there are quantified
 * formulas or $let-terms inside the term.
 *
 * Each variable in the term is returned just once.
 *
 * NOTE: don't use this function, if you don't actually need a List
 * (FormulaVarIterator is a better choice)
 *
 * NOTE: remember to free the list when done with it
 * (otherwise we leak memory!)
 *
 * @since 15/05/2015 Gothenburg
 */
VList* TermList::freeVariables() const
{
  CALL("TermList::freeVariables");

  FormulaVarIterator fvi(this);
  VList* result = VList::empty();
  VList::FIFO stack(result);
  while (fvi.hasNext()) {
    stack.push(fvi.next());
  }
  return result;
} // TermList::freeVariables


bool TermList::isFreeVariable(unsigned var) const
{
  CALL("TermList::isFreeVariable");
  FormulaVarIterator fvi(this);
  while (fvi.hasNext()) {
    if (var == fvi.next()) {
      return true;
    }
  }
  return false;
}


/**
 * Return true if @b ss and @b tt have the same top symbols, that is,
 * either both are the same variable or both are complex terms with the
 * same function symbol.
 * @since 16/08/2008 flight Sydney-San Francisco
 */
bool TermList::sameTop(TermList ss,TermList tt)
{
  if (ss.isVar()) {
    return ss==tt;
  }
  if (tt.isVar()) {
    return false;
  }
  return ss.term()->functor() == tt.term()->functor();
}

/**
 * Return true if @b ss and @b tt are both complex terms with the
 * same function symbol.
 */
bool TermList::sameTopFunctor(TermList ss, TermList tt)
{
  if (!ss.isTerm() || !tt.isTerm()) {
    return false;
  }
  return ss.term()->functor() == tt.term()->functor();
}

/**
 * Return true if @b ss and @b tt are both complex terms with the
 * same function symbol.
 */
bool TermList::equals(TermList t1, TermList t2)
{
  static Stack<TermList*> stack(8);
  ASS(stack.isEmpty());

  TermList* ss=&t1;
  TermList* tt=&t2;
  for(;;) {
    if (ss->isTerm() && tt->isTerm() && (!ss->term()->shared() || !tt->term()->shared())) {
      Term* s=ss->term();
      Term* t=tt->term();
      if (s->functor()!=t->functor()) {
        stack.reset();
        return false;
      }
      stack.push(s->args());
      stack.push(t->args());
    }
    else if (ss->content()!=tt->content()) {
      stack.reset();
      return false;
    }

    if (stack.isEmpty()) {
      break;
    }
    tt=stack.pop();
    ss=stack.pop();
    if (!tt->next()->isEmpty()) {
      stack.push(ss->next());
      stack.push(tt->next());
    }
  }
  return true;
}

/**
 * Return true if all proper terms in the @ args list are shared
 */
bool TermList::allShared(TermList* args)
{
  while (args->isNonEmpty()) {
    if (args->isTerm() && !args->term()->shared()) {
      return false;
    }
    args = args->next();
  }
  return true;
}

unsigned TermList::weight() const
{
  return isVar() ? 1 : term()->weight();
}

bool TermList::isArrowSort()
{
  CALL("TermList::isArrowSort");
  return !isVar() && term()->isSort() && 
         static_cast<AtomicSort*>(term())->isArrowSort();
}

bool TermList::isBoolSort()
{
  CALL("TermList::isBoolSort");
  return !isVar() && term()->isSort() && 
         static_cast<AtomicSort*>(term())->isBoolSort();
}

bool TermList::isArraySort()
{
  CALL("TermList::isArraySort");  
  return !isVar() && term()->isSort() && 
         static_cast<AtomicSort*>(term())->isArraySort();
}

bool TermList::isTupleSort()
{
  CALL("TermList::isTupleSort");    
  return !isVar() && term()->isSort() && 
         static_cast<AtomicSort*>(term())->isTupleSort();
}

bool AtomicSort::isArrowSort() const { 
  CALL("AtomicSort::isArrowSort");
  
  return env.signature->isArrowCon(_functor);
}

bool AtomicSort::isBoolSort() const { 
  CALL("AtomicSort::isBoolSort");
  
  return env.signature->isBoolCon(_functor);
}

bool AtomicSort::isArraySort() const { 
  CALL("AtomicSort::isArraySort");
  
  return env.signature->isArrayCon(_functor);
}

bool AtomicSort::isTupleSort() const { 
  CALL("AtomicSort::isTupleSort");
  
  return env.signature->isTupleCon(_functor);
}

bool TermList::isApplication() const { 
  CALL("Term::isApplication");
  
  return !isVar() && term()->isApplication();
}

bool Term::isApplication() const {
  CALL("Term::isApplication");
  
  return !isSort() && !isLiteral() && env.signature->isAppFun(_functor);    
}

unsigned Term::numTypeArguments() const {
  CALL("Term::numTypeArguments");
  ASS(!isSort());

  return isSpecial()
    ? 0
    : isLiteral()
<<<<<<< HEAD
      ? env.signature->getPredicate(_functor)->typeArgsArity()
      : env.signature->getFunction(_functor)->typeArgsArity();
=======
      ? env.signature->getPredicate(_functor)->numTypeArguments()
      : env.signature->getFunction(_functor)->numTypeArguments();
>>>>>>> 001d1ef8
}

TermList* Term::termArgs()
{
  CALL("Term::termArgs");
  ASS(!isSort());

  return _args + (_arity - numTypeArguments());
}

const TermList* Term::typeArgs() const
{ return numTypeArguments() == 0 ? nullptr : args(); }

unsigned Term::numTermArguments() const
{ 
  CALL("Term::numTermArguments");

  if(isSuper() || isSort())
    return 0;
  
  ASS(_arity >= numTypeArguments())                  
  return _arity - numTypeArguments(); 
}

bool TermList::containsSubterm(TermList trm)
{
  CALL("Term::containsSubterm");

  if (!isTerm()) {
    return trm==*this;
  }
  return term()->containsSubterm(trm);
}

bool Term::containsSubterm(TermList trm)
{
  CALL("Term::containsSubterm");
  ASS(!trm.isTerm() || trm.term()->shared());
  ASS(shared());

  if (trm.isTerm() && trm.term()==this) {
    ASS(!isLiteral());
    return true;
  }
  if (arity()==0) {
    return false;
  }

  TermList* ts=args();
  static Stack<TermList*> stack(4);
  stack.reset();
  for(;;) {
    if (*ts==trm) {
      return true;
    }
    if (!ts->next()->isEmpty()) {
      stack.push(ts->next());
    }
    if (ts->isTerm()) {
      ASSERT_VALID(*ts->term());
      if (ts->term()->arity()) {
	stack.push(ts->term()->args());
      }
    }
    if (stack.isEmpty()) {
      return false;
    }
    ts=stack.pop();
  }
}

size_t Term::countSubtermOccurrences(TermList subterm) {
  CALL("Term::countSubtermOccurrences");

  size_t res = 0;

  unsigned stWeight = subterm.isTerm() ? subterm.term()->weight() : 1;
  SubtermIterator stit(this);
  while(stit.hasNext()) {
    TermList t = stit.next();
    if(t==subterm) {
      res++;
      stit.right();
    }
    else if(t.isTerm()) {
      if(t.term()->weight()<=stWeight) {
        stit.right();
      }
    }
  }
  return res;
}

bool TermList::containsAllVariablesOf(TermList t)
{
  CALL("TermList::containsAllVariablesOf");
  Set<TermList> vars;
  TermIterator oldVars=Term::getVariableIterator(*this);
  while (oldVars.hasNext()) {
    vars.insert(oldVars.next());
  }
  TermIterator newVars=Term::getVariableIterator(t);
  while (newVars.hasNext()) {
    if (!vars.contains(newVars.next())) {
      return false;
    }
  }
  return true;
}

bool Term::containsAllVariablesOf(Term* t)
{
  CALL("Term::containsAllVariablesOf");
  static DHSet<TermList> vars;
  vars.reset();

  static VariableIterator vit;

  //collect own vars
  vit.reset(this);
  while (vit.hasNext()) {
    vars.insert(vit.next());
  }

  //check t's vars are among collected
  vit.reset(t);
  while (vit.hasNext()) {
    if (!vars.contains(vit.next())) {
      return false;
    }
  }
  return true;
}

bool Term::isShallow() const
{
  CALL("Term::isShallow");

  const TermList* t = args();
  while (!t->isEmpty()) {
    if (t->isTerm() && t->term()->arity()>0) {
      return false;
    }
    t = t->next();
  }
  return true;
}

TermIterator Term::getVariableIterator(TermList tl)
{
  CALL("Term::getVariableIterator");

  if (tl.isVar()) {
    return pvi( getSingletonIterator(tl) );
  }
  ASS(tl.isTerm());
  return vi( new VariableIterator(tl.term()) );
}


/**
 * Return the string representation of variable var.
 * @since 16/05/2007
 */
vstring Term::variableToString(unsigned var)
{
  CALL("Term::variableToString");

  return (vstring)"X" + Int::toString(var);
} // variableToString

/**
 * Return the string representation of variable term var.
 * @since 16/05/2007
 */
vstring Term::variableToString(TermList var)
{
  CALL("Term::variableToString");
  ASS(var.isVar());

  if (var.isOrdinaryVar()) {
    return (vstring)"X" + Int::toString(var.var());
  }
  else {
    return (vstring)"S" + Int::toString(var.var());
  }
} // variableToString

/**
 * Return the vstring representation of the terms "head"
 * i.e., the function / predicate symbol name or the special term head.
 * Special term prints also '(' and the following arguments which are not args() and a comma
 * Normal term prints "(" if there are any args to follow
 */
vstring Term::headToString() const
{
  CALL("Term::headToString");

  if (isSpecial()) {
    const Term::SpecialTermData* sd = getSpecialData();

    switch(functor()) {
      case Term::SF_FORMULA: {
        ASS_EQ(arity(), 0);
        vstring formula = sd->getFormula()->toString();
        return env.options->showFOOL() ? "$term{" + formula + "}" : formula;
      }
      case Term::SF_LET: {
        ASS_EQ(arity(), 1);
        TermList binding = sd->getBinding();
        bool isPredicate = binding.isTerm() && binding.term()->isBoolean();
        vstring functor = isPredicate ? env.signature->predicateName(sd->getFunctor())
                                      : env.signature->functionName(sd->getFunctor());
        OperatorType* type = isPredicate ? env.signature->getPredicate(sd->getFunctor())->predType()
                                         : env.signature->getFunction(sd->getFunctor())->fnType();

        const VList* variables = sd->getVariables();
        vstring variablesList = "";
        for (unsigned i = 0; i < VList::length(variables); i++) {
          unsigned var = VList::nth(variables, i);
          variablesList += Term::variableToString(var);
          if (i < VList::length(variables) - 1) {
            variablesList += ", ";
          }
        }
        if (VList::length(variables)) {
          variablesList = "(" + variablesList + ")";
        }
        return "$let(" + functor + ": " + type->toString() + ", " + functor + variablesList + " := " + binding.toString() + ", ";
      }
      case Term::SF_ITE: {
        ASS_EQ(arity(),2);
        return "$ite(" + sd->getCondition()->toString() + ", ";
      }
      case Term::SF_TUPLE: {
        ASS_EQ(arity(), 0);
        Term* term = sd->getTupleTerm();
        vstring termList = "";
        Term::Iterator tit(term);
        unsigned i = term->arity();
        while (tit.hasNext()) {
          termList += tit.next().toString();
          if (--i > 0) {
            termList += ", ";
          }
        }
        return "[" + termList + "]";
      }
      case Term::SF_LET_TUPLE: {
        ASS_EQ(arity(), 1);
        VList* symbols = sd->getTupleSymbols();
        unsigned tupleFunctor = sd->getFunctor();
        TermList binding = sd->getBinding();

        OperatorType* fnType = env.signature->getFunction(tupleFunctor)->fnType();

        vstring symbolsList = "";
        vstring typesList = "";
        for (unsigned i = 0; i < VList::length(symbols); i++) {
          Signature::Symbol* symbol = (fnType->arg(i) == AtomicSort::boolSort())
            ? env.signature->getPredicate(VList::nth(symbols, i))
            : env.signature->getFunction(VList::nth(symbols, i));
          symbolsList += symbol->name();
          typesList += symbol->name() + ": " + fnType->arg(i).toString();
          if (i != VList::length(symbols) - 1) {
            symbolsList += ", ";
            typesList += ", ";
          }
        }

        return "$let([" + typesList + "], [" + symbolsList + "] := " + binding.toString() + ", ";
      }
      case Term:: SF_LAMBDA: {
        VList* vars = sd->getLambdaVars();
        SList* sorts = sd->getLambdaVarSorts();
        TermList lambdaExp = sd->getLambdaExp();
     
        vstring varList = "[";
         
        VList::Iterator vs(vars);
        SList::Iterator ss(sorts);
        TermList sort;
        bool first = true;
        while(vs.hasNext()) {
          if (!first){
            varList += ", ";
          }else{ first = false; }
          varList += Term::variableToString(vs.next()) + " : ";
          varList += ss.next().toString(); 
        }
        varList += "]";        
        return "(^" + varList + " : (" + lambdaExp.toString() + "))";
      }
      case Term::SF_MATCH: {
        // we simply let the arguments be written out
        return "$match(";
      }
      default:
        ASSERTION_VIOLATION;
    }
  } else {
    unsigned proj;
    if (!isSort() && Theory::tuples()->findProjection(functor(), isLiteral(), proj)) {
      return "$proj(" + Int::toString(proj) + ", ";
    }
    bool print = (isLiteral() || isSort() ||
                 (env.signature->getFunction(_functor)->combinator() == Signature::NOT_COMB)) && arity();
    vstring name = "";
    if(isLiteral()) {
      name = static_cast<const Literal *>(this)->predicateName();
    } else if (isSort()) {
      name = static_cast<const AtomicSort *>(this)->typeConName();
    } else {
      name = functionName();
    }
    return name + (print ? "(" : "");
  }
}

/**
 * In combination with Term::headToString prepares
 * vstring representation of a term.
 * (this) has to come from arguments of a term of non-zero arity,
 * possibly a special one.
 * Will close the term printed with ')'
 */
vstring TermList::asArgsToString() const
{
  CALL("TermList::asArgsToString");

  vstring res;

  Stack<const TermList*> stack(64);

  stack.push(this);

  while (stack.isNonEmpty()) {
    const TermList* ts = stack.pop();
    if (! ts) { // comma
      res += ',';
      continue;
    }
    if (ts->isEmpty()) {
      res += ')';
      continue;
    }
    const TermList* tail = ts->next();
    stack.push(tail);
    if (! tail->isEmpty()) {
      stack.push(0);
    }
    if (ts->isVar()) {
      res += Term::variableToString(*ts);
      continue;
    }
    const Term* t = ts->term();
  
    if(!(t->isSort() && static_cast<AtomicSort*>(const_cast<Term*>(t))->isArrowSort())){
      res += t->toString();
      continue;
    }

    res += t->headToString();

    if (t->arity()) {
      stack.push(t->args());
    }
  }

  return res;
}

/**
 * Write as a vstring the head of the term list.
 * @since 27/02/2008 Manchester
 */
vstring TermList::toString(bool topLevel) const
{
  CALL("TermList::toString");

  if (isEmpty()) {
    return "<empty TermList>";
  }
  if (isVar()) {
    return Term::variableToString(*this);
  }
  return term()->toString(topLevel);
} // TermList::toString


/**
 * Return the result of conversion of a term into a vstring.
 * @since 16/05/2007 Manchester
 */
vstring Term::toString(bool topLevel) const
{
  CALL("Term::toString");

  bool printArgs = true;

  if(isSuper()){
    return "$tType";
  }

  if(!isSpecial() && !isLiteral()){
    if(isSort() && static_cast<AtomicSort*>(const_cast<Term*>(this))->isArrowSort()){
      ASS(arity() == 2);
      vstring res;
      TermList arg1 = *(nthArgument(0));
      TermList arg2 = *(nthArgument(1));
      res += topLevel ? "" : "("; 
      res += arg1.toString(false) + " > " + arg2.toString();
      res += topLevel ? "" : ")";
      return res;
    }

    printArgs = isSort() || env.signature->getFunction(_functor)->combinator() == Signature::NOT_COMB;
  }

  vstring s = headToString();

  if (_arity && printArgs) {
    s += args()->asArgsToString(); // will also print the ')'
  }
  return s;
} // Term::toString

/**
 * Return the result of conversion of a literal into a vstring.
 * @since 16/05/2007 Manchester
 */
vstring Literal::toString() const
{
  CALL("Literal::toString");

  if (isEquality()) {
    const TermList* lhs = args();
    vstring s = lhs->toString();
    if (isPositive()) {
      s += " = ";
    }
    else {
      s += " != ";
    }

    vstring res = s + lhs->next()->toString();
    if (env.property->higherOrder() || 
       (SortHelper::getEqualityArgumentSort(this) == AtomicSort::boolSort())){
      res = "("+res+")";
    }
    /*if(isTwoVarEquality()){
      res += "___ sort: " + twoVarEqSort().toString();
    }*/

    return res;
  }

  Stack<const TermList*> stack(64);
  vstring s = polarity() ? "" : "~";
  unsigned proj;
  if (Theory::tuples()->findProjection(functor(), true, proj)) {
    return s + "$proj(" + Int::toString(proj) + ", " + args()->asArgsToString();
  }
  s += predicateName();

  //cerr << "predicate: "<< predicateName()<<endl;
  if (_arity) {
    s += '(' + args()->asArgsToString(); // will also print the ')'
  }
  return s;
} // Literal::toString


/**
 * Return the print name of the function symbol of this term.
 * @since 18/05/2007 Manchester
 */
const vstring& Term::functionName() const
{
  CALL("Term::functionName");

#if VDEBUG
  static vstring nonexisting("<function does not exists>");
  if (_functor>=static_cast<unsigned>(env.signature->functions())) {
    return nonexisting;
  }
#endif

  return env.signature->functionName(_functor);
} // Term::functionName

/**
 * Return the print name of the type constructor symbol of this sort.
 */
const vstring& AtomicSort::typeConName() const
{
  CALL("AtomcicSort::typeConName");

#if VDEBUG
  static vstring nonexisting("<type constructor does not exists>");
  if (_functor>=static_cast<unsigned>(env.signature->typeCons())) {
    return nonexisting;
  }
#endif

  return env.signature->typeConName(_functor);
} // Term::functionName

/**
 * Return the print name of the function symbol of this literal.
 * @since 18/05/2007 Manchester
 */
const vstring& Literal::predicateName() const
{
  CALL("Literal::predicateName");

#if VDEBUG
  static vstring nonexisting("<predicate does not exists>");
  if (_functor>=static_cast<unsigned>(env.signature->predicates())) {
    return nonexisting;
  }
#endif

  return env.signature->predicateName(_functor);
} // Literal::predicateName


/**
 * Apply @b subst to the term and return the result.
 * @since 28/12/2007 Manchester
 */
Term* Term::apply(Substitution& subst)
{
  CALL("Term::apply");

  return SubstHelper::apply(this, subst);
} // Term::apply


/**
 * Apply @b subst to the literal and return the result.
 * @since 28/12/2007 Manchester
 */
Literal* Literal::apply(Substitution& subst)
{
  CALL("Literal::apply");

  return SubstHelper::apply(this, subst);
} // Literal::apply

/**
 * Return the hash function of the top-level of a complex term.
 * @pre The term must be non-variable
 * @since 28/12/2007 Manchester
 */
unsigned Term::hash() const
{
  CALL("Term::hash");

  unsigned hash = Hash::hash(_functor);
  if (_arity == 0) {
    return hash;
  }
  return Hash::hash(reinterpret_cast<const unsigned char*>(_args+1),
 		       _arity*sizeof(TermList),hash);
} // Term::hash

/**
 * Return the hash function of the top-level of a literal.
 * @since 30/03/2008 Flight Murcia-Manchester
 */
unsigned Literal::hash() const
{
  CALL("Literal::hash");

  unsigned hash = Hash::hash(isPositive() ? (2*_functor) : (2*_functor+1));
  if (_arity == 0) {
    return hash;
  }
  if (isTwoVarEquality()) {
    hash ^= Hash::hash(twoVarEqSort());
  }
  return Hash::hash(reinterpret_cast<const unsigned char*>(_args+1),
 		       _arity*sizeof(TermList),hash);
} // Term::hash

/**
 * Return the hash function of the top-level of a literal with opposite polarity.
 */
unsigned Literal::oppositeHash() const
{
  CALL("Literal::hash");

  unsigned hash = Hash::hash( (!isPositive()) ? (2*_functor) : (2*_functor+1));
  if (_arity == 0) {
    return hash;
  }
  return Hash::hash(reinterpret_cast<const unsigned char*>(_args+1),
 		       _arity*sizeof(TermList),hash);
} // Term::hash

/**
 * Return literal opposite to @b l.
 */
Literal* Literal::complementaryLiteral(Literal* l)
{
  Literal* res=env.sharing->tryGetOpposite(l);
  if (!res) {
    res=create(l,!l->polarity());
  }
  return res;
}


/** Create a new complex term, copy from @b t its function symbol and
 *  from the array @b args its arguments. Insert it into the sharing
 *  structure if all arguments are shared.
 * @since 07/01/2008 Torrevieja
 */
Term* Term::create(Term* t,TermList* args)
{
  CALL("Term::create/2");
  ASS_EQ(t->getPreDataSize(), 0);

  int arity = t->arity();
  Term* s = new(arity) Term(*t);
  bool share = true;
  TermList* ss = s->args();
  for (int i = 0;i < arity;i++) {
    ASS(!args[i].isEmpty());
    *ss-- = args[i];
    if (!args[i].isSafe()) {
      share = false;
    }
  }
  if (share) {
    s = env.sharing->insert(s);
  }
  return s;
}

/** Create a new complex term, and insert it into the sharing
 *  structure if all arguments are shared.
 */
Term* Term::create(unsigned function, unsigned arity, const TermList* args)
{
  CALL("Term::create/3");
  ASS_EQ(env.signature->functionArity(function), arity);

  Term* s = new(arity) Term;
  s->makeSymbol(function,arity);

  bool share = true;
  TermList* ss = s->args();

  const TermList* curArg = args;
  const TermList* argStopper = args+arity;
  while (curArg!=argStopper) {
    *ss = *curArg;
    --ss;
    if (!curArg->isSafe()) {
      share = false;
    }
    ++curArg;
  }
  if (share) {
    s = env.sharing->insert(s);
  }
  return s;
}


/** Create a new constant and insert in into the sharing
 *  structure.
 */
Term* Term::createConstant(const vstring& name)
{
  CALL("Term::createConstant");

  unsigned symbolNumber = env.signature->addFunction(name,0);
  return createConstant(symbolNumber);
}

/** Create a new complex term, copy from @b t its function symbol and
 *  from the array @b args its arguments. Do not insert it into the sharing
 *  structure.
 * @since 07/01/2008 Torrevieja
 */
Term* Term::createNonShared(Term* t,TermList* args)
{
  CALL("Term::createNonShared/2");
  int arity = t->arity();
  Term* s = new(arity) Term(*t);
  TermList* ss = s->args();
  for (int i = 0;i < arity;i++) {
    ASS(!args[i].isEmpty());
    *ss-- = args[i];
  }
  return s;
} // Term::createNonShared(const Term* t,Term* args)



/** Create a new complex term, and do not insert it into the sharing
 *  structure.
 */
Term* Term::createNonShared(unsigned function, unsigned arity, TermList* args)
{
  CALL("Term::createNonShared/3");
  ASS_EQ(env.signature->functionArity(function), arity);

  Term* s = new(arity) Term;
  s->makeSymbol(function,arity);

  TermList* ss = s->args();

  TermList* curArg = args;
  TermList* argStopper = args+arity;
  while (curArg!=argStopper) {
    *ss = *curArg;
    --ss;
    ++curArg;
  }
  return s;
}

/**
 * Create a (condition ? thenBranch : elseBranch) expression
 * and return the resulting term
 */
Term* Term::createITE(Formula * condition, TermList thenBranch, TermList elseBranch, TermList branchSort)
{
  CALL("Term::createITE");
  Term* s = new(2,sizeof(SpecialTermData)) Term;
  s->makeSymbol(SF_ITE, 2);
  TermList* ss = s->args();
  *ss = thenBranch;
  ss = ss->next();
  *ss = elseBranch;
  ASS(ss->next()->isEmpty());
  s->getSpecialData()->_iteData.condition = condition;
  s->getSpecialData()->_iteData.sort = branchSort;
  return s;
}

/**
 * Create (let lhs <- rhs in t) expression and return
 * the resulting term
 */
Term* Term::createLet(unsigned functor, VList* variables, TermList binding, TermList body, TermList bodySort)
{
  CALL("Term::createLet");

#if VDEBUG
  Set<unsigned> distinctVars;
  VList::Iterator vit(variables);
  while (vit.hasNext()) {
    distinctVars.insert(vit.next());
  }
  ASS_EQ(distinctVars.size(), VList::length(variables));

  bool isPredicate = binding.isTerm() && binding.term()->isBoolean();
  const unsigned int arity = isPredicate ? env.signature->predicateArity(functor)
                                         : env.signature->functionArity(functor);
  ASS_EQ(arity, VList::length(variables));
#endif

  Term* s = new(1,sizeof(SpecialTermData)) Term;
  s->makeSymbol(SF_LET, 1);
  TermList* ss = s->args();
  *ss = body;
  ASS(ss->next()->isEmpty());
  s->getSpecialData()->_letData.functor = functor;
  s->getSpecialData()->_letData.variables = variables;
  s->getSpecialData()->_letData.sort = bodySort;
  s->getSpecialData()->_letData.binding = binding;
  return s;
}

/**
 * Create (let [a, b, c] <- rhs in t) expression and return
 * the resulting term
 */
Term* Term::createTupleLet(unsigned tupleFunctor, VList* symbols, TermList binding, TermList body, TermList bodySort)
{
  CALL("Term::createTupleLet");

#if VDEBUG
  Signature::Symbol* tupleSymbol = env.signature->getFunction(tupleFunctor);
  ASS_EQ(tupleSymbol->arity(), VList::length(symbols));
  ASS_REP(tupleSymbol->fnType()->result().isTupleSort(), tupleFunctor);

  Set<pair<int,bool> > distinctSymbols;
  VList::Iterator sit(symbols);
  unsigned arg = 0;
  while (sit.hasNext()) {
    unsigned symbol = sit.next();
    bool isPredicate = tupleSymbol->fnType()->arg(arg) == AtomicSort::boolSort();
    if (!distinctSymbols.contains(make_pair(symbol, isPredicate))) {
      distinctSymbols.insert(make_pair(symbol, isPredicate));
    } else {
      ASSERTION_VIOLATION_REP(symbol);
    }
    arg++;
  }
#endif

  Term* s = new(1,sizeof(SpecialTermData)) Term;
  s->makeSymbol(SF_LET_TUPLE, 1);
  TermList* ss = s->args();
  *ss = body;
  ASS(ss->next()->isEmpty());
  s->getSpecialData()->_letTupleData.functor = tupleFunctor;
  s->getSpecialData()->_letTupleData.symbols = symbols;
  s->getSpecialData()->_letTupleData.sort = bodySort;
  s->getSpecialData()->_letTupleData.binding = binding;
  return s;
} 

/**
 * Create a formula expression and return
 * the resulting term
 */
Term* Term::createFormula(Formula* formula)
{
  CALL("Term::createFormula");

  Term* s = new(0,sizeof(SpecialTermData)) Term;
  s->makeSymbol(SF_FORMULA, 0);
  s->getSpecialData()->_formulaData.formula = formula;
  return s;
}


/**
 * Create a lambda term from a list of lambda vars and an 
 * expression and returns the resulting term
 */
Term* Term::createLambda(TermList lambdaExp, VList* vars, SList* sorts, TermList expSort){
  CALL("Term::createLambda");
  
  Term* s = new(0, sizeof(SpecialTermData)) Term;
  s->makeSymbol(SF_LAMBDA, 0);
  //should store body of lambda in args
  s->getSpecialData()->_lambdaData.lambdaExp = lambdaExp;
  s->getSpecialData()->_lambdaData._vars = vars;
  s->getSpecialData()->_lambdaData._sorts = sorts;
  s->getSpecialData()->_lambdaData.expSort = expSort;
  SList::Iterator sit(sorts);
  Stack<TermList> revSorts;
  TermList lambdaTmSort = expSort;
  while(sit.hasNext()){
    revSorts.push(sit.next());
  }
  while(!revSorts.isEmpty()){
    TermList varSort = revSorts.pop();
    lambdaTmSort = AtomicSort::arrowSort(varSort, lambdaTmSort);
  }
  s->getSpecialData()->_lambdaData.sort = lambdaTmSort;
  return s;
} 

Term* Term::createTuple(unsigned arity, TermList* sorts, TermList* elements) {
  CALL("Term::createTuple");
  unsigned tupleFunctor = Theory::tuples()->getFunctor(arity, sorts);
  Term* tupleTerm = Term::create(tupleFunctor, arity, elements);
  return createTuple(tupleTerm);
}

Term* Term::createTuple(Term* tupleTerm) {
  CALL("Term::createTuple");
  Term* s = new(0, sizeof(SpecialTermData)) Term;
  s->makeSymbol(SF_TUPLE, 0);
  s->getSpecialData()->_tupleData.term = tupleTerm;
  return s;
}

Term *Term::createMatch(TermList sort, TermList matchedSort, unsigned int arity, TermList *elements) {
  CALL("Term::createMatch");
  Term *s = new (arity, sizeof(SpecialTermData)) Term;
  s->makeSymbol(SF_MATCH, arity);
  TermList *ss = s->args();
  s->getSpecialData()->_matchData.sort = sort;
  s->getSpecialData()->_matchData.matchedSort = matchedSort;

  for (unsigned i = 0; i < arity; i++) {
    ASS(!elements[i].isEmpty());
    *ss = elements[i];
    ss = ss->next();
  }
  ASS(ss->isEmpty());

  return s;
}

/** Create a new complex term, copy from @b t its function symbol and arity.
 *  Initialize its arguments by a dummy special variable.
 */
Term* Term::createNonShared(Term* t)
{
  CALL("Term::createNonShared/1");
  int arity = t->arity();
  Term* s = new(arity) Term(*t);
  TermList* ss = s->args();
  for (int i = 0;i < arity;i++) {
    (*ss--).makeSpecialVar(0);
  }
  return s;
} // Term::createNonShared(const Term* t)

/** Create clone of complex term @b t. Do not insert it into the sharing
 *  structure.
 */
Term* Term::cloneNonShared(Term* t)
{
  CALL("Term::cloneNonShared");
  int arity = t->arity();
  TermList* args = t->args();
  Term* s = new(arity) Term(*t);
  TermList* ss = s->args();
  for (int i = 0;i < arity;i++) {
    *ss-- = args[-i];
  }
  return s;
} // Term::cloneNonShared(const Term* t,Term* args)

Term* Term::create1(unsigned fn, TermList arg)
{
  CALL("Term::create1");

  return Term::create(fn, 1, &arg);
}

Term* Term::create2(unsigned fn, TermList arg1, TermList arg2)
{
  CALL("Term::create2");

  TermList args[] = {arg1, arg2};
  return Term::create(fn, 2, args);
}


Term* Term::create(unsigned fn, std::initializer_list<TermList> args)
{
  CALL("Term::create/initializer_list");

  return Term::create(fn, args.size(), args.begin());
}

/**
 * Create singleton FOOL constants
 */ 
Term* Term::foolTrue(){
  CALL("Term::foolTrue");
  static Term* _foolTrue = createConstant(env.signature->getFoolConstantSymbol(true));
  return _foolTrue;
}

Term* Term::foolFalse(){
  CALL("Term::foolFalse");
  static Term* _foolFalse = createConstant(env.signature->getFoolConstantSymbol(false));
  return _foolFalse;
}

/*
 * NOTE: by design the term that represent $tType is not shared
 * and also is not linked to a symbol in the signature.
 */
TermList AtomicSort::superSort(){
  CALL("AtomicSort::superSort");
  static AtomicSort* _super = createNonSharedConstant(0);
  return TermList(_super);
}

TermList AtomicSort::defaultSort(){
  CALL("AtomicSort::defaultSort");
  static AtomicSort* _default = createConstant(env.signature->getDefaultSort());
  return TermList(_default); 
}
  
TermList AtomicSort::boolSort(){
  CALL("AtomicSort::boolSort");
  static AtomicSort* _bool = createConstant(env.signature->getBoolSort()); 
  return TermList(_bool); 
}

TermList AtomicSort::intSort(){
  CALL("AtomicSort::intSort()");
  static AtomicSort* _int = createConstant(env.signature->getIntSort()); 
  return TermList(_int); 
}
 
TermList AtomicSort::realSort(){
  CALL("AtomicSort::realSort()");
  static AtomicSort* _real = createConstant(env.signature->getRealSort()); 
  return TermList(_real); 
}

TermList AtomicSort::rationalSort(){
  CALL("AtomicSort::rationalSort()");
  static AtomicSort* _rat = createConstant(env.signature->getRatSort());
  return TermList(_rat); 
}

TermList AtomicSort::arrowSort(TermList s1, TermList s2){
  CALL("AtomicSort::arrowSort/1");
  unsigned arrow = env.signature->getArrowConstructor();
  return TermList(create2(arrow, s1, s2));
}

TermList AtomicSort::arrowSort(TermList s1, TermList s2, TermList s3){
  CALL("AtomicSort::arrowSort/2"); 
  return arrowSort(s1, arrowSort(s2, s3));
}

TermList AtomicSort::arrowSort(TermStack& domSorts, TermList range)
{
  CALL("AtomicSort::arrowSort/3");
  
  TermList res = range;

  for(unsigned i = 0; i < domSorts.size(); i++){
    res = arrowSort(domSorts[i], res);
  }
  return res;
}

AtomicSort* AtomicSort::createConstant(const vstring& name)
{
  CALL("AtomicSort::createConstant");

  bool added;
  unsigned newSort = env.signature->addTypeCon(name,0,added);
  if(added){
    OperatorType* ot = OperatorType::getConstantsType(superSort());
    env.signature->getTypeCon(newSort)->setType(ot);
  }
  return createConstant(newSort);
}

TermList AtomicSort::arraySort(TermList indexSort, TermList innerSort)
{
  CALL("AtomicSort::arraySort");
  unsigned array = env.signature->getArrayConstructor();
  TermList sort = TermList(create2(array, indexSort, innerSort));
  return sort;
}

TermList AtomicSort::tupleSort(unsigned arity, TermList* sorts)
{
  CALL("AtomicSort::tupleSort");
  unsigned tuple = env.signature->getTupleConstructor(arity);
  TermList sort = TermList(create(tuple, arity, sorts));
  return sort;
}


/**
 * Return the list of all free variables of the term.
 * The result is only non-empty when there are quantified
 * formulas or $let-terms inside the term.
 * Each variable in the term is returned just once.
 *
 * NOTE: don't use this function, if you don't actually need a List
 * (FormulaVarIterator is a better choice)
 *
 * NOTE: remember to free the list when done with it
 * (otherwise we leak memory!)
 *
 * @since 07/05/2015 Gothenburg
 */
VList* Term::freeVariables() const
{
  CALL("Term::freeVariables");

  FormulaVarIterator fvi(this);
  VList* result = VList::empty();
  VList::FIFO stack(result);
  while (fvi.hasNext()) {
    stack.push(fvi.next());
  }
  return result;
} // Term::freeVariables

bool Term::isFreeVariable(unsigned var) const
{
  CALL("Term::isFreeVariable");
  FormulaVarIterator fvi(this);
  while (fvi.hasNext()) {
    if (var == fvi.next()) {
      return true;
    }
  }
  return false;
}

unsigned Term::computeDistinctVars() const
{
  Set<unsigned> vars;
  VariableIterator vit(this);
  while (vit.hasNext()) {
    vars.insert(vit.next().var());
  }
  return vars.size();
}

/**
 * True if each function and predicate symbols in this term or literal are
 * marked as skip for the purpose of symbol elimination.
 * @since 04/05/2013 Manchester, changed to use the new NonVariable Iterator
 * @author Andrei Voronkov
 */
bool Term::skip() const
{
  if (isLiteral()) {
    if (!env.signature->getPredicate(functor())->skip()) {
      return false;
    }
  }
  else {
    if (!env.signature->getFunction(functor())->skip()) {
      return false;
    }
  }
  NonVariableIterator nvi(const_cast<Term*>(this));
  while (nvi.hasNext()) {
    unsigned func=nvi.next().term()->functor();
    if (!env.signature->getFunction(func)->skip()) {
      return false;
    }
  }
  return true;
} // skip

bool Term::isBoolean() const {
  const Term* term = this;
  while (true) {
    if (env.signature->isFoolConstantSymbol(true, term->functor()) ||
        env.signature->isFoolConstantSymbol(false, term->functor())) return true;
    if (!term->isSpecial()){
      bool val = !term->isLiteral() && 
      env.signature->getFunction(term->functor())->fnType()->result() == AtomicSort::boolSort();
      return val;
    }
    switch (term->getSpecialData()->getType()) {
      case SF_FORMULA:
        return true;
      case SF_TUPLE:
      case SF_LAMBDA:
        return false;
      case SF_ITE:
      case SF_LET:
      case SF_LET_TUPLE: {
        const TermList *ts = term->nthArgument(0);
        if (!ts->isTerm()) {
          return false;
        } else {
          term = ts->term();
          break;
        }
      }
      case SF_MATCH: {
        const TermList *ts = term->nthArgument(2);
        if (!ts->isTerm()) {
          return false;
        } else {
          term = ts->term();
          break;
        }
      }
      default:
        ASSERTION_VIOLATION_REP(term->toString());
    }
  }
  return false;
} // isBoolean

bool Term::isSuper() const {
  CALL("Term::isSuper")
  return this == AtomicSort::superSort().term(); 
}

/** Create a new sort, and insert it into the sharing
 *  structure if all arguments are shared.
 */
AtomicSort* AtomicSort::create(unsigned typeCon, unsigned arity, const TermList* args)
{
  CALL("AtomicSort::create");

  ASS_EQ(env.signature->typeConArity(typeCon), arity);

  AtomicSort* s = new(arity) AtomicSort(typeCon,arity);

  bool share = true;
  TermList* ss = s->args();

  const TermList* curArg = args;
  const TermList* argStopper = args+arity;
  while (curArg!=argStopper) {
    *ss = *curArg;
    --ss;
    if (!curArg->isSafe()) {
      share = false;
    }
    ++curArg;
  }
  if (share) {
    s = env.sharing->insert(s);
  }
  return s;
}

/** Create a new complex sort, copy from @b sort its function symbol and
 *  from the array @b args its arguments. Insert it into the sharing
 *  structure if all arguments are shared.
 * @since 07/01/2008 Torrevieja
 */
AtomicSort* AtomicSort::create(AtomicSort* sort,TermList* args)
{
  CALL("AtomicSort::create/2");

  int arity = sort->arity();
  AtomicSort* s = new(arity) AtomicSort(*sort);
  bool share = true;
  TermList* ss = s->args();
  for (int i = 0;i < arity;i++) {
    ASS(!args[i].isEmpty());
    *ss-- = args[i];
    if (!args[i].isSafe()) {
      share = false;
    }
  }
  if (share) {
    s = env.sharing->insert(s);
  }
  return s;
}


AtomicSort* AtomicSort::create2(unsigned tc, TermList arg1, TermList arg2)
{
  CALL("AtomicSort::create2");

  TermList args[] = {arg1, arg2};
  return AtomicSort::create(tc, 2, args);
}


/** Create a new complex sort, and do not insert it into the sharing
 *  structure.
 */
AtomicSort* AtomicSort::createNonShared(unsigned typeCon, unsigned arity, TermList* args)
{
  CALL("AtomicSort::createNonShared");
  ASS_EQ(env.signature->typeConArity(typeCon), arity);

  AtomicSort* s = new(arity) AtomicSort(typeCon, arity);
  TermList* ss = s->args();

  TermList* curArg = args;
  TermList* argStopper = args+arity;
  while (curArg!=argStopper) {
    *ss = *curArg;
    --ss;
    ++curArg;
  }
  return s;
}

/**
 * Return true iff headers of literals match each other.
 */
bool Literal::headersMatch(Literal* l1, Literal* l2, bool complementary)
{
  CALL("Literal::headersMatch");
  if (l1->_functor!=l2->_functor || (complementary?1:0)!=(l1->polarity()!=l2->polarity())) {
    return false;
  }

  return true;
}

/** Create a new literal, and insert it into the sharing
 *  structure if all arguments are shared.
 */
Literal* Literal::create(unsigned predicate, unsigned arity, bool polarity, bool commutative, const TermList* args)
{
  CALL("Literal::create/4");
  ASS_G(predicate, 0); //equality is to be created by createEquality
  ASS_EQ(env.signature->predicateArity(predicate), arity);


  Literal* l = new(arity) Literal(predicate, arity, polarity, commutative);

  bool share = true;
  TermList* ss = l->args();
  for (unsigned i = 0;i < arity;i++) {
    *ss-- = args[i];
    if (!args[i].isSafe()) {
      share = false;
    }
  }
  if (share) {
    l = env.sharing->insert(l);
  }
  return l;
}


/** Create a new literal, copy from @b l its predicate symbol and
 *  its arguments, and set its polarity to @b polarity. Insert it
 *  into the sharing structure if all arguments are shared.
 * @since 07/01/2008 Torrevieja
 */
Literal* Literal::create(Literal* l,bool polarity)
{
  CALL("Literal::create(Literal*,bool)");
  ASS_EQ(l->getPreDataSize(), 0);

  if (l->isEquality()) {
    return createEquality(polarity, *l->nthArgument(0), *l->nthArgument(1), SortHelper::getEqualityArgumentSort(l));
  }

  int arity = l->arity();
  Literal* m = new(arity) Literal(*l);
  m->setPolarity(polarity);

  TermList* ts = m->args();
  TermList* ss = l->args();
  while (ss->isNonEmpty()) {
    *ts-- = *ss--;
  }
  if (l->shared()) {
    if (l->isTwoVarEquality()) {
      m = env.sharing->insertVariableEquality(m, l->twoVarEqSort());
    }
    else {
      m = env.sharing->insert(m);
    }
  }
  return m;
} // Literal::create

/** Create a new literal, copy from @b l its predicate symbol and
 *  from the array @b args its arguments. Insert it into the sharing
 *  structure if all arguments are shared.
 * @since 07/01/2008 Torrevieja
 */
Literal* Literal::create(Literal* l,TermList* args)
{
  CALL("Literal::create(Literal*,TermList*)");
  ASS_EQ(l->getPreDataSize(), 0);

  if (l->isEquality()) {
    return createEquality(l->polarity(), args[0], args[1], SortHelper::getEqualityArgumentSort(l));
  }

  int arity = l->arity();
  Literal* m = new(arity) Literal(*l);

  bool share = true;
  TermList* ts = m->args();
  for (int i = 0;i < arity;i++) {
    *ts-- = args[i];
    if (!args[i].isSafe()) {
      share = false;
    }
  }
  if (share) {
    m = env.sharing->insert(m);
  }
  return m;
} // Literal::create


/**
 * Return a new equality literal, with polarity @b polarity and
 * arguments @b arg1 and @b arg2. These arguments must be of sort @c sort
 * (or more specific, in the polymorphic case) unless they are variables.
 * Insert the new literal into the sharing structure if all arguments
 * are shared.
 *
 * The equality may be between two variables.
 */
Literal* Literal::createEquality (bool polarity, TermList arg1, TermList arg2, TermList sort)
{
   CALL("Literal::createEquality/4");

   TermList srt1, srt2;
#if VDEBUG
   static RobSubstitution checkSortSubst;
   checkSortSubst.reset();
#endif

   if (!SortHelper::tryGetResultSort(arg1, srt1)) {
     if (!SortHelper::tryGetResultSort(arg2, srt2)) {
       ASS_REP(arg1.isVar(), arg1.toString());
       ASS_REP(arg2.isVar(), arg2.toString());
       return createVariableEquality(polarity, arg1, arg2, sort);
     }
     ASS(env.sharing->isWellSortednessCheckingDisabled() || checkSortSubst.match(sort, 0, srt2, 1));
   }
   else {    
    ASS_REP2(env.sharing->isWellSortednessCheckingDisabled() || checkSortSubst.match(sort, 0, srt1, 1), sort.toString(), srt1.toString());
#if VDEBUG
     if (SortHelper::tryGetResultSort(arg2, srt2)) {
       checkSortSubst.reset();
       ASS_REP2(env.sharing->isWellSortednessCheckingDisabled() || checkSortSubst.match(sort, 0, srt2, 1), sort.toString(), arg2.toString() + " :  " + srt2.toString());
     }
#endif
   }
   Literal* lit=new(2) Literal(0,2,polarity,true);
   *lit->nthArgument(0)=arg1;
   *lit->nthArgument(1)=arg2;
   if (arg1.isSafe() && arg2.isSafe()) {
     lit = env.sharing->insert(lit);
   }
   return lit;
}

/**
 * Create a literal that is equality between two variables.
 */
Literal* Literal::createVariableEquality (bool polarity, TermList arg1, TermList arg2, TermList variableSort)
{
  CALL("Literal::createVariableEquality");
  ASS(arg1.isVar());
  ASS(arg2.isVar());

  Literal* lit=new(2) Literal(0,2,polarity,true);
  *lit->nthArgument(0)=arg1;
  *lit->nthArgument(1)=arg2;
  lit = env.sharing->insertVariableEquality(lit, variableSort);
  return lit;
}

Literal* Literal::create1(unsigned predicate, bool polarity, TermList arg)
{
  CALL("Literal::create1");

  return Literal::create(predicate, 1, polarity, false, &arg);
}

Literal* Literal::create2(unsigned predicate, bool polarity, TermList arg1, TermList arg2)
{
  CALL("Literal::create2");
  ASS_NEQ(predicate, 0);

  TermList args[] = {arg1, arg2};
  return Literal::create(predicate, 2, polarity, false, args);
}

Literal* Literal::create(unsigned pred, bool polarity, std::initializer_list<TermList> args)
{
  CALL("Term::create/initializer_list");

  return Literal::create(pred, args.size(), polarity, false, args.begin());
}



/** create a new term and copy from t the relevant part of t's content */
Term::Term(const Term& t) throw()
  : _functor(t._functor),
    _arity(t._arity),
    _color(COLOR_TRANSPARENT),
    _hasInterpretedConstants(0),
    _isTwoVarEquality(0),
    _weight(0),
    _vars(0)
{
  CALL("Term::Term/1");
  ASS(!isSpecial()); //we do not copy special terms

  _args[0] = t._args[0];
  _args[0]._info.shared = 0u;
  _args[0]._info.order = 0u;
  _args[0]._info.distinctVars = TERM_DIST_VAR_UNKNOWN;
} // Term::Term

/** create a new literal and copy from l its content */
Literal::Literal(const Literal& l) throw()
  : Term(l)
{
  CALL("Literal::Literal/1");
}

/** create a new AtomicSort and copy from l its content */
AtomicSort::AtomicSort(const AtomicSort& p) throw()
  : Term(p)
{
  CALL("AtomicSort::AtomicSort/1");
}

/** dummy term constructor */
Term::Term() throw()
  :_functor(0),
   _arity(0),
   _color(COLOR_TRANSPARENT),
   _hasInterpretedConstants(0),
   _isTwoVarEquality(0),
   _weight(0),
   _maxRedLen(0),
   _vars(0)
{
  CALL("Term::Term/0");

  _args[0]._info.polarity = 0;
  _args[0]._info.commutative = 0;
  _args[0]._info.shared = 0;
  _args[0]._info.literal = 0;
  _args[0]._info.sort = 0;
  _args[0]._info.containsTermVar = 0;
  _args[0]._info.order = 0;
  _args[0]._info.tag = FUN;
  _args[0]._info.distinctVars = TERM_DIST_VAR_UNKNOWN;
} // Term::Term

Literal::Literal()
{
  CALL("Literal::Literal/0");
}

AtomicSort::AtomicSort()
{
  CALL("AtomicSort::AtomicSort/0");
}

#if VDEBUG
vstring Term::headerToString() const
{
  vstring s("functor: ");
  s += Int::toString(_functor) + ", arity: " + Int::toString(_arity)
    + ", weight: " + Int::toString(_weight)
    + ", vars: " + Int::toString(_vars)
    + ", polarity: " + Int::toString(_args[0]._info.polarity)
    + ", commutative: " + Int::toString(_args[0]._info.commutative)
    + ", shared: " + Int::toString(_args[0]._info.shared)
    + ", literal: " + Int::toString(_args[0]._info.literal)
    + ", order: " + Int::toString(_args[0]._info.order)
    + ", tag: " + Int::toString(_args[0]._info.tag);
  return s;
}

void Term::assertValid() const
{
  ASS_ALLOC_TYPE(this, "Term");
  ASS_EQ(_args[0]._info.tag, FUN);
}

void TermList::assertValid() const
{
  if (this->isTerm()) {
    ASS_ALLOC_TYPE(_term, "Term");
    ASS_EQ(_term->_args[0]._info.tag, FUN);
  }
}

#endif

std::ostream& Kernel::operator<< (ostream& out, TermList tl )
{
  if (tl.isEmpty()) {
    return out<<"<empty TermList>";
  }
  if (tl.isVar()) {
    return out<<Term::variableToString(tl);
  }
  return out<<tl.term()->toString();
}

std::ostream& Kernel::operator<< (ostream& out, const Term& t )
{
  return out<<t.toString();
}
std::ostream& Kernel::operator<< (ostream& out, const Literal& l )
{
  return out<<l.toString();
}

bool operator<(const TermList& lhs, const TermList& rhs) 
{ 
  auto cmp = lhs.isTerm() - rhs.isTerm();
  if (cmp != 0) return cmp < 0;
  if (lhs.isTerm()) {
    ASS(rhs.isTerm())
    return lhs.term()->getId() < rhs.term()->getId();
  } else {
    ASS(lhs.isVar())
    ASS(rhs.isVar())
    return lhs.var() < rhs.var();
  }
}

bool Kernel::positionIn(TermList& subterm,TermList* term,vstring& position)
{
  CALL("positionIn(TermList)");
   //cout << "positionIn " << subterm.toString() << " in " << term->toString() << endl;

  if(!term->isTerm()){
    if(subterm.isTerm()) return false;
    if (term->var()==subterm.var()){
      position = "1";
      return true;
    }
    return false;
  }
  return positionIn(subterm,term->term(),position);
}

bool Kernel::positionIn(TermList& subterm,Term* term,vstring& position)
{
  CALL("positionIn(Term)");
  //cout << "positionIn " << subterm.toString() << " in " << term->toString() << endl;

  if(subterm.isTerm() && subterm.term()==term){
    position = "1";
    return true;
  }
  if(term->arity()==0) return false;

  unsigned pos=1;
  TermList* ts = term->args();
  while(true){
    if(*ts==subterm){
      position=Lib::Int::toString(pos);
      return true;
    }
    if(positionIn(subterm,ts,position)){
      position = Lib::Int::toString(pos) + "." + position;
      return true;
    }
    pos++;
    ts = ts->next();
    if(ts->isEmpty()) break;
  }

  return false;
}

TermList Term::termArg(unsigned n) const
{
  ASS_LE(0, n)
  ASS_L(n, numTermArguments())
  return *nthArgument(n + numTypeArguments());
}

TermList Term::typeArg(unsigned n) const 
{
  ASS_LE(0, n)
  ASS_L(n, numTypeArguments())
  return *nthArgument(n);
}<|MERGE_RESOLUTION|>--- conflicted
+++ resolved
@@ -314,13 +314,8 @@
   return isSpecial()
     ? 0
     : isLiteral()
-<<<<<<< HEAD
-      ? env.signature->getPredicate(_functor)->typeArgsArity()
-      : env.signature->getFunction(_functor)->typeArgsArity();
-=======
       ? env.signature->getPredicate(_functor)->numTypeArguments()
       : env.signature->getFunction(_functor)->numTypeArguments();
->>>>>>> 001d1ef8
 }
 
 TermList* Term::termArgs()
