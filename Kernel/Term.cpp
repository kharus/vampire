--- conflicted
+++ resolved
@@ -178,7 +178,6 @@
   }
   return ss.term()->functor() == tt.term()->functor();
 }
-<<<<<<< HEAD
 void TermList::Top::output(std::ostream& out) const
 { 
   if (this->var()) {
@@ -186,15 +185,6 @@
   } else {
     ASS(this->functor())
     out << *env.signature->getFunction(*this->functor());
-=======
-std::ostream& Kernel::operator<<(std::ostream& out, TermList::Top const& self)
-{ 
-  if (self.var()) {
-    return out << TermList::var(self.var());
-  } else {
-    ASS(self.functor())
-    return out << *env.signature->getFunction(*self.functor());
->>>>>>> 246b7a7b
   }
 }
 
@@ -508,12 +498,12 @@
     const Term::SpecialTermData* sd = getSpecialData();
 
     switch(specialFunctor()) {
-      case Term::SpecialFunctor::FORMULA: {
+      case SpecialFunctor::FORMULA: {
         ASS_EQ(arity(), 0);
         vstring formula = sd->getFormula()->toString();
         return env.options->showFOOL() ? "$term{" + formula + "}" : formula;
       }
-      case Term::SpecialFunctor::LET: {
+      case SpecialFunctor::LET: {
         ASS_EQ(arity(), 1);
         TermList binding = sd->getBinding();
         bool isPredicate = binding.isTerm() && binding.term()->isBoolean();
@@ -536,11 +526,11 @@
         }
         return "$let(" + functor + ": " + type->toString() + ", " + functor + variablesList + " := " + binding.toString() + ", ";
       }
-      case Term::SpecialFunctor::ITE: {
+      case SpecialFunctor::ITE: {
         ASS_EQ(arity(),2);
         return "$ite(" + sd->getCondition()->toString() + ", ";
       }
-      case Term::SpecialFunctor::TUPLE: {
+      case SpecialFunctor::TUPLE: {
         ASS_EQ(arity(), 0);
         Term* term = sd->getTupleTerm();
         vstring termList = "";
@@ -554,7 +544,7 @@
         }
         return "[" + termList + "]";
       }
-      case Term::SpecialFunctor::LET_TUPLE: {
+      case SpecialFunctor::LET_TUPLE: {
         ASS_EQ(arity(), 1);
         VList* symbols = sd->getTupleSymbols();
         unsigned tupleFunctor = sd->getFunctor();
@@ -578,7 +568,7 @@
 
         return "$let([" + typesList + "], [" + symbolsList + "] := " + binding.toString() + ", ";
       }
-      case Term::SpecialFunctor::LAMBDA: {
+      case SpecialFunctor::LAMBDA: {
         VList* vars = sd->getLambdaVars();
         SList* sorts = sd->getLambdaVarSorts();
         TermList lambdaExp = sd->getLambdaExp();
@@ -599,7 +589,7 @@
         varList += "]";        
         return "(^" + varList + " : (" + lambdaExp.toString() + "))";
       }
-      case Term::SpecialFunctor::MATCH: {
+      case SpecialFunctor::MATCH: {
         // we simply let the arguments be written out
         return "$match(";
       }
@@ -1819,20 +1809,16 @@
   return true;
 }
 
-<<<<<<< HEAD
-std::ostream& operator<<(std::ostream& out, Term::SpecialFunctor const& self)
-=======
-std::ostream& Kernel::operator<<(std::ostream& out, Term::SpecialFunctor const& self)
->>>>>>> 246b7a7b
+std::ostream& Kernel::operator<<(std::ostream& out, SpecialFunctor const& self)
 {
   switch (self) {
-    case Term::SpecialFunctor::ITE: return out << "ITE";
-    case Term::SpecialFunctor::LET: return out << "LET";
-    case Term::SpecialFunctor::FORMULA: return out << "FORMULA";
-    case Term::SpecialFunctor::TUPLE: return out << "TUPLE";
-    case Term::SpecialFunctor::LET_TUPLE: return out << "LET_TUPLE";
-    case Term::SpecialFunctor::LAMBDA: return out << "LAMBDA";
-    case Term::SpecialFunctor::MATCH: return out << "SPECIAL_FUNCTOR_LAST ";
+    case SpecialFunctor::ITE: return out << "ITE";
+    case SpecialFunctor::LET: return out << "LET";
+    case SpecialFunctor::FORMULA: return out << "FORMULA";
+    case SpecialFunctor::TUPLE: return out << "TUPLE";
+    case SpecialFunctor::LET_TUPLE: return out << "LET_TUPLE";
+    case SpecialFunctor::LAMBDA: return out << "LAMBDA";
+    case SpecialFunctor::MATCH: return out << "SPECIAL_FUNCTOR_LAST ";
   }
   ASSERTION_VIOLATION
 }