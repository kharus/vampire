--- conflicted
+++ resolved
@@ -25,12 +25,7 @@
 public:
   static FlatTerm* create(Term* t);
   static FlatTerm* create(TermList t);
-<<<<<<< HEAD
   static FlatTerm* create(TermStack ts);
-  static FlatTerm* createUnexpanded(Term* t);
-  static FlatTerm* createUnexpanded(TermList t);
-  static FlatTerm* createUnexpanded(TermStack ts);
-=======
   /**
    * Similar to @b create but only allocates the flat term,
    * and does not fill out its content. The caller has to
@@ -39,7 +34,7 @@
    */
   static FlatTerm* createUnexpanded(Term* t);
   static FlatTerm* createUnexpanded(TermList t);
->>>>>>> c7564c1d
+  static FlatTerm* createUnexpanded(TermStack ts);
   void destroy();
 
   static FlatTerm* copy(const FlatTerm* ft);
@@ -62,27 +57,6 @@
   struct Entry
   {
     Entry() = default;
-<<<<<<< HEAD
-    Entry(EntryTag tag, unsigned num) { _info.tag=tag; _info.number=num; }
-    Entry(Term* ptr) : _ptr(ptr) { ASS_EQ(tag(), FUN_TERM_PTR); }
-
-    inline EntryTag tag() const { return static_cast<EntryTag>(_info.tag); }
-    inline unsigned number() const { return _info.number; }
-    inline Term* ptr() const { return _ptr; }
-    inline bool isVar() const { return tag()==VAR; }
-    inline bool isVar(unsigned num) const { return isVar() && number()==num; }
-    inline bool isFun() const { return tag()==FUN || tag()==FUN_UNEXPANDED; }
-    inline bool isFun(unsigned num) const { return isFun() && number()==num; }
-    void expand();
-
-    union {
-      Term* _ptr;
-      struct {
-	unsigned tag : 4;
-	unsigned number : 28;
-      } _info;
-    };
-=======
     Entry(EntryTag tag, unsigned num) { _setTag(tag); _setNumber(num); }
     Entry(Term* term) { _setTerm(term); ASS_EQ(_tag(), FUN_TERM_PTR); }
 
@@ -121,7 +95,6 @@
     void _setTerm(Term* term)
     { BitUtils::setBits<TERM_BITS_START, TERM_BITS_END>(_content, reinterpret_cast<uint64_t>(term)); }
     // end bitfield
->>>>>>> c7564c1d
   };
 
   inline Entry& operator[](size_t i) { ASS_L(i,_length); return _data[i]; }
