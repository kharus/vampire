--- conflicted
+++ resolved
@@ -178,13 +178,8 @@
   bool isComponent() const { return _component; }
   void setComponent(bool c) { _component = c; }
 
-<<<<<<< HEAD
-  bool isTheoryDescendant() const { return _theoryDescendant; } 
-  void setTheoryDescendant(bool t) { _theoryDescendant=t; } 
-=======
-  bool isTheoryDescendant() const{ return _theoryDescendant; }
-  void setTheoryDescendant(bool t){ _theoryDescendant=t; }
->>>>>>> 01ec6fd6
+  bool isTheoryDescendant() const { return _theoryDescendant; }
+  void setTheoryDescendant(bool t) { _theoryDescendant=t; }
   
   bool skip() const;
 
