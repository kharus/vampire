/*
 * This file is part of the source code of the software program
 * Vampire. It is protected by applicable
 * copyright laws.
 *
 * This source code is distributed under the licence found here
 * https://vprover.github.io/license.html
 * and in the source directory
 */
/**
 * @file RobSubstitution.hpp
 * Defines class RobSubstitution.
 *
 */

#ifndef __RobSubstitution__
#define __RobSubstitution__

#include "Forwards.hpp"
#include "Lib/Backtrackable.hpp"
#include "Lib/Recycled.hpp"
#include "Term.hpp"
#include "Lib/Hash.hpp"
#include "Lib/DHMap.hpp"
#include "Lib/Metaiterators.hpp"
#include "Kernel/BottomUpEvaluation.hpp"
#include "Lib/Environment.hpp"
#include "Kernel/Signature.hpp"

#if VDEBUG
#include <iostream>
#include "Lib/VString.hpp"
#endif

namespace Kernel
{
struct VarSpec
{
  /** Create a new VarSpec struct */
  VarSpec() {}
  /** Create a new VarSpec struct */
  VarSpec(unsigned var, int index) : var(var), index(index) {}

  bool operator==(const VarSpec& o) const
  { return var==o.var && index==o.index; }
  bool operator!=(const VarSpec& o) const
  { return !(*this==o); }

  friend std::ostream& operator<<(std::ostream& out, VarSpec const& self);

  /** number of variable */
  unsigned var;
  /** index of variable bank */
  int index;

  /** struct containing first hash function for DHMap object storing variable banks */
  struct Hash1
  {
   static unsigned hash(VarSpec const& o) {
     return HashUtils::combine(o.var, o.index);
   }
  };
  /** struct containing second hash function for DHMap object storing variable banks */
  struct Hash2
  {
    static unsigned hash(VarSpec const& o) {
      return HashUtils::combine(o.index, o.var);
    }
  };
};

// TODO get rid of this
struct OldTermSpec {
  OldTermSpec() {}
  OldTermSpec(TermList t, int i) : term(t), index(i) {}
  auto asTuple() const -> decltype(auto) { return std::tie(term, index); }
  IMPL_COMPARISONS_FROM_TUPLE(OldTermSpec)
  IMPL_HASH_FROM_TUPLE(OldTermSpec)

  TermList term;
  int index;

  bool sameTermContent(const OldTermSpec& ts)
  {
    bool termSameContent=term.sameContent(&ts.term);
    if(!termSameContent && term.isTerm() && term.term()->isLiteral() &&
      ts.term.isTerm() && ts.term.term()->isLiteral()) {
      const Literal* l1=static_cast<const Literal*>(term.term());
      const Literal* l2=static_cast<const Literal*>(ts.term.term());
      if(l1->functor()==l2->functor() && l1->arity()==0) {
        return true;
      }
    }
    if(!termSameContent) {
      return false;
    }
    return index==ts.index || term.isSpecialVar() ||
      (term.isTerm() && (
  (term.term()->shared() && term.term()->ground()) ||
   term.term()->arity()==0 ));
  }

  OldTermSpec clone() const { return *this; }
};

class TermSpec
{
  // TODO get rid of implicit copying of this
  struct Appl {
    unsigned functor;
    Option<Recycled<Stack<TermSpec>>> args;
    auto asTuple() const -> decltype(auto) { return std::tie(functor, args); }
    IMPL_COMPARISONS_FROM_TUPLE(TermSpec::Appl)
    IMPL_HASH_FROM_TUPLE(TermSpec::Appl)
    bool isSort() const { return false; }

    Appl(Appl&&) = default;
    Appl& operator=(Appl&&) = default;

    TermSpec const& arg(unsigned i) const { return (**args)[i]; }
    auto argsIter() const 
    { return iterTraits(args.iter())
<<<<<<< HEAD
                  .flatMap([](auto& args) { return getArrayishObjectIterator<const_ref_t>(*args); }); }
=======
                  .flatMap([](auto& args) { return arrayIter(*args); }); }

>>>>>>> 93bb9c6c
    Appl clone() const 
    { return Appl { .functor = functor, 
                    .args = args.map([](auto& x) { 
                        return x.clone([](auto& to, auto const& from) { 
                            to.loadFromIterator(
                                arrayIter(from)
                                  .map([](auto& c){ return c.clone(); })); 
                            }); 
                        }), 
                  }; }
  };
  using Copro = Coproduct<
    Appl,
    OldTermSpec
    >;
  Copro _self;
  friend class UnificationConstraint;
  friend class RobSubstitution;

<<<<<<< HEAD
  // TermList derefTerm() { return deref().first; }
  // int derefIndex() { return deref().second; }
=======
>>>>>>> 93bb9c6c
  TermSpec(TermSpec const&) = delete;
  TermSpec(Copro self) : _self(std::move(self)) {}
public:
  TermSpec(TermSpec&&) = default;
  TermSpec& operator=(TermSpec&&) = default;
  OldTermSpec old() const { return _self.unwrap<OldTermSpec>(); }
  // TODO get rid of default constructor
  TermSpec() : TermSpec(decltype(_self)(OldTermSpec())) {}
  TermSpec(VarSpec v) : TermSpec(TermList::var(v.var), v.index) {}
<<<<<<< HEAD
=======

>>>>>>> 93bb9c6c
  friend bool operator==(TermSpec const& lhs, TermSpec const& rhs);
  friend bool operator<(TermSpec const& lhs, TermSpec const& rhs);
  IMPL_COMPARISONS_FROM_LESS_AND_EQUALS(TermSpec);
  unsigned defaultHash() const;
  unsigned defaultHash2() const;

<<<<<<< HEAD
=======
  template<class Deref>
  static int compare(TermSpec const& lhs, TermSpec const& rhs, Deref deref) {
    Recycled<Stack<pair<TermSpec, TermSpec>>> todo;
    todo->push(make_pair(lhs.clone(),rhs.clone()));
    // DBG("compare: ", lhs, " <> ", rhs)
    while (todo->isNonEmpty()) {
      auto lhs_ = std::move(todo->top().first);
      auto rhs_ =           todo->pop().second;
      auto& lhs = deref(lhs_);
      auto& rhs = deref(rhs_);

      if (lhs.isTerm() != rhs.isTerm()) {
        return lhs.isVar() ? -1 : 1;

      } else {
        if (lhs.isTerm()) {
          if (lhs.functor() != rhs.functor()) {
            return lhs.functor() < rhs.functor() ? -1 : 1;
          } else {
            todo->loadFromIterator(lhs.allArgs().zip(rhs.allArgs()));
          }
        } else {
          ASS(lhs.isVar() && rhs.isVar())
          auto v1 = lhs.varSpec();
          auto v2 = rhs.varSpec();
          if (v1 != v2) {
            return std::tie(v1.var, v1.index) < std::tie(v2.var, v2.index) ? -1 : 1;
          }
        }
      }
    }
    return 0;
  }


>>>>>>> 93bb9c6c
  TermSpec clone() const { return TermSpec(_self.clone()); }
  
  friend std::ostream& operator<<(std::ostream& out, TermSpec const& self);
  TermSpec(TermList self, int index) : _self(OldTermSpec(self, index)) {}


  template<class... Args>
  TermSpec(unsigned functor, Args... args) 
    : _self(Appl{functor, someIf(sizeof...(args) != 0, []() { return Recycled<Stack<TermSpec>>(); }) }) 
  {
<<<<<<< HEAD
    if (sizeof...(args) != 0) _self.template unwrap<Appl>().args.unwrap()->pushMany(std::move(args)...);
=======
    ASS_EQ(sizeof...(args), env.signature->getFunction(functor)->arity())
    if (sizeof...(args) != 0) {
      _self.template unwrap<Appl>().args.unwrap()->pushMany(std::move(args)...);
    }
>>>>>>> 93bb9c6c
  }

  TermList::Top top() const;
  TermSpec const& deref(RobSubstitution const* s) const&;
  bool isOutputVar() const;
  unsigned varNumber() const { return *top().var(); }
  bool definitelyGround() const;// { return t->shared() && t->ground(); }
  // assuming it's ground
  unsigned weight() const;
  bool sameTermContent(TermSpec const& other) const;

  bool isSpecialVar()  const;
  bool isVar()         const;
  bool isNormalVar()   const { return isVar() && !isSpecialVar(); }

  bool isTerm() const;
  bool isLiteral() const;
  TermSpec sort() const;
  bool isSort() const;
  VarSpec varSpec() const;
  unsigned functor()   const;

  unsigned nTypeArgs() const;//{ return derefTerm().term()->numTypeArguments(); }
  unsigned nTermArgs() const;//{ return derefTerm().term()->numTermArguments(); }
  unsigned nAllArgs() const;//{ return derefTerm().term()->numTermArguments(); }
                            //
  bool isNumeral() const { return isTerm() && env.signature->getFunction(functor())->interpretedNumber(); }
  // bool isGround()      { return _subs->apply(_term, _index).ground(); }
  TermSpec termArg(unsigned i) const;
  TermSpec typeArg(unsigned i) const;
  TermSpec anyArg(unsigned i) const;
  auto typeArgs() const { return range(0, nTypeArgs()).map([this](auto i) { return typeArg(i); }); }
  auto termArgs() const { return range(0, nTermArgs()).map([this](auto i) { return termArg(i); }); }
  auto allArgs() const { return range(0, nAllArgs()).map([this](auto i) { return anyArg(i); }); }

  TermList toTerm(RobSubstitution& s) const;

};

struct AutoDerefTermSpec
{
  TermSpec term;
  RobSubstitution const* subs;
  AutoDerefTermSpec clone() const { return { term.clone(), subs, }; }
  AutoDerefTermSpec(TermSpec const& t, RobSubstitution const* s) 
    : term(t.deref(s).clone())
    , subs(s) { }
  explicit AutoDerefTermSpec(AutoDerefTermSpec const& other) : term(other.term.clone()), subs(other.subs) {}
  AutoDerefTermSpec(AutoDerefTermSpec && other) = default;
<<<<<<< HEAD
=======
  friend std::ostream& operator<<(std::ostream& out, AutoDerefTermSpec const& self);
>>>>>>> 93bb9c6c
};

class UnificationConstraint
{
  TermSpec _t1;
  TermSpec _t2;
public:
  // TODO get rid of default constr
  UnificationConstraint() {}
  CLASS_NAME(UnificationConstraint)
  USE_ALLOCATOR(UnificationConstraint)
  // UnificationConstraint(UnificationConstraint&&) = default;
  // UnificationConstraint& operator=(UnificationConstraint&&) = default;
  auto asTuple() const -> decltype(auto) { return std::tie(_t1, _t2); }
  IMPL_COMPARISONS_FROM_TUPLE(UnificationConstraint);
  IMPL_HASH_FROM_TUPLE(UnificationConstraint);

  UnificationConstraint clone() const { return UnificationConstraint(lhs().clone(), rhs().clone()); }

  UnificationConstraint(TermSpec t1, TermSpec t2)
  : _t1(std::move(t1)), _t2(std::move(t2))
  {}

  Option<Literal*> toLiteral(RobSubstitution& s);

  TermSpec const& lhs() const { return _t1; }
  TermSpec const& rhs() const { return _t2; }

  friend std::ostream& operator<<(std::ostream& out, UnificationConstraint const& self)
  { return out << self._t1 << " != " << self._t2; }

};




using namespace Lib;

class AbstractingUnifier;
class UnificationConstraint;

class RobSubstitution
:public Backtrackable
{
  friend class AbstractingUnifier;
  friend class UnificationConstraint;
public:
  CLASS_NAME(RobSubstitution);
  USE_ALLOCATOR(RobSubstitution);
  
  RobSubstitution() : _nextUnboundAvailable(0) {}

  SubstIterator matches(Literal* base, int baseIndex,
	  Literal* instance, int instanceIndex, bool complementary);
  SubstIterator unifiers(Literal* l1, int l1Index, Literal* l2, int l2Index, bool complementary);

  bool unify(TermList t1,int index1, TermList t2, int index2);
  bool match(TermList base,int baseIndex, TermList instance, int instanceIndex);

  bool unifyArgs(Term* t1,int index1, Term* t2, int index2);
  bool matchArgs(Term* base,int baseIndex, Term* instance, int instanceIndex);

  void denormalize(const Renaming& normalizer, int normalIndex, int denormalizedIndex);
  bool isUnbound(unsigned var, int index) const
  {
    return isUnbound(VarSpec(var,index));
  }
  void reset()
  {
    _bank.reset();
    _nextUnboundAvailable=0;
  }
  bool keepRecycled() const { return _bank.keepRecycled(); }

  /**
   * Bind special variable to a specified term
   *
   * Calls to this method must happen before calls to any
   * other methods. Also no special variables can occur in
   * binding term, as no occur-check is performed.
   */
  void bindSpecialVar(unsigned var, TermList t, int index)
  {
    VarSpec vs(var, SPECIAL_INDEX);
    ASS(!_bank.find(vs));
    bind(vs, TermSpec(t,index));
  }
  TermList::Top getSpecialVarTop(unsigned specialVar) const;
  TermList apply(TermList t, int index) const;
  Literal* apply(Literal* lit, int index) const;
  Stack<Literal*> apply(Stack<Literal*> cl, int index) const;
  size_t getApplicationResultWeight(TermList t, int index) const;
  size_t getApplicationResultWeight(Literal* lit, int index) const;

#if VDEBUG
  /**
   * Return number of bindings stored in the substitution.
   *
   * - 0 means a fresh substitution.
   * - Without backtracking, this number doesn't decrease.
   */
  size_t size() const {return _bank.size(); }

#endif
  friend std::ostream& operator<<(std::ostream& out, RobSubstitution const& self);
  std::ostream& output(std::ostream& out, bool deref) const;

  typedef pair<TermSpec,TermSpec> TTPair;
 
  friend std::ostream& operator<<(std::ostream& out, VarSpec const& self)
  {
    if(self.index == SPECIAL_INDEX) {
      return out << "S" << self.var;
    } else {
      return out << "X" << self.var << "/" << self.index;
    }
  }


  RobSubstitution(RobSubstitution&& obj) = default;
  RobSubstitution& operator=(RobSubstitution&& obj) = default;
private:
  TermList apply(TermSpec);
  friend class TermSpec;
  RobSubstitution(const RobSubstitution& obj) = delete;
  RobSubstitution& operator=(const RobSubstitution& obj) = delete;


  static const int UNBOUND_INDEX;
  static const int SPECIAL_INDEX;

  bool isUnbound(VarSpec v) const;
  TermSpec const& deref(VarSpec v) const;
  TermSpec const& derefBound(TermSpec const& v) const;

  void addToConstraints(const VarSpec& v1, const VarSpec& v2);
  void bind(const VarSpec& v, TermSpec b);
  void bindVar(const VarSpec& var, const VarSpec& to);
  VarSpec root(VarSpec v) const;
  bool match(TermSpec base, TermSpec instance);
  bool unify(TermSpec t1, TermSpec t2);
  bool occurs(VarSpec const& vs, TermSpec const& ts);

  // VarSpec getVarSpec(TermList tl, int index) const
  // {
  //   CALL("RobSubstitution::getVarSpec");
  //   ASS(tl.isVar());
  //   index = tl.isSpecialVar() ? SPECIAL_INDEX : index;
  //   return VarSpec(tl.var(), index);
  // }

  typedef DHMap<VarSpec,TermSpec,VarSpec::Hash1, VarSpec::Hash2> BankType;

  BankType _bank;
  mutable unsigned _nextUnboundAvailable;

  friend std::ostream& operator<<(std::ostream& out, RobSubstitution const& self)
  { return out << self._bank; }

  class BindingBacktrackObject
  : public BacktrackObject
  {
  public:
    BindingBacktrackObject(RobSubstitution* subst, VarSpec v)
    :_subst(subst), _var(v)
    {
      Option<TermSpec&> t = _subst->_bank.find(_var);
      if(t) {
        _term = some(t->clone());
      }
    }
    void backtrack()
    {
      if(_term.isNone()) {
	      _subst->_bank.remove(_var);
      } else {
	      _subst->_bank.set(_var,std::move(*_term));
      }
    }
    friend std::ostream& operator<<(std::ostream& out, BindingBacktrackObject const& self)
    { return out << "(ROB backtrack object for " << self._var << ")"; }
    CLASS_NAME(RobSubstitution::BindingBacktrackObject);
    USE_ALLOCATOR(BindingBacktrackObject);
  private:
    RobSubstitution* _subst;
    VarSpec _var;
    Option<TermSpec> _term;
  };

  template<class Fn>
  SubstIterator getAssocIterator(RobSubstitution* subst,
    Literal* l1, int l1Index, Literal* l2, int l2Index, bool complementary);

  template<class Fn>
  struct AssocContext;
  template<class Fn>
  class AssocIterator;

  struct MatchingFn;
  struct UnificationFn;

};

};

namespace Lib {

  // TODO optimize to use TermList iterator
  template<>
  // struct BottomUpChildIter<pair<Kernel::TermSpec, Kernel::RobSubstitution const*>>
  struct BottomUpChildIter<Kernel::AutoDerefTermSpec>
  {
    using Item = Kernel::AutoDerefTermSpec;
    Item _self;
    unsigned _arg;

    BottomUpChildIter(Item const& self) : _self(Item(self)), _arg(0) {}
 
    Item self() { return _self.clone(); }

    Item next()
    { return Kernel::AutoDerefTermSpec(_self.term.anyArg(_arg++), _self.subs); }

    bool hasNext()
    { return _self.term.isTerm() && _arg < _self.term.nAllArgs(); }

    unsigned nChildren()
    { return _self.term.isVar() ? 0 : _self.term.nAllArgs(); }
  };

} // namespace Lib

#endif /*__RobSubstitution__*/<|MERGE_RESOLUTION|>--- conflicted
+++ resolved
@@ -120,12 +120,8 @@
     TermSpec const& arg(unsigned i) const { return (**args)[i]; }
     auto argsIter() const 
     { return iterTraits(args.iter())
-<<<<<<< HEAD
-                  .flatMap([](auto& args) { return getArrayishObjectIterator<const_ref_t>(*args); }); }
-=======
                   .flatMap([](auto& args) { return arrayIter(*args); }); }
 
->>>>>>> 93bb9c6c
     Appl clone() const 
     { return Appl { .functor = functor, 
                     .args = args.map([](auto& x) { 
@@ -145,11 +141,6 @@
   friend class UnificationConstraint;
   friend class RobSubstitution;
 
-<<<<<<< HEAD
-  // TermList derefTerm() { return deref().first; }
-  // int derefIndex() { return deref().second; }
-=======
->>>>>>> 93bb9c6c
   TermSpec(TermSpec const&) = delete;
   TermSpec(Copro self) : _self(std::move(self)) {}
 public:
@@ -159,18 +150,12 @@
   // TODO get rid of default constructor
   TermSpec() : TermSpec(decltype(_self)(OldTermSpec())) {}
   TermSpec(VarSpec v) : TermSpec(TermList::var(v.var), v.index) {}
-<<<<<<< HEAD
-=======
-
->>>>>>> 93bb9c6c
   friend bool operator==(TermSpec const& lhs, TermSpec const& rhs);
   friend bool operator<(TermSpec const& lhs, TermSpec const& rhs);
   IMPL_COMPARISONS_FROM_LESS_AND_EQUALS(TermSpec);
   unsigned defaultHash() const;
   unsigned defaultHash2() const;
 
-<<<<<<< HEAD
-=======
   template<class Deref>
   static int compare(TermSpec const& lhs, TermSpec const& rhs, Deref deref) {
     Recycled<Stack<pair<TermSpec, TermSpec>>> todo;
@@ -206,7 +191,6 @@
   }
 
 
->>>>>>> 93bb9c6c
   TermSpec clone() const { return TermSpec(_self.clone()); }
   
   friend std::ostream& operator<<(std::ostream& out, TermSpec const& self);
@@ -217,14 +201,10 @@
   TermSpec(unsigned functor, Args... args) 
     : _self(Appl{functor, someIf(sizeof...(args) != 0, []() { return Recycled<Stack<TermSpec>>(); }) }) 
   {
-<<<<<<< HEAD
-    if (sizeof...(args) != 0) _self.template unwrap<Appl>().args.unwrap()->pushMany(std::move(args)...);
-=======
     ASS_EQ(sizeof...(args), env.signature->getFunction(functor)->arity())
     if (sizeof...(args) != 0) {
       _self.template unwrap<Appl>().args.unwrap()->pushMany(std::move(args)...);
     }
->>>>>>> 93bb9c6c
   }
 
   TermList::Top top() const;
@@ -274,10 +254,7 @@
     , subs(s) { }
   explicit AutoDerefTermSpec(AutoDerefTermSpec const& other) : term(other.term.clone()), subs(other.subs) {}
   AutoDerefTermSpec(AutoDerefTermSpec && other) = default;
-<<<<<<< HEAD
-=======
   friend std::ostream& operator<<(std::ostream& out, AutoDerefTermSpec const& self);
->>>>>>> 93bb9c6c
 };
 
 class UnificationConstraint
@@ -382,9 +359,6 @@
   size_t size() const {return _bank.size(); }
 
 #endif
-  friend std::ostream& operator<<(std::ostream& out, RobSubstitution const& self);
-  std::ostream& output(std::ostream& out, bool deref) const;
-
   typedef pair<TermSpec,TermSpec> TTPair;
  
   friend std::ostream& operator<<(std::ostream& out, VarSpec const& self)
