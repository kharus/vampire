--- conflicted
+++ resolved
@@ -274,13 +274,9 @@
   auto oldProp = _property;
   _propertyValid = true;
   _property = Property::scan(_units);
-<<<<<<< HEAD
   if(oldProp) {
     delete oldProp;
   }
-  env.property = _property;
-=======
->>>>>>> 5d762b52
   ASS(_property);
   _property->setSMTLIBLogic(getSMTLIBLogic());
   readDetailsFromProperty();
