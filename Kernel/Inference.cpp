--- conflicted
+++ resolved
@@ -864,20 +864,10 @@
     return "finite model not found";
   case InferenceRule::INDUCTION_AXIOM:
     return "induction hypothesis";
-<<<<<<< HEAD
   case InferenceRule::GAUSSIAN_VARIABLE_ELIMINIATION:
     return "gaussian variable elimination";
-=======
-  case INDUCTIVE_STRENGTH:
-    return "inductive strengthening";
-  case GAUSSIAN_VARIABLE_ELIMINIATION:
-    return "gaussian variable elimination";
-  default:
-    ASSERTION_VIOLATION;
-    return "!UNKNOWN INFERENCE RULE!";
->>>>>>> 90500473
   }
   ASSERTION_VIOLATION;
-  /* moved outside of the case split to get a compiler warning */
+  /* moved outside of the case statement to get a compiler warning */
   return "!UNKNOWN INFERENCE RULE!";
 } // Inference::name()
