
/*
 * File RobSubstitution.cpp.
 *
 * This file is part of the source code of the software program
 * Vampire. It is protected by applicable
 * copyright laws.
 *
 * This source code is distributed under the licence found here
 * https://vprover.github.io/license.html
 * and in the source directory
 *
 * In summary, you are allowed to use Vampire for non-commercial
 * purposes but not allowed to distribute, modify, copy, create derivatives,
 * or use in competitions. 
 * For other uses of Vampire please contact developers for a different
 * licence, which we will make an effort to provide. 
 */
/**
 * @file RobSubstitution.cpp
 * Implements polynomial modification of the Robinson unification algorithm.
 */

#include "Lib/Environment.hpp"
#include "Shell/Options.hpp"

#include "Lib/Hash.hpp"
#include "Lib/DArray.hpp"
#include "Lib/List.hpp"
#include "Lib/Random.hpp"
#include "Lib/DHSet.hpp"
#include "Lib/DHMap.hpp"
#include "Lib/SkipList.hpp"
#include "Lib/Int.hpp"

#include "Clause.hpp"
#include "Renaming.hpp"
#include "SortHelper.hpp"
#include "Term.hpp"
#include "TermIterators.hpp"
#include "Shell/Statistics.hpp"

#include "Indexing/TermSharing.hpp"

#include "RobSubstitution.hpp"

#if VDEBUG
#include "Kernel/Signature.hpp"
#include "Lib/Int.hpp"
#include "Debug/Tracer.hpp"
#include <iostream>
using namespace Debug;
#endif

#define DEBUG_RESULT_WEIGHT_COMPUTATION 0

namespace Kernel
{

using namespace std;
using namespace Lib;

//const int RobSubstitution::AUX_INDEX=-3;
const int RobSubstitution::SPECIAL_INDEX=-2;
const int RobSubstitution::UNBOUND_INDEX=-1;

/**
 * Unify @b t1 and @b t2, and return true iff it was successful.
 */
bool RobSubstitution::unify(TermList t1,int index1, TermList t2, int index2, MismatchHandler* hndlr)
{
  CALL("RobSubstitution::unify/4");
<<<<<<< HEAD
  return unify(TermSpec(t1,index1), TermSpec(t2,index2), hndlr);
=======
  return unify(TermSpec(t1,index1), TermSpec(t2,index2),hndlr);
>>>>>>> f4cbb935
}

/**
 * Unify arguments of @b t1 and @b t2, and return true iff it was successful.
 *
 * @b t1 and @b t2 can be either terms or literals.
 */
bool RobSubstitution::unifyArgs(Term* t1,int index1, Term* t2, int index2, MismatchHandler* hndlr)
{
  CALL("RobSubstitution::unifyArgs");
  ASS_EQ(t1->functor(),t2->functor());

  TermList t1TL(t1);
  TermList t2TL(t2);
<<<<<<< HEAD
  return unify(TermSpec(t1TL,index1), TermSpec(t2TL,index2), hndlr);
=======
  return unify(TermSpec(t1TL,index1), TermSpec(t2TL,index2),hndlr);
>>>>>>> f4cbb935
}

bool RobSubstitution::match(TermList base,int baseIndex,
	TermList instance, int instanceIndex)
{
  CALL("RobSubstitution::match(TermList...)");
  return match(TermSpec(base,baseIndex), TermSpec(instance,instanceIndex));
}
/**
 * Match arguments of @b t1 and @b t2, and return true iff it was successful.
 *
 * @b t1 and @b t2 can be either terms or literals.
 */
bool RobSubstitution::matchArgs(Term* base,int baseIndex,
	Term* instance, int instanceIndex)
{
  CALL("RobSubstitution::match(Literal*...)");
  ASS_EQ(base->functor(),instance->functor());

  TermList baseTL(base);
  TermList instanceTL(instance);
  return match(TermSpec(baseTL,baseIndex), TermSpec(instanceTL,instanceIndex));
}

/**
 * Bind variables from @b denormalizedIndex to variables in @b normalIndex
 * in a way, that applying the substitution to a term in @b denormalizedIndex
 * would give the same result as first renaming variables and then applying
 * the substitution in @b normalIndex.
 *
 * @warning All variables, that occured in some term that was matched or unified
 * in @b normalIndex, must be also present in the @b normalizer.
 */
void RobSubstitution::denormalize(const Renaming& normalizer, int normalIndex, int denormalizedIndex)
{
  CALL("RobSubstitution::denormalize");

  VirtualIterator<Renaming::Item> nit=normalizer.items();
  while(nit.hasNext()) {
    Renaming::Item itm=nit.next();
    VarSpec normal(itm.second, normalIndex);
    VarSpec denormalized(itm.first, denormalizedIndex);
    ASS(!_bank.find(denormalized));
    bindVar(denormalized,normal);
  }
}

bool RobSubstitution::isUnbound(VarSpec v) const
{
  CALL("RobSubstitution::isUnbound");
  for(;;) {
    TermSpec binding;
    bool found=_bank.find(v,binding);
    if(!found || binding.index==UNBOUND_INDEX) {
      return true;
    } else if(binding.term.isTerm()) {
      return false;
    }
    v=getVarSpec(binding);
  }
}

/**
 * If special variable @b specialVar is bound to a proper term,
 * return a term, that has the same top functor. Otherwise
 * return an arbitrary variable.
 */
TermList RobSubstitution::getSpecialVarTop(unsigned specialVar) const
{
  VarSpec v(specialVar, SPECIAL_INDEX);
  for(;;) {
    TermSpec binding;
    bool found=_bank.find(v,binding);
    if(!found || binding.index==UNBOUND_INDEX) {
      static TermList auxVarTerm(1,false);
      return auxVarTerm;
    } else if(binding.term.isTerm()) {
      return binding.term;
    }
    v=getVarSpec(binding);
  }
}

/**
 * If @b t is a non-variable, return @b t. Else, if @b t is a variable bound to
 * a non-variable term, return the term. Otherwise, return the root variable
 * to which @b t belongs.
 */
RobSubstitution::TermSpec RobSubstitution::derefBound(TermSpec t) const
{
  CALL("RobSubstitution::derefBound");
  if(t.term.isTerm() || t.term.isVSpecialVar()) {
    return t;
  }
  VarSpec v=getVarSpec(t);
  for(;;) {
    TermSpec binding;
    bool found=_bank.find(v,binding);
    if(!found || binding.index==UNBOUND_INDEX) {
      return TermSpec(v);
    } else if(binding.term.isTerm() || binding.term.isVSpecialVar()) {
      return binding;
    }
    v=getVarSpec(binding);
  }
}

/**
 * If @b v is a bound variable then return the term or root variable
 * it is bound to. Otherwise, return the next unbound variable in the
 * UNBOUND_INDEX. This effectively names unbound variables apart from
 * any variables in the range of bound variables.
 */
RobSubstitution::TermSpec RobSubstitution::deref(VarSpec v) const
{
  CALL("RobSubstitution::deref");
  for(;;) {
    TermSpec binding;
    bool found=_bank.find(v,binding);
    if(!found) {
      binding.index=UNBOUND_INDEX;
      binding.term.makeVar(_nextUnboundAvailable++);
      const_cast<RobSubstitution&>(*this).bind(v,binding);
      return binding;
    } else if(binding.index==UNBOUND_INDEX || binding.term.isTerm()
              || binding.term.isVSpecialVar()) {
      return binding;
    }
    v=getVarSpec(binding);
  }
}

void RobSubstitution::bind(const VarSpec& v, const TermSpec& b)
{
  CALL("RobSubstitution::bind");
  ASSERT_VALID(b.term);
  //Aux terms don't contain special variables, ergo
  //should be shared.
  //ASS(!b.term.isTerm() || b.index!=AUX_INDEX || b.term.term()->shared());
  ASS_NEQ(v.index, UNBOUND_INDEX);

  if(bdIsRecording()) {
    bdAdd(new BindingBacktrackObject(this, v));
  }
  _bank.set(v,b);
}

void RobSubstitution::addToConstraints(const VarSpec& v1, const VarSpec& v2, MismatchHandler* hndlr)
{
  CALL("RobSubstitution::addToConstraints");

  Term* t1 = _funcSubtermMap->get1(v1.var);
  Term* t2 = _funcSubtermMap->get1(v2.var);

  if(t1 == t2 && t1->shared() && t1->ground()){ return; }
 
  TermList tt1 = TermList(t1);
  TermList tt2 = TermList(t2);

  TermSpec t1spec = TermSpec(tt1, v1.index);
  TermSpec t2spec = TermSpec(tt2, v2.index);

  if(t1spec.sameTermContent(t2spec)){ return; }

  hndlr->handle(this, tt1, v1.index, tt2, v2.index);
}


void RobSubstitution::bindVar(const VarSpec& var, const VarSpec& to)
{
  CALL("RobSubstitution::bindVar");
  ASS_NEQ(var,to);

  bind(var,TermSpec(to));
}

RobSubstitution::VarSpec RobSubstitution::root(VarSpec v) const
{
  CALL("RobSubstitution::root");
  for(;;) {
    TermSpec binding;
    bool found=_bank.find(v,binding);
    if(!found || binding.index==UNBOUND_INDEX || binding.isVSpecialVar() || 
        binding.term.isTerm()) {
      return v;
    }
    v=getVarSpec(binding);
  }
}

/* Not currently used

void RobSubstitution::makeEqual(VarSpec v1, VarSpec v2, TermSpec target)
{
  CALL("RobSubstitution::makeEqual");

  v1=root(v1);
  v2=root(v2);
  if(v1==v2) {
    bind(v2,target);
    return;
  }
  if(Random::getBit()) {
    bindVar(v1,v2);
    bind(v2,target);
  } else {
    bindVar(v2,v1);
    bind(v1,target);
  }
}
*/

/* Not currently used
void RobSubstitution::unifyUnbound(VarSpec v, TermSpec ts)
{
  CALL("RobSubstitution::unifyUnbound");

  v=root(v);

  ASS(isUnbound(v));

  if(ts.isVar()) {
    VarSpec v2=root(getVarSpec(ts));
    if(v!=v2) {
    	makeEqual(v, v2, deref(v2));
    }
  } else {
    bind(v,ts);
  }
}
*/
<<<<<<< HEAD
=======

>>>>>>> f4cbb935

void RobSubstitution::swap(TermSpec& ts1, TermSpec& ts2)
{
  TermSpec aux=ts1;
  ts1=ts2;
  ts2=aux;
}


bool RobSubstitution::occurs(VarSpec vs, TermSpec ts)
{
  vs=root(vs);
  Stack<TermSpec> toDo(8);
  if(ts.isVSpecialVar()){
    Term* t = _funcSubtermMap->get1(ts.term.var());
    ts = TermSpec(TermList(t), ts.index);
  }else if(ts.isVar()) {
    ts=derefBound(ts);
    if(ts.isVar()) {
      return false;
    }
  }
  typedef DHSet<VarSpec, VarSpec::Hash1> EncounterStore;
  static EncounterStore encountered;
  encountered.reset();

  for(;;){
    ASS(ts.term.isTerm());
    VariableIterator vit(ts.term.term());
    while(vit.hasNext()) {
      bool isVSpecialVar = false;
      TermList var = vit.next();
      if(var.isVSpecialVar()){ isVSpecialVar = true; }
      VarSpec tvar=root(getVarSpec(var, ts.index));
      if(tvar==vs) {
        return true;
      }
      if(!encountered.find(tvar)) {
        TermSpec dtvar;
        if(!isVSpecialVar){
          dtvar=derefBound(TermSpec(tvar));
        } else {
          Term* t = _funcSubtermMap->get1(var.var());
          dtvar = TermSpec(TermList(t), ts.index);
        }
        if(!dtvar.isVar() || dtvar.isVSpecialVar()) {
          if(dtvar.isVSpecialVar()){
            Term* t = _funcSubtermMap->get1(dtvar.term.var());
            dtvar = TermSpec(TermList(t), dtvar.index);            
          }
          encountered.insert(tvar);
          toDo.push(dtvar);
        }
      }
    }

    if(toDo.isEmpty()) {
      return false;
    }
    ts=toDo.pop();
  }
}

bool RobSubstitution::unify(TermSpec t1, TermSpec t2,MismatchHandler* hndlr)
{
  CALL("RobSubstitution::unify/2");

  if(t1.sameTermContent(t2)) {
    return true;
  }

  bool mismatch=false;
  BacktrackData localBD;
  bdRecord(localBD);

  static Stack<TTPair> toDo(64);
  static Stack<TermList*> subterms(64);
  ASS(toDo.isEmpty() && subterms.isEmpty());

<<<<<<< HEAD
  typedef DHSet<TTPair,TTPairHash, TTPairHash> EncStore;
=======
  // Save encountered unification pairs to avoid
  // recomputing their unification
  typedef DHSet<TTPair,TTPairHash> EncStore;
>>>>>>> f4cbb935
  EncStore encountered;
  encountered.reset();

  // Iteratively resolve unification pairs in toDo
  // the current pair is always in t1 and t2 with their dereferenced
  // version in dt1 and dt2
  for(;;) {
    TermSpec dt1=derefBound(t1);
    TermSpec dt2=derefBound(t2);
<<<<<<< HEAD
    
    if(dt1.sameTermContent(dt2)) {
    } else if(dt1.isVSpecialVar() && dt2.isVSpecialVar()){
      ASS(hndlr);
      addToConstraints(getVarSpec(dt1), getVarSpec(dt2), hndlr);
    } else if(dt1.isVar() && !dt1.isVSpecialVar()) {
=======

    // If they have the same content then skip
    // (note that sameTermContent is best-effort)
    if(dt1.sameTermContent(dt2)) {
    } 
    // Deal with the case where eithe rare variables
    // Do an occurs-check and note that the variable 
    // cannot be currently bound as we already dereferenced
    else if(dt1.isVar()) {
>>>>>>> f4cbb935
      VarSpec v1=getVarSpec(dt1);
      if(occurs(v1, dt2)) {
        mismatch=true;
        break;
      }
      bind(v1,dt2);
    } else if(dt2.isVar() && !dt2.isVSpecialVar()) {
      VarSpec v2=getVarSpec(dt2);
      if(occurs(v2, dt1)) {
        mismatch=true;
        break;
      }
      bind(v2,dt1);
    } else if(dt1.isVSpecialVar()){
      Term* t = _funcSubtermMap->get1(dt1.term.var());
      t1 = TermSpec(TermList(t), dt1.index);
      toDo.push(TTPair(t1, dt2));
    } else if(dt2.isVSpecialVar()){
      Term* t = _funcSubtermMap->get1(dt2.term.var());
      t2 = TermSpec(TermList(t), dt2.index);
      toDo.push(TTPair(dt1, t2));
    } else {
    // Case where both are terms
      TermList* ss=&dt1.term;
      TermList* tt=&dt2.term;

      ASS(subterms.isEmpty());

      // Generate todo unification pairs by traversing subterms
      // until those subterms either definitely don't unify (report mismatch)
      // or until we need to unify them to check 
      for (;;) {
        TermSpec tsss(*ss,dt1.index);
        TermSpec tstt(*tt,dt2.index);

        // If they don't have the same content but have the same top functor
        // then we need to get their subterm arguments and check those
        if (!tsss.sameTermContent(tstt) && TermList::sameTopFunctor(*ss,*tt)) {
          ASS(ss->isTerm() && tt->isTerm());

          Term* s = ss->term();
          Term* t = tt->term();
          ASS(s->arity() > 0);
          ASS(s->functor() == t->functor());

          ss = s->args();
          tt = t->args();
          if (! ss->next()->isEmpty()) {
            subterms.push(ss->next());
            subterms.push(tt->next());
          }
        } else {
          // If they do have the same top functor then their content is the same and
          // we can ignore. Otherwise, if one is a variable we create a unification 
          // pair and if neither are variables we consult the mismatch handler
          if (! TermList::sameTopFunctor(*ss,*tt)) {
            if(ss->isVar()||tt->isVar()) {
              TTPair itm(tsss,tstt);
              if((itm.first.isVar() && isUnbound(getVarSpec(itm.first))) ||
                 (itm.second.isVar() && isUnbound(getVarSpec(itm.second))) ) {
                toDo.push(itm);
              } else if(!encountered.find(itm)) {
                toDo.push(itm);
                encountered.insert(itm);
              }
            } else {
<<<<<<< HEAD
              // Eventually, we want to make theories using the hashing/very special variable
              // mechanism used by higher-order logic to pruduce constraints.
              // until then the first condition ensures that the handler is never called
              // incorrectly. HOL also uses a handler, but it shouldn't be called here.
              if(env.statistics->higherOrder || !hndlr || !hndlr->handle(this,tsss.term,tsss.index,tstt.term,tstt.index)){
=======
              if(!hndlr || !hndlr->handle(this,tsss.term,tsss.index,tstt.term,tstt.index)){
>>>>>>> f4cbb935
                mismatch=true;
                break;
              }
            }
          }

          if (subterms.isEmpty()) {
            break;
          }
          tt = subterms.pop();
          ss = subterms.pop();
          if (! ss->next()->isEmpty()) {
            subterms.push(ss->next());
            subterms.push(tt->next());
          }
        }
      }
    }

    if(toDo.isEmpty() || mismatch) {
      break;
    }
    t1=toDo.top().first;
    t2=toDo.pop().second;
  }

  if(mismatch) {
    subterms.reset();
    toDo.reset();
  }

  bdDone();

  if(mismatch) {
    localBD.backtrack();
  } else {
    if(bdIsRecording()) {
      bdCommit(localBD);
    }
    localBD.drop();
  }

  return !mismatch;
}

/**
 * Matches @b instance term onto the @b base term.
 * Ordinary variables behave, as one would expect
 * during matching, but special variables aren't
 * being assigned only in the @b base term, but in
 * the instance ass well. (Special variables appear
 * only in internal terms of substitution trees and
 * this behavior allows easy instance retrieval.)
 */
bool RobSubstitution::match(TermSpec base, TermSpec instance)
{
  CALL("RobSubstitution::match(TermSpec...)");

  if(base.sameTermContent(instance)) {
    return true;
  }

  bool mismatch=false;
  BacktrackData localBD;
  bdRecord(localBD);

  static Stack<TermList*> subterms(64);
  ASS(subterms.isEmpty());

  TermList* bt=&base.term;
  TermList* it=&instance.term;

  TermSpec binding1;
  TermSpec binding2;

  for (;;) {
    TermSpec bts(*bt,base.index);
    TermSpec its(*it,instance.index);

    if (!bts.sameTermContent(its) && TermList::sameTopFunctor(bts.term,its.term)) {
      Term* s = bts.term.term();
      Term* t = its.term.term();
      ASS(s->arity() > 0);

      bt = s->args();
      it = t->args();
    } else {
      if (! TermList::sameTopFunctor(bts.term,its.term)) {
	if(bts.term.isSpecialVar()) {
	  VarSpec bvs(bts.term.var(), SPECIAL_INDEX);
	  if(_bank.find(bvs, binding1)) {
	    ASS_EQ(binding1.index, base.index);
	    bt=&binding1.term;
	    continue;
	  } else {
	    bind(bvs,its);
	  }
	} else if(its.term.isSpecialVar()) {
	  VarSpec ivs(its.term.var(), SPECIAL_INDEX);
	  if(_bank.find(ivs, binding2)) {
	    ASS_EQ(binding2.index, instance.index);
	    it=&binding2.term;
	    continue;
	  } else {
	    bind(ivs,bts);
	  }
	} else if(bts.term.isOrdinaryVar()) {
	  VarSpec bvs(bts.term.var(), bts.index);
	  if(_bank.find(bvs, binding1)) {
	    ASS_EQ(binding1.index, instance.index);
	    if(!TermList::equals(binding1.term, its.term))
	    {
	      mismatch=true;
	      break;
	    }
	  } else {
	    bind(bvs,its);
	  }
	} else {
	  mismatch=true;
	  break;
	}
      }

      if (subterms.isEmpty()) {
	break;
      }
      bt = subterms.pop();
      it = subterms.pop();
    }
    if (!bt->next()->isEmpty()) {
      subterms.push(it->next());
      subterms.push(bt->next());
    }
  }

  bdDone();

  subterms.reset();


  if(mismatch) {
    localBD.backtrack();
  } else {
    if(bdIsRecording()) {
      bdCommit(localBD);
    }
    localBD.drop();
  }

  return !mismatch;
}


Literal* RobSubstitution::apply(Literal* lit, int index) const
{
  CALL("RobSubstitution::apply(Literal*...)");
  static DArray<TermList> ts(32);

  if (lit->ground()) {
    return lit;
  }

  int arity = lit->arity();
  ts.ensure(arity);
  int i = 0;
  for (TermList* args = lit->args(); ! args->isEmpty(); args = args->next()) {
    ts[i++]=apply(*args,index);
  }
  if(lit->isTwoVarEquality()){
    TermList sort = apply(lit->twoVarEqSort(),index);
    return Literal::createEquality(lit->polarity(), ts[0], ts[1], sort);
  }
  return Literal::create(lit,ts.array());
}

TermList RobSubstitution::apply(TermList trm, int index) const
{
  CALL("RobSubstitution::apply(TermList...)");

  static Stack<TermList*> toDo(8);
  static Stack<int> toDoIndex(8);
  static Stack<Term*> terms(8);
  static Stack<VarSpec> termRefVars(8);
  static Stack<TermList> args(8);
  static DHMap<VarSpec, TermList, VarSpec::Hash1, VarSpec::Hash2> known;

  //is inserted into termRefVars, if respective
  //term in terms isn't referenced by any variable
  const VarSpec nilVS(-1,0);

  toDo.push(&trm);
  toDoIndex.push(index);

  while(!toDo.isEmpty()) {
    TermList* tt=toDo.pop();
    index=toDoIndex.pop();
    if(tt->isEmpty()) {
      Term* orig=terms.pop();
      //here we assume, that stack is an array with
      //second topmost element as &top()-1, third at
      //&top()-2, etc...
      TermList* argLst=&args.top() - (orig->arity()-1);
      args.truncate(args.length() - orig->arity());
      TermList constructed;
      constructed.setTerm(Term::create(orig,argLst));
      args.push(constructed);

      VarSpec ref=termRefVars.pop();
      if(ref!=nilVS) {
        ALWAYS(known.insert(ref,constructed));
      }
      continue;
    } else {
      //if tt==&trm, we're dealing with the top
      //term, for which the next() is undefined
      if(tt!=&trm) {
        toDo.push(tt->next());
        toDoIndex.push(index);
      }
    }

    TermSpec ts(*tt,index);

    VarSpec vs;
    if(ts.term.isVar() && !ts.term.isVSpecialVar()) {
      vs=root(getVarSpec(ts) );

      TermList found;
      if(known.find(vs, found)) {
        args.push(found);
        continue;
      }

      ts=deref(vs);
      if(ts.term.isVar() && !ts.term.isVSpecialVar()) {
        ASS(ts.index==UNBOUND_INDEX);
        args.push(ts.term);
        continue;
      }
    } else {
      vs=nilVS;
    }
    Term* t;
    if(ts.term.isVSpecialVar()){
      t = _funcSubtermMap->get1(ts.term.var());
    } else {
      t = ts.term.term();
    }
    if(t->shared() && t->ground()) {
      args.push(TermList(t));
      continue;
    }
    terms.push(t);
    termRefVars.push(vs);

    toDo.push(t->args());
    toDoIndex.push(ts.index);
  }
  ASS(toDo.isEmpty() && toDoIndex.isEmpty() && terms.isEmpty() && args.length()==1);
  known.reset();


  return args.pop();
}

size_t RobSubstitution::getApplicationResultWeight(TermList trm, int index) const
{
  CALL("RobSubstitution::getApplicationResultWeight");

  static Stack<TermList*> toDo(8);
  static Stack<int> toDoIndex(8);
  static Stack<Term*> terms(8);
  static Stack<VarSpec> termRefVars(8);
  static Stack<size_t> argSizes(8);

  static DHMap<VarSpec, size_t, VarSpec::Hash1, VarSpec::Hash2> known;
  known.reset();

  //is inserted into termRefVars, if respective
  //term in terms isn't referenced by any variable
  const VarSpec nilVS(-1,0);

  toDo.push(&trm);
  toDoIndex.push(index);

  while(!toDo.isEmpty()) {
    TermList* tt=toDo.pop();
    index=toDoIndex.pop();
    if(tt->isEmpty()) {
      Term* orig=terms.pop();
      unsigned arity = orig->arity();
      //here we assume, that stack is an array with
      //second topmost element as &top()-1, third at
      //&top()-2, etc...
      size_t* szArr=&argSizes.top() - (orig->arity()-1);
      size_t sz = 1; //1 for the function symbol
      for(unsigned i=0; i<arity; i++) {
        sz += szArr[i];
      }
      argSizes.truncate(argSizes.length() - arity);
      argSizes.push(sz);

      VarSpec ref=termRefVars.pop();
      if(ref!=nilVS) {
        ALWAYS(known.insert(ref,sz));
      }
      continue;
    } else {
      //if tt==&trm, we're dealing with the top
      //term, for which the next() is undefined
      if(tt!=&trm) {
        toDo.push(tt->next());
        toDoIndex.push(index);
      }
    }

    TermSpec ts(*tt,index);

    VarSpec vs;
    if(ts.term.isVar() && !ts.term.isVSpecialVar()) {
      vs=root(getVarSpec(ts));

      size_t found;
      if(known.find(vs, found)) {
        argSizes.push(found);
        continue;
      }

      ts=deref(vs);
      if(ts.term.isVar() && !ts.term.isVSpecialVar()) {
        ASS(ts.index==UNBOUND_INDEX);
        argSizes.push(1);
        continue;
      }
    } else {
      vs=nilVS;
    }
    Term* t;
    if(ts.term.isVSpecialVar()){
      t = _funcSubtermMap->get1(ts.term.var());
    }else{
      t=ts.term.term();
    }
    if(t->shared() && t->ground()) {
      argSizes.push(t->weight());
      continue;
    }
    terms.push(t);
    termRefVars.push(vs);

    toDo.push(t->args());
    toDoIndex.push(ts.index);
  }
  ASS(toDo.isEmpty() && toDoIndex.isEmpty() && terms.isEmpty() && argSizes.length()==1);
  return argSizes.pop();
}

size_t RobSubstitution::getApplicationResultWeight(Literal* lit, int index) const
{
  CALL("RobSubstitution::getApplicationResultWeight");
  static DArray<TermList> ts(32);

  if (lit->ground()) {
    return lit->weight();
  }

  size_t res = 1; //the predicate symbol weight
  for (TermList* args = lit->args(); ! args->isEmpty(); args = args->next()) {
    size_t argWeight = getApplicationResultWeight(*args,index);
    res += argWeight;
  }
#if VDEBUG && DEBUG_RESULT_WEIGHT_COMPUTATION
  ASS_REP2(apply(lit, index)->weight()==res, res, lit->toString()+"   "+apply(lit, index)->toString());
#endif
  return res;
}


/**
 * Return iterator on matching substitutions of @b l1 and @b l2.
 *
 * For guides on use of the iterator, see the documentation of
 * RobSubstitution::AssocIterator.
 */
SubstIterator RobSubstitution::matches(Literal* base, int baseIndex,
	Literal* instance, int instanceIndex, bool complementary)
{
  if(base->isTwoVarEquality()){
    TermList sb = SortHelper::getEqualityArgumentSort(base);
    TermList si = SortHelper::getEqualityArgumentSort(instance);
    if(!match(sb, baseIndex, si, instanceIndex)){
      return SubstIterator::getEmpty();
    }
  }

  return getAssocIterator<MatchingFn>(this, base, baseIndex,
	  instance, instanceIndex, complementary);
}

/**
 * Return iterator on unifying substitutions of @b l1 and @b l2.
 *
 * For guides on use of the iterator, see the documentation of
 * RobSubstitution::AssocIterator.
 */
SubstIterator RobSubstitution::unifiers(Literal* l1, int l1Index,
	Literal* l2, int l2Index, bool complementary)
{
  if(l1->isEquality() && l2->isEquality()){
    TermList s1 = SortHelper::getEqualityArgumentSort(l1);
    TermList s2 = SortHelper::getEqualityArgumentSort(l2);
    if(!unify(s1, l1Index, s2, l2Index)){
      return SubstIterator::getEmpty();
    }
  }

  return getAssocIterator<UnificationFn>(this, l1, l1Index,
	  l2, l2Index, complementary);
}

template<class Fn>
SubstIterator RobSubstitution::getAssocIterator(RobSubstitution* subst,
	  Literal* l1, int l1Index, Literal* l2, int l2Index, bool complementary)
{
  CALL("RobSubstitution::getAssocIterator");

  if( !Literal::headersMatch(l1,l2,complementary) ) {
    // We also get here if the sorts of equality literals do not match.
    return SubstIterator::getEmpty();
  }

  if( !l1->commutative() ) {
    return pvi( getContextualIterator(getSingletonIterator(subst),
	    AssocContext<Fn>(l1, l1Index, l2, l2Index)) );
  } else {
    return vi(
	    new AssocIterator<Fn>(subst, l1, l1Index, l2, l2Index));
  }
}

template<class Fn>
struct RobSubstitution::AssocContext
{
  AssocContext(Literal* l1, int l1Index, Literal* l2, int l2Index)
  : _l1(l1), _l1i(l1Index), _l2(l2), _l2i(l2Index) {}
  bool enter(RobSubstitution* subst)
  {
    subst->bdRecord(_bdata);
    bool res=Fn::associate(subst, _l1, _l1i, _l2, _l2i);
    if(!res) {
      subst->bdDone();
      ASS(_bdata.isEmpty());
    }
    return res;
  }
  void leave(RobSubstitution* subst)
  {
    subst->bdDone();
    _bdata.backtrack();
  }
private:
  Literal* _l1;
  int _l1i;
  Literal* _l2;
  int _l2i;
  bool _complementary;
  BacktrackData _bdata;
};

/**
 * Iterator on associating[1] substitutions of two literals.
 *
 * Using this iterator requires special care, as the
 * substitution being returned is always the same object.
 * The rules for safe use are:
 * - After the iterator is created and before it's
 * destroyed, or hasNext() gives result false, the original
 * substitution is invalid.
 * - Substitution retrieved by call to the method next()
 * is valid only until the hasNext() method is called again
 * (or until the iterator is destroyed).
 * - Before each call to next(), hasNext() has to be called at
 * least once.
 *
 * There rules are quite natural, and the 3rd one is
 * required by many other iterators as well.
 *
 * Template parameter class Fn has to contain following
 * methods:
 * bool associate(RobSubstitution*, Literal* l1, int l1Index,
 * 	Literal* l2, int l2Index, bool complementary)
 * bool associate(RobSubstitution*, TermList t1, int t1Index,
 * 	TermList t2, int t2Index)
 * There is supposed to be one Fn class for unification and
 * one for matching.
 *
 * [1] associate means either match or unify
 */
template<class Fn>
class RobSubstitution::AssocIterator
:public IteratorCore<RobSubstitution*>
{
public:
  AssocIterator(RobSubstitution* subst, Literal* l1, int l1Index,
	  Literal* l2, int l2Index)
  : _subst(subst), _l1(l1), _l1i(l1Index), _l2(l2),
  _l2i(l2Index), _state(FIRST), _used(true)
  {
    ASS_EQ(_l1->functor(),_l2->functor());
    ASS(_l1->commutative());
    ASS_EQ(_l1->arity(),2);
  }
  ~AssocIterator()
  {
    CALL("RobSubstitution::AssocIterator::~AssocIterator");

    if(_state!=FINISHED && _state!=FIRST) {
	backtrack();
    }
    ASS(_bdata.isEmpty());
  }
  bool hasNext()
  {
    CALL("RobSubstitution::AssocIterator::hasNext");

    if(_state==FINISHED) {
      return false;
    }
    if(!_used) {
      return true;
    }
    _used=false;

    if(_state!=FIRST) {
      backtrack();
    }
    _subst->bdRecord(_bdata);

    switch(_state) {
    case NEXT_STRAIGHT:
      if(Fn::associate(_subst, _l1, _l1i, _l2, _l2i)) {
	_state=NEXT_REVERSED;
	break;
      }
      //no break here intentionally
    case NEXT_REVERSED:
    {
      TermList t11=*_l1->nthArgument(0);
      TermList t12=*_l1->nthArgument(1);
      TermList t21=*_l2->nthArgument(0);
      TermList t22=*_l2->nthArgument(1);
      if(Fn::associate(_subst, t11, _l1i, t22, _l2i)) {
	if(Fn::associate(_subst, t12, _l1i, t21, _l2i)) {
	  _state=NEXT_CLEANUP;
	  break;
	}
	//the first successful association will be undone
	//in case NEXT_CLEANUP
      }
    }
    //no break here intentionally
    case NEXT_CLEANUP:
      //undo the previous match
      backtrack();
      _state=FINISHED;
#if VDEBUG
      break;
    default:
      ASSERTION_VIOLATION;
#endif
    }
    ASS(_state!=FINISHED || _bdata.isEmpty());
    return _state!=FINISHED;
  }

  RobSubstitution* next()
  {
    _used=true;
    return _subst;
  }
private:
  void backtrack()
  {
    CALL("RobSubstitution::AssocIterator::backtrack");

    ASS_EQ(&_bdata,&_subst->bdGet());
    _subst->bdDone();
    _bdata.backtrack();
  }
  enum State {
    FIRST=0,
    NEXT_STRAIGHT=0,
    NEXT_REVERSED=1,
    NEXT_CLEANUP=2,
    FINISHED=3
  };

  RobSubstitution* _subst;
  Literal* _l1;
  int _l1i;
  Literal* _l2;
  int _l2i;
  BacktrackData _bdata;

  State _state;
  /**
   * true if the current substitution have already been
   * retrieved by the next() method, or if there isn't
   * any (hasNext() hasn't been called yet)
   */
  bool _used;
};
struct RobSubstitution::MatchingFn {
  static bool associate(RobSubstitution* subst, Literal* l1, int l1Index,
	  Literal* l2, int l2Index)
  { return subst->matchArgs(l1,l1Index,l2,l2Index); }

  static bool associate(RobSubstitution* subst, TermList t1, int t1Index,
	  TermList t2, int t2Index)
  { return subst->match(t1,t1Index,t2,t2Index); }
};
struct RobSubstitution::UnificationFn {
  static bool associate(RobSubstitution* subst, Literal* l1, int l1Index,
	  Literal* l2, int l2Index)
  { return subst->unifyArgs(l1,l1Index,l2,l2Index); }

  static bool associate(RobSubstitution* subst, TermList t1, int t1Index,
	  TermList t2, int t2Index)
  { return subst->unify(t1,t1Index,t2,t2Index); }
};


#if VDEBUG
vstring RobSubstitution::toString(bool deref) const
{
  CALL("RobSubstitution::toString");
  vstring res;
  BankType::Iterator bit(_bank);
  while(bit.hasNext()) {
    VarSpec v;
    TermSpec binding;
    bit.next(v,binding);
    TermList tl;
    if(v.index==SPECIAL_INDEX) {
      res+="S"+Int::toString(v.var)+" -> ";
      tl.makeSpecialVar(v.var);
    } else {
      res+="X"+Int::toString(v.var)+"/"+Int::toString(v.index)+ " -> ";
      tl.makeVar(v.var);
    }
    if(deref) {
      tl=apply(tl, v.index);
      res+=tl.toString()+"\n";
    } else {
      res+=binding.term.toString()+"/"+Int::toString(binding.index)+"\n";
    }

  }
  return res;
}

vstring RobSubstitution::VarSpec::toString() const
{
  if(index==SPECIAL_INDEX) {
    return "S"+Int::toString(var);
  } else {
    return "X"+Int::toString(var)+"/"+Int::toString(index);
  }
}

vstring RobSubstitution::TermSpec::toString() const
{
  return term.toString()+"/"+Int::toString(index);
}

ostream& operator<< (ostream& out, RobSubstitution::VarSpec vs )
{
  return out<<vs.toString();
}

ostream& operator<< (ostream& out, RobSubstitution::TermSpec ts )
{
  return out<<ts.toString();
}

#endif

/**
 * First hash function for DHMap.
 */
unsigned RobSubstitution::VarSpec::Hash1::hash(VarSpec& o, int capacity)
{
//  return o.var + o.index*(capacity>>1) + (o.index>>1)*(capacity>>3);
//  return o.var^(o.var/capacity) + o.index*(capacity>>1) + (o.index>bv>2)*(capacity>>3);
//This might work better

  int res=(o.var%(capacity<<1) - capacity);
  if(res<0)
    //this turns x into -x-1
    res = ~res;
  if(o.index&1)
    return static_cast<unsigned>(-res+capacity-o.index);
  else
    return static_cast<unsigned>(res);
}

/**
 * Second hash function for DHMap. It just uses the hash function from Lib::Hash
 */
unsigned RobSubstitution::VarSpec::Hash2::hash(VarSpec& o)
{
  return Lib::Hash::hash(reinterpret_cast<const unsigned char*>(&o), sizeof(VarSpec));
//  return o.var+o.index;
}

}<|MERGE_RESOLUTION|>--- conflicted
+++ resolved
@@ -70,11 +70,8 @@
 bool RobSubstitution::unify(TermList t1,int index1, TermList t2, int index2, MismatchHandler* hndlr)
 {
   CALL("RobSubstitution::unify/4");
-<<<<<<< HEAD
-  return unify(TermSpec(t1,index1), TermSpec(t2,index2), hndlr);
-=======
+
   return unify(TermSpec(t1,index1), TermSpec(t2,index2),hndlr);
->>>>>>> f4cbb935
 }
 
 /**
@@ -89,11 +86,8 @@
 
   TermList t1TL(t1);
   TermList t2TL(t2);
-<<<<<<< HEAD
-  return unify(TermSpec(t1TL,index1), TermSpec(t2TL,index2), hndlr);
-=======
+
   return unify(TermSpec(t1TL,index1), TermSpec(t2TL,index2),hndlr);
->>>>>>> f4cbb935
 }
 
 bool RobSubstitution::match(TermList base,int baseIndex,
@@ -325,10 +319,7 @@
   }
 }
 */
-<<<<<<< HEAD
-=======
-
->>>>>>> f4cbb935
+
 
 void RobSubstitution::swap(TermSpec& ts1, TermSpec& ts2)
 {
@@ -408,13 +399,10 @@
   static Stack<TermList*> subterms(64);
   ASS(toDo.isEmpty() && subterms.isEmpty());
 
-<<<<<<< HEAD
-  typedef DHSet<TTPair,TTPairHash, TTPairHash> EncStore;
-=======
   // Save encountered unification pairs to avoid
   // recomputing their unification
-  typedef DHSet<TTPair,TTPairHash> EncStore;
->>>>>>> f4cbb935
+  typedef DHSet<TTPair,TTPairHash, TTPairHash> EncStore;
+
   EncStore encountered;
   encountered.reset();
 
@@ -424,24 +412,17 @@
   for(;;) {
     TermSpec dt1=derefBound(t1);
     TermSpec dt2=derefBound(t2);
-<<<<<<< HEAD
-    
+    // If they have the same content then skip
+    // (note that sameTermContent is best-effort)
     if(dt1.sameTermContent(dt2)) {
     } else if(dt1.isVSpecialVar() && dt2.isVSpecialVar()){
       ASS(hndlr);
       addToConstraints(getVarSpec(dt1), getVarSpec(dt2), hndlr);
-    } else if(dt1.isVar() && !dt1.isVSpecialVar()) {
-=======
-
-    // If they have the same content then skip
-    // (note that sameTermContent is best-effort)
-    if(dt1.sameTermContent(dt2)) {
     } 
     // Deal with the case where eithe rare variables
     // Do an occurs-check and note that the variable 
     // cannot be currently bound as we already dereferenced
-    else if(dt1.isVar()) {
->>>>>>> f4cbb935
+    else if(dt1.isVar() && !dt1.isVSpecialVar()) {
       VarSpec v1=getVarSpec(dt1);
       if(occurs(v1, dt2)) {
         mismatch=true;
@@ -508,15 +489,11 @@
                 encountered.insert(itm);
               }
             } else {
-<<<<<<< HEAD
               // Eventually, we want to make theories using the hashing/very special variable
               // mechanism used by higher-order logic to pruduce constraints.
               // until then the first condition ensures that the handler is never called
               // incorrectly. HOL also uses a handler, but it shouldn't be called here.
               if(env.statistics->higherOrder || !hndlr || !hndlr->handle(this,tsss.term,tsss.index,tstt.term,tstt.index)){
-=======
-              if(!hndlr || !hndlr->handle(this,tsss.term,tsss.index,tstt.term,tstt.index)){
->>>>>>> f4cbb935
                 mismatch=true;
                 break;
               }
