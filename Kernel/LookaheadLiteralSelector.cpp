/*
 * This file is part of the source code of the software program
 * Vampire. It is protected by applicable
 * copyright laws.
 *
 * This source code is distributed under the licence found here
 * https://vprover.github.io/license.html
 * and in the source directory
 */
/**
 * @file LookaheadLiteralSelector.cpp
 * Implements class LookaheadLiteralSelector.
 */

#include "Lib/DArray.hpp"
#include "Lib/Exception.hpp"
#include "Lib/Metaiterators.hpp"
#include "Lib/Stack.hpp"

#include "Indexing/IndexManager.hpp"
#include "Indexing/LiteralIndex.hpp"
#include "Indexing/LiteralIndexingStructure.hpp"
#include "Indexing/TermIndex.hpp"

#include "Saturation/SaturationAlgorithm.hpp"

#include "EqHelper.hpp"
#include "LiteralComparators.hpp"
#include "Matcher.hpp"
#include "Ordering.hpp"
#include "RobSubstitution.hpp"

#include "LookaheadLiteralSelector.hpp"

namespace Kernel
{

using namespace Lib;
using namespace Indexing;
using namespace Saturation;

/**
 * Iterator that yields the same number of elements as there are inferences
 * that can be performed with a clause that has the literal passed to
 * the constructor selected
 */
struct LookaheadLiteralSelector::GenIteratorIterator
{
  DECL_ELEMENT_TYPE(VirtualIterator<tuple<>>);

  GenIteratorIterator(Literal* lit, LookaheadLiteralSelector& parent) : stage(0), lit(lit), prepared(false), _parent(parent) {}

  bool hasNext()
  {
    CALL("LookaheadLiteralSelector::GenIteratorIterator::hasNext");

    if(prepared) {
      return true;
    }

    SaturationAlgorithm* salg=SaturationAlgorithm::tryGetInstance();
    if(!salg) {
      static bool errAnnounced = false;
      if(!errAnnounced) {
	errAnnounced = true;
	env.beginOutput();
	env.out()<<"Using LookaheadLiteralSelector without having an SaturationAlgorithm object\n";
	env.endOutput();
      }
      //we are too early, there's no saturation algorithm and therefore no generating inferences
      prepared=false;
      return false;
    }

    IndexManager* imgr=salg->getIndexManager();
    ASS(imgr);
  start:
    switch(stage) {
    case 0:  //resolution
    {
      if(!imgr->contains(BINARY_RESOLUTION_SUBST_TREE)) { stage++; goto start; }
      BinaryResolutionIndex* gli=static_cast<BinaryResolutionIndex*>(imgr->get(BINARY_RESOLUTION_SUBST_TREE));
      ASS(gli);

      nextIt=pvi( dropElementType(gli->getUnifications(lit,true,false)) );
      break;
    }
    case 1:  //backward superposition
    {
      if(!imgr->contains(SUPERPOSITION_SUBTERM_SUBST_TREE)) { stage++; goto start; }
      TermIndex* bsi=static_cast<TermIndex*>(imgr->get(SUPERPOSITION_SUBTERM_SUBST_TREE));
      ASS(bsi);

      nextIt=pvi( getMapAndFlattenIterator(
	       EqHelper::getLHSIterator(lit, _parent._ord),
	       TermUnificationRetriever(bsi, lit)) );
      break;
    }
    case 2:  //forward superposition
    {
      if(!imgr->contains(SUPERPOSITION_LHS_SUBST_TREE)) { stage++; goto start; }
      TermIndex* fsi=static_cast<TermIndex*>(imgr->get(SUPERPOSITION_LHS_SUBST_TREE));
      ASS(fsi);

      nextIt=pvi( getMapAndFlattenIterator(
	       getMappingIterator(EqHelper::getSubtermIterator(lit, _parent._ord), //TODO update for combinatory sup
           [](Term* t) { return TermList(t); }),
	       TermUnificationRetriever(fsi, lit)) );
      break;
    }
    case 3:  //equality resolution
    {
      bool haveEqRes=false;
      if(lit->isNegative() && lit->isEquality()) {
	RobSubstitution rs;
	if(rs.unify(*lit->nthArgument(0), 0, *lit->nthArgument(1), 0)) {
	  haveEqRes=true;
	  nextIt=pvi( dropElementType(getSingletonIterator(0)) );
	}
      }
      if(!haveEqRes) {
	stage++;
	goto start;
      }
      break;
    }
    default:
      ASSERTION_VIOLATION;
    case 4:  //finish
    {
      prepared=false;
      return false;
    }
    }
    prepared=true;
    return true;
  }

  VirtualIterator<tuple<>> next()
  {
    CALL("LookaheadLiteralSelector::GenIteratorIterator::next");
    if(!prepared) {
      ALWAYS(hasNext());
    }
    ASS(prepared);
    prepared=false;
    stage++;
    return nextIt;
  }
private:

  struct TermUnificationRetriever
  {
<<<<<<< HEAD
    TermUnificationRetriever(TermIndex* index) : _index(index) {}
    VirtualIterator<tuple<>> operator()(TermList trm)
    {
      return pvi( dropElementType(_index->getUnifications(trm,false)) );
=======
    TermUnificationRetriever(TermIndex* index, Literal* lit) : _index(index), _lit(lit) {}
    VirtualIterator<void> operator()(TermList trm)
    {
      TypedTermList tt(trm, SortHelper::getTermSort(trm, _lit));
      return pvi( getStaticCastIterator<void>(_index->getUnifications(tt,false)) );
>>>>>>> dbd9dfae
    }
  private:
    TermIndex* _index;
    Literal* _lit;
  };

  int stage;
  Literal* lit;
  bool prepared;
  VirtualIterator<tuple<>> nextIt;

  LookaheadLiteralSelector& _parent;
};

/**
 * Return iterator with the same number of elements as there are inferences
 * that can be performed with @b lit literal selected
 */
VirtualIterator<tuple<>> LookaheadLiteralSelector::getGeneraingInferenceIterator(Literal* lit)
{
  CALL("LookaheadLiteralSelector::getGeneraingInferenceIterator");

  return pvi( getFlattenedIterator(GenIteratorIterator(lit, *this)) );
}

/**
 * Return the literal from the @b lits array (of length @b cnt) that
 * is the best to be selected. This selection is done irregardless any
 * completeness constraints, the caller has to handle that, if necessary.
 */
Literal* LookaheadLiteralSelector::pickTheBest(Literal** lits, unsigned cnt)
{
  CALL("LookaheadLiteralSelector::pickTheBest");
  ASS_G(cnt,1); //special cases are handled elsewhere

  static DArray<VirtualIterator<tuple<>> > runifs; //resolution unification iterators
  runifs.ensure(cnt);

  for(unsigned i=0;i<cnt;i++) {
    runifs[i]=getGeneraingInferenceIterator(lits[i]);
  }

  static Stack<Literal*> candidates;
  candidates.reset();
  do {
    for(unsigned i=0;i<cnt;i++) {
      if(runifs[i].hasNext()) {
	runifs[i].next();
      }
      else {
	candidates.push(lits[i]);
      }
    }
  } while(candidates.isEmpty());

  using namespace LiteralComparators;
  typedef Composite<ColoredFirst,
	    Composite<NoPositiveEquality,
	    Composite<LeastTopLevelVariables,
	    Composite<LeastDistinctVariables, LexComparator> > > > LitComparator;

  Literal* res=candidates.pop();
  if(candidates.isNonEmpty()) {
    LitComparator comp;
    while(candidates.isNonEmpty()) {
      Literal* lit=candidates.pop();
      if(comp.compare(res, lit)==LESS) {
	res=lit;
      }
    }
  }

  for(unsigned i=0;i<cnt;i++) {
    runifs[i].drop(); //release the iterators
  }
  return res;
}

/**
 * From the stack @b lits remove literals that are variants of each other
 */
void LookaheadLiteralSelector::removeVariants(LiteralStack& lits)
{
  CALL("LookaheadLiteralSelector::removeVariants");

  size_t cnt=lits.size();

  for(size_t i=0;i<cnt-1;i++) {
    for(size_t j=i+1;j<cnt;j++) {
      if(MatchingUtils::isVariant(lits[i], lits[j], false)) {
	cnt--;
	swap(lits[j], lits[cnt]);
	lits.pop();
      }
    }
  }
}

/**
 * Perform clause selection on the first @b eligible literals of
 * clause @b c
 */
void LookaheadLiteralSelector::doSelection(Clause* c, unsigned eligible)
{
  CALL("LookaheadLiteralSelector::doSelection");

  if(_startupSelector){
   
    _startupSelector->select(c,eligible);

    _skipped++;
    if(_skipped == _delay){
      delete _startupSelector;
      _startupSelector=0;
    }
    return;
  }

  LiteralList* maximals=0;
  Literal* singleSel=0;

  static LiteralStack selectable;
  selectable.reset();

  if(_completeSelection) {
    for(int li=((int)eligible)-1; li>=0; li--) {
      Literal* lit=(*c)[li];
      if(isNegativeForSelection(lit)) {
	selectable.push(lit);
      }
    }

    //figure out which are the maximal literals
    for(int li=((int)eligible)-1; li>=0; li--) {
      Literal* lit=(*c)[li];
      LiteralList::push(lit,maximals);
    }
    _ord.removeNonMaximal(maximals);
    ASS(maximals);
    if(selectable.isEmpty()) {
      //there are no negative literals, so we have to select all positive anyway
      goto selection_done;
    }

    removeVariants(selectable);

    if(!maximals->tail() && isPositiveForSelection(maximals->head())) {
      //There is only one maximal literal and it is positive.
      //therefore we can select either one negative literal, or this one.
      selectable.push(maximals->head());
    }
  }
  else {
    selectable.loadFromIterator(ArrayishObjectIterator<Clause>(*c, eligible));
    removeVariants(selectable);
  }

  if(selectable.size()==1) {
    singleSel=selectable.pop();
    goto selection_done;
  }
  ASS_G(selectable.size(),1);

  singleSel=pickTheBest(selectable.begin(), selectable.size());

selection_done:
  if(singleSel) {
    LiteralList::destroy(maximals);
    maximals=0;
    LiteralList::push(singleSel,maximals);
  }

  //here we rely on the fact that the @b sel list contains literals
  //in the same order as they appear in the clause
  unsigned selCnt=0;
  for(unsigned li=0; maximals; li++) {
    ASS_L(li,eligible);
    if((*c)[li]==maximals->head()) {
      if(li!=selCnt) {
	swap((*c)[li], (*c)[selCnt]);
      }
      selCnt++;
      LiteralList::pop(maximals);
    }
  }

  ASS(selCnt>0);

  c->setSelected(selCnt);

  ensureSomeColoredSelected(c, eligible);
}

}<|MERGE_RESOLUTION|>--- conflicted
+++ resolved
@@ -151,18 +151,11 @@
 
   struct TermUnificationRetriever
   {
-<<<<<<< HEAD
-    TermUnificationRetriever(TermIndex* index) : _index(index) {}
+    TermUnificationRetriever(TermIndex* index, Literal* lit) : _index(index), _lit(lit) {}
     VirtualIterator<tuple<>> operator()(TermList trm)
     {
-      return pvi( dropElementType(_index->getUnifications(trm,false)) );
-=======
-    TermUnificationRetriever(TermIndex* index, Literal* lit) : _index(index), _lit(lit) {}
-    VirtualIterator<void> operator()(TermList trm)
-    {
-      TypedTermList tt(trm, SortHelper::getTermSort(trm, _lit));
-      return pvi( getStaticCastIterator<void>(_index->getUnifications(tt,false)) );
->>>>>>> dbd9dfae
+      // TODO getting the sort of the term in this way is very inefficient
+      return pvi( dropElementType(_index->getUnifications(TypedTermList tt(trm, SortHelper::getTermSort(trm, _lit)),false)) );
     }
   private:
     TermIndex* _index;
