--- conflicted
+++ resolved
@@ -37,11 +37,7 @@
   template<class Arg, class Result>
   struct None
   {
-<<<<<<< HEAD
     Option<Result> get(Arg const&)
-=======
-    Option<Result> get(Arg)
->>>>>>> 5d762b52
     { return Option<Result>(); }
 
     template<class Init> Result getOrInit(Arg const& orig, Init init)
@@ -120,13 +116,8 @@
  *
  * The term to be evaluated will be traversed using a BottomUpChildIter<Arg>.
  */
-<<<<<<< HEAD
 template<class EvalFn, class Memo, class... Context>
 typename EvalFn::Result evaluateBottomUpWithMemo(typename EvalFn::Arg const& term, EvalFn evaluateStep, Memo& memo, Context... cs)
-=======
-template<class EvalFn, class Memo>
-typename EvalFn::Result evaluateBottomUp(typename EvalFn::Arg const& term, EvalFn evaluateStep, Memo& memo)
->>>>>>> 5d762b52
 {
   CALL("evaluateBottomUp(...)")
   using Result = typename EvalFn::Result;
@@ -180,13 +171,8 @@
 }
 
 /** convenience wrapper for using evaluateBottomUp without a memo. */
-<<<<<<< HEAD
 template<class EvalFn, class... Context>
 typename EvalFn::Result evaluateBottomUp(typename EvalFn::Arg const& term, EvalFn evaluateStep, Context... cs) 
-=======
-template<class EvalFn>
-typename EvalFn::Result evaluateBottomUp(typename EvalFn::Arg const& term, EvalFn evaluateStep)
->>>>>>> 5d762b52
 {
   using namespace Memo;
   auto memo = None<typename EvalFn::Arg, typename EvalFn::Result>();
@@ -238,6 +224,7 @@
   BottomUpChildIter(Kernel::TypedTermList self) : _self(self), _idx(0)
   {}
 
+  Kernel::TypedTermList next(int);
   Kernel::TypedTermList next()
   {
     ASS(hasNext());
@@ -265,27 +252,12 @@
   using namespace Kernel;
   Recycled<Stack<TermList>> args;
   for (unsigned i = 0; i < lit->arity(); i++) {
-    args->push(evaluateBottomUp(TypedTermList(*lit->nthArgument(i), SortHelper::getArgSort(lit, i)), evaluateStep, memo));
+    args->push(evaluateBottomUpWithMemo(TypedTermList(*lit->nthArgument(i), SortHelper::getArgSort(lit, i)), evaluateStep, memo));
   }
   return Literal::create(lit, args->begin());
 }
 
 
-<<<<<<< HEAD
-template<class R, class A, class F, class... Context>
-R evalBottomUp(A const& term, F fun, Context ... cs)
-{
-  struct Eval {
-    using Result = R;
-    using Arg = A;
-    F& fun;
-    Result operator()(Arg const& a, Result* rs)
-    { return fun(a,rs); }
-  };
-  return evaluateBottomUp(term, Eval{fun}, std::move(cs)...);
-}
-
-=======
 template<class EvalFn>
 Kernel::Literal* evaluateLiteralBottomUp(Kernel::Literal* const& lit, EvalFn evaluateStep)
 {
@@ -408,7 +380,19 @@
   { return out << self._self; }
 };
 
->>>>>>> 5d762b52
+template<class R, class A, class F, class... Context>
+R evalBottomUp(A const& term, F fun, Context ... cs)
+{
+  struct Eval {
+    using Result = R;
+    using Arg = A;
+    F& fun;
+    Result operator()(Arg const& a, Result* rs)
+    { return fun(a,rs); }
+  };
+  return evaluateBottomUp(term, Eval{fun}, std::move(cs)...);
+}
+
 
 } // namespace Lib
 
