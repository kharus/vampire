--- conflicted
+++ resolved
@@ -377,12 +377,10 @@
 
 
 
-
 namespace Kernel
 {
 
 using namespace Lib;
-<<<<<<< HEAD
 
 
 class MLMatcher::Impl final
@@ -454,79 +452,6 @@
 
 void MLMatcher::Impl::initMatchingData(Literal** baseLits0, unsigned baseLen, Clause* instance, LiteralList const* const* alts, Literal* resolvedLit)
 {
-=======
-
-
-class MLMatcher::Impl final
-{
-  public:
-    CLASS_NAME(MLMatcher::Impl);
-    USE_ALLOCATOR(MLMatcher::Impl);
-
-    Impl();
-    ~Impl() = default;
-
-    void init(Literal** baseLits, unsigned baseLen, Clause* instance, LiteralList const* const* alts, Literal* resolvedLit, bool multiset);
-    bool nextMatch();
-
-    void getMatchedAltsBitmap(vvector<bool>& outMatchedBitmap) const;
-
-    void getBindings(vunordered_map<unsigned, TermList>& outBindings) const;
-
-    // Disallow copy and move because the internal implementation still uses pointers to the underlying storage and it seems hard to untangle that.
-    Impl(Impl const&) = delete;
-    Impl(Impl&&) = delete;
-    Impl& operator=(Impl const&) = delete;
-    Impl& operator=(Impl&&) = delete;
-
-  private:
-    void initMatchingData(Literal** baseLits0, unsigned baseLen, Clause* instance, LiteralList const* const* alts, Literal* resolvedLit);
-
-  private:
-    // Backing storage for the pointers in s_matchingData, used and set up in initMatchingData
-    DArray<Literal*> s_baseLits;
-    DArray<LiteralList const*> s_altsArr;
-    DArray<unsigned> s_varCnts;
-    DArray<unsigned*> s_boundVarNums;
-    DArray<TermList**> s_altPtrs;
-    TriangularArray<unsigned> s_remaining;
-    TriangularArray<pair<int,int>* > s_intersections;
-    DArray<unsigned> s_nextAlts;
-    DArray<unsigned> s_boundVarNumData;
-    DArray<TermList*> s_altBindingPtrs;
-    DArray<TermList> s_altBindingsData;
-    DArray<pair<int,int> > s_intersectionData;
-
-    MatchingData s_matchingData;
-
-    // For backtracking support
-    DArray<unsigned> s_matchRecord;
-    unsigned s_currBLit;
-    int s_counter;
-    bool s_multiset;
-};
-
-
-MLMatcher::Impl::Impl()
-  : s_baseLits(32)
-  , s_altsArr(32)
-  , s_varCnts(32)
-  , s_boundVarNums(32)
-  , s_altPtrs(32)
-  , s_remaining(32)
-  , s_intersections(32)
-  , s_nextAlts(32)
-  , s_boundVarNumData(64)
-  , s_altBindingPtrs(128)
-  , s_altBindingsData(256)
-  , s_intersectionData(128)
-  , s_matchRecord(32)
-{ }
-
-
-void MLMatcher::Impl::initMatchingData(Literal** baseLits0, unsigned baseLen, Clause* instance, LiteralList const* const* alts, Literal* resolvedLit)
-{
->>>>>>> f4cbb935
   CALL("MLMatcher::Impl::initMatchingData");
 
   s_baseLits.initFromArray(baseLen,baseLits0);
