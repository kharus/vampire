--- conflicted
+++ resolved
@@ -36,7 +36,6 @@
 namespace Kernel
 {
 
-<<<<<<< HEAD
 Shell::Options::UnificationWithAbstraction MismatchHandler::create()
 {
   if (env.options->unificationWithAbstraction()!=Options::UnificationWithAbstraction::OFF) {
@@ -77,14 +76,6 @@
   DECL_ELEMENT_TYPE(TermSpec);
 
   bool hasNext() const { return !_todo->isEmpty(); }
-=======
-using namespace std;
-
-bool UWAMismatchHandler::handle(RobSubstitution* sub, TermList t1, unsigned index1, TermList t2, unsigned index2)
-{
-    TermList tt1 = sub->apply(t1,index1);
-    TermList tt2 = sub->apply(t2,index2);
->>>>>>> f3ac909e
 
   TermSpec next() {
     ASS(!_todo->isEmpty());
@@ -140,8 +131,6 @@
     AbstractingUnifier* au, 
     TermSpec const& t1, TermSpec const& t2)
 {
-<<<<<<< HEAD
-  CALL("HOMismatchHandler::tryAbstract")
   ASS(t1.isTerm() || t2.isTerm())
   ASS(!t1.isSpecialVar())
   ASS(!t2.isSpecialVar())
@@ -181,37 +170,6 @@
               arg1.isVar() && arg2.isVar()
                 ? std::move(out).unify(std::move(argsEq))
                 : std::move(out).constr(std::move(argsEq)))) ;
-=======
-    if(!(t1.isTerm() && t2.isTerm())) return false;
-    if(t1.term()->isSort() || t2.term()->isSort()) return false;
-
-    bool t1Interp = Shell::UnificationWithAbstractionConfig::isInterpreted(t1.term());
-    bool t2Interp = Shell::UnificationWithAbstractionConfig::isInterpreted(t2.term());
-    bool bothNumbers = (theory->isInterpretedConstant(t1) && theory->isInterpretedConstant(t2));
-
-    bool okay = true;
-   
-    static Shell::Options::UnificationWithAbstraction opt = env.options->unificationWithAbstraction();
-    if(opt == Shell::Options::UnificationWithAbstraction::OFF){ return false; }
-
-      switch(opt){
-        case Shell::Options::UnificationWithAbstraction::INTERP_ONLY:
-          okay &= (t1Interp && t2Interp && !bothNumbers);
-          break;
-        case Shell::Options::UnificationWithAbstraction::ONE_INTERP:
-          okay &= !bothNumbers && (t1Interp || t2Interp);
-          break;
-        case Shell::Options::UnificationWithAbstraction::CONSTANT:
-          okay &= !bothNumbers && (t1Interp || t2Interp);
-          okay &= (t1Interp || env.signature->functionArity(t1.term()->functor()));
-          okay &= (t2Interp || env.signature->functionArity(t2.term()->functor()));
-          break; 
-        case Shell::Options::UnificationWithAbstraction::ALL:
-        case Shell::Options::UnificationWithAbstraction::GROUND:
-          break;
-        default:
-          ASSERTION_VIOLATION;
->>>>>>> f3ac909e
       }
     }
   }
@@ -221,7 +179,6 @@
 
 Option<MismatchHandler::AbstractionResult> MismatchHandler::tryAbstract(AbstractingUnifier* au, TermSpec const& t1, TermSpec const& t2) const
 {
-  CALL("MismatchHandler::checkUWA");
   using Uwa = Shell::Options::UnificationWithAbstraction;
   ASS(_mode != Uwa::OFF)
 
@@ -340,7 +297,6 @@
 
 bool AbstractingUnifier::fixedPointIteration()
 {
-  CALL("AbstractionResult::fixedPointIteration");
   Recycled<Stack<UnificationConstraint>> todo;
   while (!constr().isEmpty()) { 
     todo->push(constr().pop(bd()));
@@ -369,7 +325,6 @@
 
 Option<Recycled<Stack<unsigned>>> AbstractingUnifier::unifiableSymbols(unsigned f)
 {
-<<<<<<< HEAD
   auto anything = []() -> Option<Recycled<Stack<unsigned>>> { return {}; };
   auto nothing  = []() -> Option<Recycled<Stack<unsigned>>> { return some(recycledStack<unsigned>()); };
   switch (_uwa._mode) {
@@ -393,17 +348,11 @@
 
   bool progress;
   return unify(TermSpec(term1, bank1), TermSpec(term2, bank2), progress);
-=======
-  auto constraint = make_pair(make_pair(t1,index1),make_pair(t2,index2));
-  constraints.push(constraint);
-  return true; 
->>>>>>> f3ac909e
 }
 
 #define DEBUG_UNIFY(LVL, ...) if (LVL <= 0) DBG(__VA_ARGS__)
 bool AbstractingUnifier::unify(TermSpec t1, TermSpec t2, bool& progress)
 {
-  CALL("AbstractionResult::unify");
   ASS_NEQ(_uwa._mode, Shell::Options::UnificationWithAbstraction::OFF) 
   DEBUG_UNIFY(1, *this, ".unify(", t1, ",", t2, ")")
   progress = false;
