/*
 * This file is part of the source code of the software program
 * Vampire. It is protected by applicable
 * copyright laws.
 *
 * This source code is distributed under the licence found here
 * https://vprover.github.io/license.html
 * and in the source directory
 */
/**
 * @file TestUtils.cpp
 * Implements class TestUtils.
 */

#include <cstdarg>


#include "Lib/List.hpp"

#include "Kernel/Formula.hpp"
#include "Kernel/Unit.hpp"

#include "SAT/SATClause.hpp"
#include "SAT/SATLiteral.hpp"

#include "TestUtils.hpp"

namespace Test {

using namespace std;
using namespace Kernel;
using namespace Shell;

SAT::SATClause* TestUtils::buildSATClause(unsigned len,...)
{
  using namespace SAT;

  va_list litArgs;
  va_start(litArgs,len);

  static SATLiteralStack lits;
  lits.reset();
  for(unsigned i=0; i<len; ++i) {
    int litVal = va_arg(litArgs, int);
    bool pos = litVal>0;
    unsigned var = pos ? litVal : -litVal;
    lits.push(SATLiteral(var, pos));
  }

  va_end(litArgs);

  return SATClause::fromStack(lits);
}
<<<<<<< HEAD

std::ostream& printOp(std::ostream& out, const Term* t, const char* op) {
  auto l = *t->nthArgument(0);
  auto r = *t->nthArgument(1);
  return out << "(" << pretty(l) << " " << op << " " << pretty(r) << ")";
}

template<>
std::ostream& Pretty<Kernel::TermList>::prettyPrint(std::ostream& out) const
{
  using namespace Kernel;

  auto t = _self;
  if (t.isVar()) {
    return out << "X" << t.var();
  } else {
    auto term = t.term();
    auto func = term->functor();
    Signature::Symbol* sym;
    if (term->isSort()) {
      sym = env.signature->getTypeCon(func);
    } else {
      if (theory->isInterpretedFunction(func)) {
        switch(theory->interpretFunction(func)) {
#define NUM_CASE(oper) \
          case Kernel::Theory::INT_  ## oper: \
          case Kernel::Theory::REAL_ ## oper: \
          case Kernel::Theory::RAT_  ## oper

          NUM_CASE(PLUS):     
            return printOp(out, term, "+");
          NUM_CASE(MULTIPLY):
            return printOp(out, term, "*");
          // case Kernel::Theory::EQUAL:
          //   return printOp("=")
          default: {}
#undef NUM_CASE
        }
      }
      sym = env.signature->getFunction(func);
    }


    out << sym->name();
    if (sym->arity() > 0) {
      out << "(" << pretty(*term->nthArgument(0));
      for (unsigned i = 1; i < sym->arity(); i++) {
        out << ", " << pretty(*term->nthArgument(i));
      }
      out << ")";
    }
    return out;
  }
}

template<>
std::ostream& Pretty<Literal*>::prettyPrint(std::ostream& out) const
{ return out << pretty(*_self); }


template<>
std::ostream& Pretty<Clause>::prettyPrint(std::ostream& out) const
{ 
  auto iter = _self.iterLits();
  if (iter.hasNext()) {
    out << pretty(*iter.next());
    while(iter.hasNext()) {
      out << " \\/ " << pretty(*iter.next());
    }
  } else {
    out << "bot";
  }
  return out;
}

template<>
std::ostream& Pretty<Literal>::prettyPrint(std::ostream& out) const
{
  const Literal& lit = _self;
  auto print = [&]() -> ostream& {

    auto func = lit.functor();
    if(theory->isInterpretedPredicate(func)) {
      switch(theory->interpretPredicate(func)) {
#define NUM_CASE(oper) \
        case Kernel::Theory::INT_  ## oper: \
        case Kernel::Theory::REAL_ ## oper: \
        case Kernel::Theory::RAT_  ## oper

        NUM_CASE(LESS_EQUAL):
          return printOp(out, &lit, "<=");
        case Kernel::Theory::EQUAL:
          return printOp(out, &lit, "=");
        default: 
        {
        }
#undef NUM_CASE
      }
    }
    Signature::Symbol* sym = env.signature->getPredicate(func);
    out << sym->name();
    if (sym->arity() > 0) {
      out << "(" << pretty(*lit.nthArgument(0));
      for (unsigned i = 1; i < sym->arity(); i++) {
        out << ", " << pretty(*lit.nthArgument(i));
      }
      out << ")";
    }
    return out;
  };


  if (!lit.polarity()) {
    out << "~(";
  }
  print();
  if (!lit.polarity()) {
    out << ")";
  }
  return out;
}


=======
>>>>>>> c537ac36
bool TestUtils::isAC(Term* t) 
{
  auto f = t->functor();
  if (t->isLiteral()) {
    return theory->isInterpretedPredicate(f) && isAC(theory->interpretPredicate(f));
  } else if (t->isSort()) {
    return false;
  } else {
    return theory->isInterpretedFunction(f) && isAC(theory->interpretFunction(f));
  }
}

bool TestUtils::isAC(Theory::Interpretation i) 
{
  switch (i) {
#define NUM_CASE(oper) \
    case Kernel::Theory::INT_  ## oper: \
    case Kernel::Theory::REAL_ ## oper: \
    case Kernel::Theory::RAT_  ## oper

    NUM_CASE(PLUS):
    NUM_CASE(MULTIPLY):
    case Kernel::Theory::EQUAL:
      return true;
    default: 
      return false;

#undef NUM_CASE
  }
}

bool TestUtils::eqModAC(const Kernel::Clause* lhs, const Kernel::Clause* rhs)
{ return permEq(*lhs, *rhs, [](Literal* l, Literal* r) -> bool { return TestUtils::eqModAC(l, r); }); }

bool TestUtils::eqModAC(Kernel::Literal* lhs, Kernel::Literal* rhs)
{ return TestUtils::eqModAC(TermList(lhs), TermList(rhs)); }

// bool TestUtils::eqModACVar(Kernel::Literal* lhs, Kernel::Literal* rhs, RectMap& map)
// { return TestUtils::eqModACVar(TermList(lhs), TermList(rhs), map); }

void __collect(unsigned functor, Term* t, Stack<TermList>& out) {
  ASS_EQ(t->functor(), functor);
  for (unsigned i = 0; i < t->arity(); i++) {
    auto trm = t->nthArgument(i);
    if (trm->isVar()) {
      out.push(*trm);
    } else {
      ASS(trm->isTerm());
      if (trm->term()->functor() == functor) {
        __collect(functor, trm->term(), out);
      } else {
        out.push(*trm);
      }
    }
  }
}

Stack<TermList> collect(unsigned functor, Term* t) {
  Stack<TermList> out;
  __collect(functor, t, out);
  return out;
}


template<class Comparisons>
bool TestUtils::eqModAC_(TermList lhs, TermList rhs, Comparisons comp)
{
  if (lhs.isVar() && rhs.isVar()) {
    return comp.var(lhs.var(), rhs.var());
  } else if (lhs.isTerm() && rhs.isTerm()) {
    auto& l = *lhs.term();
    auto& r = *rhs.term();
    if ( l.functor() != r.functor() ) return false;
    auto fun = l.functor();
    if (isAC(&l)) {
      Stack<TermList> lstack = collect(fun, &l);
      Stack<TermList> rstack = collect(fun, &r);
      return permEq(lstack, rstack, [&](TermList l, TermList r) -> bool {
            return comp.subterm(l, r);
      });
    } else {
      for (unsigned i = 0; i < l.arity(); i++) {
        if (!comp.subterm(*l.nthArgument(i), *r.nthArgument(i))) {
          return false;
        }
      }
      return true;
    }
  } else {
    return false;
  }
}

bool TestUtils::eqModAC(TermList lhs, TermList rhs) 
{
  struct Comparisons {
    bool var(unsigned lhs, unsigned rhs) const 
    { return lhs == rhs; }

    bool subterm(TermList lhs, TermList rhs) const 
    { return eqModAC(lhs,rhs); }
  };
  Comparisons c {};

  return eqModAC_(lhs, rhs, c);
}

} // namespace Test<|MERGE_RESOLUTION|>--- conflicted
+++ resolved
@@ -51,7 +51,6 @@
 
   return SATClause::fromStack(lits);
 }
-<<<<<<< HEAD
 
 std::ostream& printOp(std::ostream& out, const Term* t, const char* op) {
   auto l = *t->nthArgument(0);
@@ -174,9 +173,6 @@
   return out;
 }
 
-
-=======
->>>>>>> c537ac36
 bool TestUtils::isAC(Term* t) 
 {
   auto f = t->functor();
