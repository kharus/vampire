--- conflicted
+++ resolved
@@ -14,7 +14,6 @@
  * @file UnitTesting.hpp
  * Defines macros for testing
  */
-
 
 #ifndef __UnitTesting__
 #define __UnitTesting__
@@ -51,51 +50,6 @@
     const char* name;
   };
 
-<<<<<<< HEAD
-  typedef List<Test> TestList;
-  typedef TestList::DestructiveIterator Iterator;
-
-  TestUnit(const char* id);
-
-  const char* id() { return _id; }
-  bool get(const char* id, Test& out);
-
-  void addTest(TestProc proc, const char* name)
-  { TestList::push(Test(proc, name), _tests); }
-
-  Iterator getTests();
-private:
-  const char* _id;
-
-  TestList* _tests;
-};
-
-struct TU_Aux_Test_Adder
-{
-  TU_Aux_Test_Adder(TestUnit& tu, TestProc proc, const char* name)
-  {
-    tu.addTest(proc, name);
-  }
-};
-
-class UnitTesting
-{
-private:
-  typedef List<TestUnit*> TestUnitList;
-public:
-  static UnitTesting* instance();
-
-  /** Returns the test unit with the given id, if it exists or NULL otherwise. */
-  TestUnit* get(const char* unitId);
-
-  /** Runs all tests of all existing test units
-   *
-   * returns true iff all tests were successfull.
-   */
-  bool runAllTests(ostream& out);
-  void printTestNames(ostream& out);
-=======
->>>>>>> 785130fd
 
   void add(Test);
 
@@ -157,16 +111,6 @@
 #define __TEST_FN_NAME(name) CAT(CAT(CAT(__testFn__ , UNIT_ID), __), name)
 
 #define TEST_FUN(name)                                                                                        \
-<<<<<<< HEAD
-  void TEST_FUN_NAME(name)();                                                                                 \
-  Test::TU_Aux_Test_Adder UT_AUX_ADDER_NAME(TEST_FUN_NAME(name))(UT_AUX_NAME,TEST_FUN_NAME(name),#name);      \
-  void TEST_FUN_NAME(name)()
-
-#define TEST_FUN_NAME(name)  CAT(CAT(UNIT_ID, _), name)
-#define _CAT(a,b) a ## b 
-#define CAT(a,b) _CAT(a,b) //  <- indiriection needed in order to force args being expanded
-}
-=======
     void __TEST_FN_NAME(name)();                                                                              \
     Test::TestAdder __TEST_ADDER(name)(UNIT_ID_STR, __TEST_FN_NAME(name), #name);                             \
     void __TEST_FN_NAME(name)()
@@ -174,6 +118,5 @@
 } // namespace Test
 
 int main(int argc, const char** argv);
->>>>>>> 785130fd
 
 #endif // __UnitTesting__