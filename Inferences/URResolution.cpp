/*
 * This file is part of the source code of the software program
 * Vampire. It is protected by applicable
 * copyright laws.
 *
 * This source code is distributed under the licence found here
 * https://vprover.github.io/license.html
 * and in the source directory
 */
/**
 * @file URResolution.cpp
 * Implements class URResolution.
 */

#include "Lib/DArray.hpp"
#include "Lib/Environment.hpp"
#include "Lib/Int.hpp"
#include "Lib/Metaiterators.hpp"
#include "Lib/PairUtils.hpp"
#include "Lib/VirtualIterator.hpp"

#include "Kernel/Clause.hpp"
#include "Kernel/ColorHelper.hpp"
#include "Kernel/Renaming.hpp"
#include "Kernel/Unit.hpp"
#include "Kernel/Inference.hpp"
#include "Kernel/RobSubstitution.hpp"
#include "Kernel/SortHelper.hpp"

#include "Indexing/Index.hpp"
#include "Indexing/LiteralIndex.hpp"
#include "Indexing/IndexManager.hpp"

#include "Saturation/SaturationAlgorithm.hpp"

#include "Shell/AnswerExtractor.hpp"
#include "Shell/Options.hpp"
#include "Shell/Statistics.hpp"

#include "URResolution.hpp"

namespace Inferences
{

using namespace std;
using namespace Lib;
using namespace Kernel;
using namespace Indexing;
using namespace Saturation;

URResolution::URResolution(bool full)
: _full(full), _selectedOnly(false), _unitIndex(0), _nonUnitIndex(0) {}

/**
 * Creates URResolution object with explicitely supplied
 * settings and indexes
 *
 * For objects created using this constructor it is not allowed
 * to call the @c attach() function.
 */
URResolution::URResolution(bool full, bool selectedOnly, UnitClauseLiteralIndex* unitIndex,
    NonUnitClauseLiteralIndex* nonUnitIndex)
: _full(full), _emptyClauseOnly(false), _selectedOnly(selectedOnly), _unitIndex(unitIndex), _nonUnitIndex(nonUnitIndex) {}

void URResolution::attach(SaturationAlgorithm* salg)
{
  ASS(!_unitIndex);
  ASS(!_nonUnitIndex);

  GeneratingInferenceEngine::attach(salg);

  bool synthesis = (env.options->questionAnswering() == Options::QuestionAnsweringMode::SYNTHESIS);

  _unitIndex = static_cast<UnitClauseLiteralIndex*> ( synthesis
    ? _salg->getIndexManager()->request(URR_UNIT_CLAUSE_WITH_AL_SUBST_TREE)
    : _salg->getIndexManager()->request(URR_UNIT_CLAUSE_SUBST_TREE) );
  _nonUnitIndex = static_cast<NonUnitClauseLiteralIndex*> ( synthesis
	  ? _salg->getIndexManager()->request(URR_NON_UNIT_CLAUSE_WITH_AL_SUBST_TREE)
    : _salg->getIndexManager()->request(URR_NON_UNIT_CLAUSE_SUBST_TREE) );

  Options::URResolution optSetting = _salg->getOptions().unitResultingResolution();
  ASS_NEQ(optSetting,  Options::URResolution::OFF);
  _emptyClauseOnly = optSetting==Options::URResolution::EC_ONLY;
}

void URResolution::detach()
{
  _unitIndex = 0;
  _nonUnitIndex = 0;
  if (env.options->questionAnswering() == Options::QuestionAnsweringMode::SYNTHESIS) {
    _salg->getIndexManager()->release(URR_UNIT_CLAUSE_WITH_AL_SUBST_TREE);
    _salg->getIndexManager()->release(URR_NON_UNIT_CLAUSE_WITH_AL_SUBST_TREE);
  } else {
    _salg->getIndexManager()->release(URR_UNIT_CLAUSE_SUBST_TREE);
    _salg->getIndexManager()->release(URR_NON_UNIT_CLAUSE_SUBST_TREE);
  }
  GeneratingInferenceEngine::detach();
}

struct URResolution::Item
{
  USE_ALLOCATOR(URResolution::Item);

  Item(Clause* cl, bool selectedOnly, URResolution& parent, bool mustResolveAll)
  : _orig(cl), _color(cl->color()), _parent(parent)
  {
    unsigned clen = cl->length();
    bool synthesis = (env.options->questionAnswering() == Options::QuestionAnsweringMode::SYNTHESIS);
    _ansLit = synthesis ? cl->getAnswerLiteral() : nullptr;
    _mustResolveAll = mustResolveAll || (selectedOnly ? true : (clen < 2 + (_ansLit ? 1 : 0)));
    unsigned litslen = clen - (_ansLit ? 1 : 0);
    _premises.init(litslen, 0);
    _lits.ensure(litslen);
    unsigned nonGroundCnt = 0;
    for(unsigned i=0; i<clen; i++) {
      if ((*cl)[i] != _ansLit) {
        _lits[i] = (*cl)[i];
        if(!_lits[i]->ground()) nonGroundCnt++;
      }
    }
    _atMostOneNonGround = nonGroundCnt<=1;

    _activeLength = selectedOnly ? cl->numSelected() : litslen;
    ASS_REP2(_activeLength>=litslen-1, cl->toString(), cl->numSelected());
  }

  /**
   * Resolve away @c idx -th literal of the clause. This involves
   * applying the substitution in @c unif to all remaining literals.
   * If @c useQuerySubstitution is true, the query part of the
   * substitution is applied to the literals, otherwise the result
   * part is applied.
   */
  void resolveLiteral(unsigned idx, SLQueryResult& unif, Clause* premise, bool useQuerySubstitution)
  {
    Literal* rlit = _lits[idx];
    _lits[idx] = 0;
    _premises[idx] = premise;
    _color = static_cast<Color>(_color | premise->color());
    ASS_NEQ(_color, COLOR_INVALID)

    if (_ansLit && !_ansLit->ground()) {
      _ansLit = unif.unifier->apply(_ansLit, !useQuerySubstitution);
    }
    bool synthesis = (env.options->questionAnswering() == Options::QuestionAnsweringMode::SYNTHESIS);
    if (synthesis && premise->hasAnswerLiteral()) {
      Literal* premAnsLit = premise->getAnswerLiteral();
      if (!premAnsLit->ground()) {
        premAnsLit = unif.unifier->apply(premAnsLit, useQuerySubstitution);
      }
      if (!_ansLit) {
        _ansLit = premAnsLit;
      } else if (_ansLit != premAnsLit) {
<<<<<<< HEAD
        bool neg = rlit->isNegative(); 
        Literal* resolved = unif.unifier->apply(rlit, !useQuerySubstitution);
=======
        bool neg = rlit->isNegative();
        Literal* resolved = unif.substitution->apply(rlit, !useQuerySubstitution);
>>>>>>> 31939a4a
        if (neg) {
          resolved = Literal::complementaryLiteral(resolved);
        }
        _ansLit = SynthesisManager::getInstance()->makeITEAnswerLiteral(resolved, neg ? _ansLit : premAnsLit, neg ? premAnsLit : _ansLit);
      }
    }

    if(_atMostOneNonGround) {
      return;
    }

    unsigned nonGroundCnt = 0;
    unsigned clen = _lits.size();
    for(unsigned i=0; i<clen; i++) {
      Literal*& lit = _lits[i];
      if(!lit) {
        continue;
      }
      lit = unif.unifier->apply(lit, !useQuerySubstitution);
      if(!lit->ground()) {
        nonGroundCnt++;
      }
    }
    _atMostOneNonGround = nonGroundCnt<=1;
  }

  Clause* generateClause() const
  {
    UnitList* premLst = 0;
    UnitList::push(_orig, premLst);
    Literal* single = 0;
    unsigned clen = _lits.size();
    for(unsigned i=0; i<clen; i++) {
      if(_lits[i]!=0) {
        ASS_EQ(single,0);
        ASS_EQ(_premises[i],0);
        single = _lits[i];
      }
      else {
        Clause* premise = _premises[i];
        ASS(premise);
        UnitList::push(premise, premLst);
      }
    }

    Inference inf(GeneratingInferenceMany(InferenceRule::UNIT_RESULTING_RESOLUTION, premLst));
    Clause* res;

    LiteralIterator it = _ansLit ? pvi(getSingletonIterator(_ansLit)) : LiteralIterator::getEmpty();
    if(single) {
      if (!_ansLit || _ansLit->ground()) {
        single = Renaming::normalize(single);
      }
      res = Clause::fromIterator(concatIters(getSingletonIterator(single), it), inf);
    }
    else {
      res = Clause::fromIterator(it, inf);
    }
    return res;
  }

  int getGoodness(Literal* lit)
  {
    return lit->weight() - lit->getDistinctVars();
  }

  /**
   * From among the remaining literals (i.e. those with index at
   * least @c idx), select the one most suitable for resolving
   * (according to the @c getGoodness() function) and move it to
   * the @c idx position (so that it is resolved next).
   */
  void getBestLiteralReady(unsigned idx)
  {
    ASS_L(idx, _activeLength);

    unsigned choiceSize = _activeLength - idx;
    if(choiceSize==1) {
      return;
    }

    unsigned bestIdx = idx;
    ASS(_lits[bestIdx]);
    int bestVal = getGoodness(_lits[bestIdx]);

    for(unsigned i=idx+1; i<_activeLength; i++) {
      ASS(_lits[i]);
      int val = getGoodness(_lits[i]);
      if(val>bestVal) {
        bestVal = val;
        bestIdx = i;
      }
    }
    if(idx!=bestIdx) {
      swap(_lits[idx], _lits[bestIdx]);
    }
  }

  /** If true, we may skip resolving one of the remaining literals */
  bool _mustResolveAll;

  /** All remaining literals except for one are ground */
  bool _atMostOneNonGround;

  /** The original clause we are resolving */
  Clause* _orig;

  Color _color;

  /** Premises used to resolve away particular literals */
  DArray<Clause*> _premises;

  /** Unresolved literals, or zeroes at positions of the resolved ones
   *
   * The unresolved literals have the substitutions from other resolutions
   * applied to themselves */
  DArray<Literal*> _lits;

  Literal* _ansLit;

  unsigned _activeLength;
  URResolution& _parent;
};

/**
 * Perform one level of the BFS traversal of possible resolution
 * sequences
 *
 * (See documentation to the @c processAndGetClauses() function.)
 */
void URResolution::processLiteral(ItemList*& itms, unsigned idx)
{
  bool synthesis = (env.options->questionAnswering() == Options::QuestionAnsweringMode::SYNTHESIS);
  ItemList::DelIterator iit(itms);
  while(iit.hasNext()) {
    Item* itm = iit.next();
    itm->getBestLiteralReady(idx);
    Literal* lit = itm->_lits[idx];
    ASS(lit);

    if(!itm->_mustResolveAll) {
      Item* itm2 = new Item(*itm);
      itm2->_mustResolveAll = true;
      iit.insert(itm2);
    }

    SLQueryResultIterator unifs = _unitIndex->getUnifications(lit, true, true);
    while(unifs.hasNext()) {
      SLQueryResult unif = unifs.next();

      if( !ColorHelper::compatible(itm->_color, unif.clause->color()) ) {
        continue;
      }

      Item* itm2 = new Item(*itm);
      itm2->resolveLiteral(idx, unif, unif.clause, true);
      iit.insert(itm2);

      if(!_full && itm->_atMostOneNonGround && (!synthesis || !unif.clause->hasAnswerLiteral())) {
        /* if there is only one non-ground literal left, there is no need to retrieve all unifications.
           However, this does not hold under AVATAR where different empty clauses may close different
           splitting branches, that's why only "full" URR is complete under AVATAR (see Options::complete)
        */
        break;
      }
    }

    iit.del();
    delete itm;
  }
}

/**
 * Explore possible ways of resolving away literals in @c itm,
 * and from the successful ones add the resulting clause into
 * @c acc. The search starts at literal with index @c startIdx.
 *
 * What we do is a BFS traversal of all possible resolutions
 * on the clause represented in @c itm. In the @c itms list we
 * store all elements of @c i -th level of the search, and a
 * call to the @c processLiteral() function moves us to the next
 * level of the traversal.
 */
void URResolution::processAndGetClauses(Item* itm, unsigned startIdx, ClauseList*& acc)
{
  unsigned activeLen = itm->_activeLength;

  ItemList* itms = 0;
  ItemList::push(itm, itms);
  for(unsigned i = startIdx; itms && i<activeLen; i++) {
    processLiteral(itms, i);
  }

  while(itms) {
    Item* itm = ItemList::pop(itms);
    ClauseList::push(itm->generateClause(), acc);
    env.statistics->urResolution++;
    delete itm;
  }
}

/**
 * Perform URR inferences between a newly derived unit clause
 * @c cl and non-unit active clauses
 */
void URResolution::doBackwardInferences(Clause* cl, ClauseList*& acc)
{
  ASS((cl->size() == 1) || (cl->size() == 2 && cl->hasAnswerLiteral()));

  Literal* lit = (*cl)[0];
  if (lit->isAnswerLiteral()) {
    lit = (*cl)[1];
  }

  SLQueryResultIterator unifs = _nonUnitIndex->getUnifications(lit, true, true);
  while(unifs.hasNext()) {
    SLQueryResult unif = unifs.next();
    Clause* ucl = unif.clause;

    if( !ColorHelper::compatible(cl->color(), ucl->color()) ) {
      continue;
    }

    Item* itm = new Item(ucl, _selectedOnly, *this, _emptyClauseOnly);
    unsigned pos = ucl->getLiteralPosition(unif.literal);
    ASS(!_selectedOnly || pos<ucl->numSelected());
    swap(itm->_lits[0], itm->_lits[pos]);
    itm->resolveLiteral(0, unif, cl, /* useQuerySubstitution */ false);

    processAndGetClauses(itm, 1, acc);
  }
}

ClauseIterator URResolution::generateClauses(Clause* cl)
{
  unsigned clen = cl->size();
  if(clen<1) {
    return ClauseIterator::getEmpty();
  }

  TIME_TRACE("unit resulting resolution");

  ClauseList* res = 0;
  processAndGetClauses(new Item(cl, _selectedOnly, *this, _emptyClauseOnly), 0, res);

  if (clen==1 ||
      ((env.options->questionAnswering() == Options::QuestionAnsweringMode::SYNTHESIS) && clen==2 && cl->hasAnswerLiteral())) {
    doBackwardInferences(cl, res);
  }

  return getPersistentIterator(ClauseList::DestructiveIterator(res));
}

}<|MERGE_RESOLUTION|>--- conflicted
+++ resolved
@@ -151,13 +151,8 @@
       if (!_ansLit) {
         _ansLit = premAnsLit;
       } else if (_ansLit != premAnsLit) {
-<<<<<<< HEAD
-        bool neg = rlit->isNegative(); 
+        bool neg = rlit->isNegative();
         Literal* resolved = unif.unifier->apply(rlit, !useQuerySubstitution);
-=======
-        bool neg = rlit->isNegative();
-        Literal* resolved = unif.substitution->apply(rlit, !useQuerySubstitution);
->>>>>>> 31939a4a
         if (neg) {
           resolved = Literal::complementaryLiteral(resolved);
         }
