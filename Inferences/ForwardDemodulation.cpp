/*
 * This file is part of the source code of the software program
 * Vampire. It is protected by applicable
 * copyright laws.
 *
 * This source code is distributed under the licence found here
 * https://vprover.github.io/license.html
 * and in the source directory
 */
/**
 * @file ForwardDemodulation.cpp
 * Implements class ForwardDemodulation.
 */

#include "Debug/RuntimeStatistics.hpp"

#include "Lib/DHSet.hpp"
#include "Lib/Environment.hpp"
#include "Lib/Int.hpp"
#include "Lib/Metaiterators.hpp"
#include "Debug/TimeProfiling.hpp"
#include "Lib/Timer.hpp"
#include "Lib/VirtualIterator.hpp"

#include "Kernel/Clause.hpp"
#include "Kernel/EqHelper.hpp"
#include "Kernel/Inference.hpp"
#include "Kernel/Ordering.hpp"
#include "Kernel/Renaming.hpp"
#include "Kernel/SortHelper.hpp"
#include "Kernel/Term.hpp"
#include "Kernel/TermIterators.hpp"
#include "Kernel/ColorHelper.hpp"
#include "Kernel/RobSubstitution.hpp"

#include "Indexing/Index.hpp"
#include "Indexing/IndexManager.hpp"
#include "Indexing/TermIndex.hpp"

#include "Saturation/SaturationAlgorithm.hpp"

#include "Shell/Options.hpp"
#include "Shell/Statistics.hpp"

#include "DemodulationHelper.hpp"

#include "ForwardDemodulation.hpp"

namespace Inferences {

using namespace Lib;
using namespace Kernel;
using namespace Indexing;
using namespace Saturation;

namespace {

struct Applicator : SubstApplicator {
  Applicator(ResultSubstitution* subst) : subst(subst) {}
  TermList operator()(unsigned v) const override {
    return subst->applyToBoundResult(v);
  }
  ResultSubstitution* subst;
};

struct ApplicatorWithEqSort : SubstApplicator {
  ApplicatorWithEqSort(ResultSubstitution* subst, const RobSubstitution& vSubst) : subst(subst), vSubst(vSubst) {}
  TermList operator()(unsigned v) const override {
    return vSubst.apply(subst->applyToBoundResult(v), 0);
  }
  ResultSubstitution* subst;
  const RobSubstitution& vSubst;
};

} // end namespace

void ForwardDemodulation::attach(SaturationAlgorithm* salg)
{
  ForwardSimplificationEngine::attach(salg);
  _index=static_cast<DemodulationLHSIndex*>(
	  _salg->getIndexManager()->request(DEMODULATION_LHS_CODE_TREE) );

  _preorderedOnly = getOptions().forwardDemodulation()==Options::Demodulation::PREORDERED;
  _encompassing = getOptions().demodulationRedundancyCheck()==Options::DemodulationRedundancyCheck::ENCOMPASS;
  _precompiledComparison = getOptions().demodulationPrecompiledComparison();
  _helper = DemodulationHelper(getOptions(), &_salg->getOrdering());
}

void ForwardDemodulation::detach()
{
  _index=0;
  _salg->getIndexManager()->release(DEMODULATION_LHS_CODE_TREE);
  ForwardSimplificationEngine::detach();
}

template <bool combinatorySupSupport>
bool ForwardDemodulationImpl<combinatorySupSupport>::perform(Clause* cl, Clause*& replacement, ClauseIterator& premises)
{
  TIME_TRACE("forward demodulation");

  Ordering& ordering = _salg->getOrdering();

  //Perhaps it might be a good idea to try to
  //replace subterms in some special order, like
  //the heaviest first...

  static DHSet<TermList> attempted;
  attempted.reset();

  unsigned cLen=cl->length();
  for(unsigned li=0;li<cLen;li++) {
    Literal* lit=(*cl)[li];
    if (lit->isAnswerLiteral()) {
      continue;
    }
    typename std::conditional<!combinatorySupSupport,
      NonVariableNonTypeIterator,
      FirstOrderSubtermIt>::type it(lit);
    while(it.hasNext()) {
      TypedTermList trm = it.next();
      if(!attempted.insert(trm)) {
        //We have already tried to demodulate the term @b trm and did not
        //succeed (otherwise we would have returned from the function).
        //If we have tried the term @b trm, we must have tried to
        //demodulate also its subterms, so we can skip them too.
        it.right();
        continue;
      }

      bool redundancyCheck = _helper.redundancyCheckNeededForPremise(cl, lit, trm);

      auto git = _index->getGeneralizations(trm.term(), /* retrieveSubstitutions */ true);
      while(git.hasNext()) {
        auto qr=git.next();
        ASS_EQ(qr.data->clause->length(),1);

        if(!ColorHelper::compatible(cl->color(), qr.data->clause->color())) {
          continue;
        }

        auto lhs = qr.data->term;

        // TODO:
        // to deal with polymorphic matching
        // Ideally, we would like to extend the substitution
        // returned by the index to carry out the sort match.
        // However, ForwardDemodulation uses a CodeTree as its
        // indexing mechanism, and it is not clear how to extend
        // the substitution returned by a code tree.
        static RobSubstitution eqSortSubs;
        if(lhs.isVar()){
          eqSortSubs.reset();
          TermList querySort = trm.sort();
          TermList eqSort = qr.data->term.sort();
          if(!eqSortSubs.match(eqSort, 0, querySort, 1)){
            continue;
          }
        }

<<<<<<< HEAD
        TermList rhs = qr.data->other;
=======
        TermList rhs = qr.data->rhs;
>>>>>>> 1916f50e
        bool preordered = qr.data->preordered;

        auto subs = qr.unifier;
        ASS(subs->isIdentityOnQueryWhenResultBound());

        ApplicatorWithEqSort applWithEqSort(subs.ptr(), eqSortSubs);
        Applicator applWithoutEqSort(subs.ptr());
        auto appl = lhs.isVar() ? (SubstApplicator*)&applWithEqSort : (SubstApplicator*)&applWithoutEqSort;

        if (_precompiledComparison) {
          if (!preordered && (_preorderedOnly || !ordering.isGreater(lhs,rhs,appl,const_cast<OrderingComparator*&>(qr.data->comparator)))) {
            // if (ordering.isGreater(AppliedTerm(trm),AppliedTerm(rhs,appl,true))) {
            //   USER_ERROR("is greater " + trm.toString() + " " + subs->applyToBoundResult(rhs).toString() + " from " + lhs.toString() + " > " + rhs.toString());
            // }
            continue;
          }
          // if (!ordering.isGreater(AppliedTerm(trm),AppliedTerm(rhs,appl,true))) {
          //   USER_ERROR("is not greater " + trm.toString() + " " + subs->applyToBoundResult(rhs).toString() + " from " + lhs.toString() + " > " + rhs.toString());
          // }
        } else {
          if (!preordered && (_preorderedOnly || !ordering.isGreater(AppliedTerm(trm),AppliedTerm(rhs,appl,true)))) {
            continue;
          }
        }

        // encompassing demodulation is fine when rewriting the smaller guy
        if (redundancyCheck && _encompassing) {
          // this will only run at most once;
          // could have been factored out of the getGeneralizations loop,
          // but then it would run exactly once there
          Ordering::Result litOrder = ordering.getEqualityArgumentOrder(lit);
          if ((trm==*lit->nthArgument(0) && litOrder == Ordering::LESS) ||
              (trm==*lit->nthArgument(1) && litOrder == Ordering::GREATER)) {
            redundancyCheck = false;
          }
        }

        TermList rhsS = subs->applyToBoundResult(rhs);
        if (lhs.isVar()) {
          rhsS = eqSortSubs.apply(rhsS, 0);
        }

        if (redundancyCheck && !_helper.isPremiseRedundant(cl, lit, trm, rhsS, lhs, subs.ptr(), true)) {
          continue;
        }

        Literal* resLit = EqHelper::replace(lit,trm,rhsS);
        if(EqHelper::isEqTautology(resLit)) {
          env.statistics->forwardDemodulationsToEqTaut++;
          premises = pvi( getSingletonIterator(qr.data->clause));
          return true;
        }

        Clause* res = new(cLen) Clause(cLen,
          SimplifyingInference2(InferenceRule::FORWARD_DEMODULATION, cl, qr.data->clause));
        (*res)[0]=resLit;

        unsigned next=1;
        for(unsigned i=0;i<cLen;i++) {
          Literal* curr=(*cl)[i];
          if(curr!=lit) {
            (*res)[next++] = curr;
          }
        }
        ASS_EQ(next,cLen);

        env.statistics->forwardDemodulations++;

        premises = pvi( getSingletonIterator(qr.data->clause));
        replacement = res;
        return true;
      }
    }
  }

  return false;
}

// This is necessary for templates defined in cpp files.
// We are happy to do it for ForwardDemodulationImpl, since it (at the moment) has only two specializations:
template class ForwardDemodulationImpl<false>;
template class ForwardDemodulationImpl<true>;

}<|MERGE_RESOLUTION|>--- conflicted
+++ resolved
@@ -157,11 +157,7 @@
           }
         }
 
-<<<<<<< HEAD
-        TermList rhs = qr.data->other;
-=======
         TermList rhs = qr.data->rhs;
->>>>>>> 1916f50e
         bool preordered = qr.data->preordered;
 
         auto subs = qr.unifier;
