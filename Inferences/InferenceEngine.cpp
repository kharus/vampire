--- conflicted
+++ resolved
@@ -21,11 +21,8 @@
 
 #include "Kernel/Term.hpp"
 #include "Kernel/Clause.hpp"
-<<<<<<< HEAD
-=======
 #include "Kernel/Inference.hpp"
 #include "Kernel/ApplicativeHelper.hpp"
->>>>>>> 825fbfbf
 
 #include "Saturation/SaturationAlgorithm.hpp"
 
@@ -207,7 +204,6 @@
   GeneratingInferenceEngine::detach();
 }
 
-<<<<<<< HEAD
 void CompositeSGI::detach()
 { 
   for (auto g : _generators) {
@@ -269,7 +265,6 @@
   }
 }
 
-=======
 Clause* ChoiceDefinitionISE::simplify(Clause* c)
 {
   CALL("ChoiceDefinitionISE::simplify");
@@ -338,7 +333,6 @@
   }
   return false;
 }
->>>>>>> 825fbfbf
 
 Clause* DuplicateLiteralRemovalISE::simplify(Clause* c)
 {
