/*
 * This file is part of the source code of the software program
 * Vampire. It is protected by applicable
 * copyright laws.
 *
 * This source code is distributed under the licence found here
 * https://vprover.github.io/license.html
 * and in the source directory
 */
/**
 * @file BinaryResolution.cpp
 * Implements class BinaryResolution.
 */

#include "Debug/RuntimeStatistics.hpp"

#include "Indexing/ResultSubstitution.hpp"
#include "Kernel/MismatchHandler.hpp"
#include "Lib/Environment.hpp"
#include "Lib/Int.hpp"
#include "Lib/Metaiterators.hpp"
#include "Lib/PairUtils.hpp"
#include "Lib/VirtualIterator.hpp"

#include "Kernel/Clause.hpp"
#include "Kernel/ColorHelper.hpp"
#include "Kernel/Formula.hpp"
#include "Kernel/Unit.hpp"
#include "Kernel/Inference.hpp"
#include "Kernel/LiteralSelector.hpp"
#include "Kernel/SortHelper.hpp"
#include "Kernel/RobSubstitution.hpp"

#include "Indexing/Index.hpp"
#include "Indexing/LiteralIndex.hpp"
#include "Indexing/IndexManager.hpp"
#include "Indexing/SubstitutionTree.hpp"

#include "Saturation/SaturationAlgorithm.hpp"

#include "Shell/AnswerExtractor.hpp"
#include "Shell/Options.hpp"
#include "Shell/Statistics.hpp"
#include "Shell/UnificationWithAbstractionConfig.hpp"

#include "BinaryResolution.hpp"

namespace Inferences
{

using namespace std;
using namespace Lib;
using namespace Kernel;
using namespace Indexing;
using namespace Saturation;

// TODO remove after refactor
using BRQueryRes = LQueryRes<AbstractingUnifier*>;

void BinaryResolution::attach(SaturationAlgorithm* salg)
{
  ASS(!_index);

  GeneratingInferenceEngine::attach(salg);
  _index=static_cast<BinaryResolutionIndex*> (
	  _salg->getIndexManager()->request(BINARY_RESOLUTION_SUBST_TREE) );
}

void BinaryResolution::detach()
{
  ASS(_salg);

  _index=0;
  _salg->getIndexManager()->release(BINARY_RESOLUTION_SUBST_TREE);
  GeneratingInferenceEngine::detach();
}


struct BinaryResolution::UnificationsFn
{
  UnificationsFn(BinaryResolutionIndex* index)
  : _index(index) {}
  VirtualIterator<pair<Literal*, BRQueryRes> > operator()(Literal* lit)
  {
    if(lit->isEquality()) {
      //Binary resolution is not performed with equality literals
      return VirtualIterator<pair<Literal*, BRQueryRes> >::getEmpty();
    }
    return pvi( pushPairIntoRightIterator(lit, _index->getUwa(lit, /* complementary */ true, env.options->unificationWithAbstraction(), env.options->unificationWithAbstractionFixedPointIteration())));
  }
private:
  BinaryResolutionIndex* _index;
};

struct BinaryResolution::ResultFn
{
  ResultFn(Clause* cl, PassiveClauseContainer* passiveClauseContainer, bool afterCheck, Ordering* ord, LiteralSelector& selector, BinaryResolution& parent)
  : _cl(cl), _passiveClauseContainer(passiveClauseContainer), _afterCheck(afterCheck), _ord(ord), _selector(selector), _parent(parent) {}
  Clause* operator()(pair<Literal*, BRQueryRes> arg)
  {
    BRQueryRes& qr = arg.second;
    Literal* resLit = arg.first;

    auto subs = ResultSubstitution::fromSubstitution(&qr.unifier->subs(), QUERY_BANK, RESULT_BANK);
    return BinaryResolution::generateClause(_cl, resLit, qr.clause, qr.literal, subs, 
        [&](){ return qr.unifier->computeConstraintLiterals(); }, 
        _parent.getOptions(), _passiveClauseContainer, _afterCheck ? _ord : 0, &_selector);
  }
private:
  Clause* _cl;
  PassiveClauseContainer* _passiveClauseContainer;
  bool _afterCheck;
  Ordering* _ord;
  LiteralSelector& _selector;
  BinaryResolution& _parent;
};

/**
 * Ordering aftercheck is performed iff ord is not 0,
 * in which case also ls is assumed to be not 0.
 */
template<class ComputeConstraints>
Clause* BinaryResolution::generateClause(Clause* queryCl, Literal* queryLit, Clause* resultCl, Literal* resultLit, 
                                ResultSubstitutionSP subs, ComputeConstraints computeConstraints, const Options& opts, PassiveClauseContainer* passiveClauseContainer, Ordering* ord, LiteralSelector* ls)
{
  ASS(resultCl->store()==Clause::ACTIVE);//Added to check that generation only uses active clauses

  if(!ColorHelper::compatible(queryCl->color(),resultCl->color()) ) {
    env.statistics->inferencesSkippedDueToColors++;
    if(opts.showBlocked()) {
      env.beginOutput();
      env.out() << "Blocked resolution of " << *queryCl << " and " << * resultCl << endl;
      env.endOutput();
    }
    if(opts.colorUnblocking()) {
      SaturationAlgorithm* salg = SaturationAlgorithm::tryGetInstance();
      if(salg) {
        ColorHelper::tryUnblock(queryCl, salg);
        ColorHelper::tryUnblock(resultCl, salg);
      }
    }
    return 0;
  }

  unsigned clength = queryCl->length();
  unsigned dlength = resultCl->length();



  // LRS-specific optimization:
  // check whether we can conclude that the resulting clause will be discarded by LRS since it does not fulfil the age/weight limits (in which case we can discard the clause)
  // we already know the age here so we can immediately conclude whether the clause fulfils the age limit
  // since we have not built the clause yet we compute lower bounds on the weight of the clause after each step and recheck whether the weight-limit can still be fulfilled.
  unsigned wlb=0;//weight lower bound
  unsigned numPositiveLiteralsLowerBound = // lower bound on number of positive literals, don't know at this point whether duplicate positive literals will occur
      Int::max(queryLit->isPositive() ?  queryCl->numPositiveLiterals()-1 :  queryCl->numPositiveLiterals(),
              resultLit->isPositive() ? resultCl->numPositiveLiterals()-1 : resultCl->numPositiveLiterals());

  auto constraints = computeConstraints();
  auto nConstraints = constraints->size();
  Inference inf(GeneratingInference2(nConstraints == 0 ?  InferenceRule::RESOLUTION : InferenceRule::CONSTRAINED_RESOLUTION, queryCl, resultCl));
  Inference::Destroyer inf_destroyer(inf); // will call destroy on inf when coming out of scope unless disabled

  bool needsToFulfilWeightLimit = passiveClauseContainer && !passiveClauseContainer->fulfilsAgeLimit(wlb, numPositiveLiteralsLowerBound, inf) && passiveClauseContainer->weightLimited();

  if(needsToFulfilWeightLimit) {
    for(unsigned i=0;i<clength;i++) {
      Literal* curr=(*queryCl)[i];
      if(curr!=queryLit) {
        wlb+=curr->weight();
      }
    }
    for(unsigned i=0;i<dlength;i++) {
      Literal* curr=(*resultCl)[i];
      if(curr!=resultLit) {
        wlb+=curr->weight();
      }
    }
    if(!passiveClauseContainer->fulfilsWeightLimit(wlb, numPositiveLiteralsLowerBound, inf)) {
      RSTAT_CTR_INC("binary resolutions skipped for weight limit before building clause");
      env.statistics->discardedNonRedundantClauses++;
      return 0;
    }
  }

<<<<<<< HEAD
  unsigned newLength = clength + dlength - 2 + nConstraints;
=======
  bool synthesis = (env.options->questionAnswering() == Options::QuestionAnsweringMode::SYNTHESIS);
  Literal* cAnsLit = synthesis ? queryCl->getAnswerLiteral() : nullptr;
  Literal* dAnsLit = synthesis ? qr.clause->getAnswerLiteral() : nullptr;
  bool bothHaveAnsLit = (cAnsLit != nullptr) && (dAnsLit != nullptr);

  unsigned conlength = withConstraints ? constraints->size() : 0;
  unsigned newLength = clength+dlength-2+conlength-(bothHaveAnsLit ? 1 : 0);
>>>>>>> 1f706eba

  inf_destroyer.disable(); // ownership passed to the the clause below
  Clause* res = new(newLength) Clause(newLength, inf); // the inference object owned by res from now on

  Literal* queryLitAfter = 0;
  if (ord && queryCl->numSelected() > 1) {
    TIME_TRACE(TimeTrace::LITERAL_ORDER_AFTERCHECK);
    queryLitAfter = subs->applyToQuery(queryLit);
  }

  unsigned next = 0;
  for(Literal* c : *constraints){
      (*res)[next++] = c; 
  }
  for(unsigned i=0;i<clength;i++) {
    Literal* curr=(*queryCl)[i];
<<<<<<< HEAD
    if(curr!=queryLit) {
      Literal* newLit = subs->applyToQuery(curr);
=======
    if(curr!=queryLit && (!bothHaveAnsLit || curr!=cAnsLit)) {
      Literal* newLit=qr.substitution->applyToQuery(curr);
>>>>>>> 1f706eba
      if(needsToFulfilWeightLimit) {
        wlb+=newLit->weight() - curr->weight();
        if(!passiveClauseContainer->fulfilsWeightLimit(wlb, numPositiveLiteralsLowerBound, res->inference())) {
          RSTAT_CTR_INC("binary resolutions skipped for weight limit while building clause");
          env.statistics->discardedNonRedundantClauses++;
          res->destroy();
          return 0;
        }
      }
      if (queryLitAfter && i < queryCl->numSelected()) {
        TIME_TRACE(TimeTrace::LITERAL_ORDER_AFTERCHECK);

        Ordering::Result o = ord->compare(newLit,queryLitAfter);

        if (o == Ordering::GREATER ||
            (ls->isPositiveForSelection(newLit)    // strict maximimality for positive literals
                && (o == Ordering::GREATER_EQ || o == Ordering::EQUAL))) { // where is GREATER_EQ ever coming from?
          env.statistics->inferencesBlockedForOrderingAftercheck++;
          res->destroy();
          return 0;
        }
      }
      ASS(next < newLength);
      (*res)[next] = newLit;
      next++;
    }
  }

  Literal* qrLitAfter = 0;
  if (ord && resultCl->numSelected() > 1) {
    TIME_TRACE(TimeTrace::LITERAL_ORDER_AFTERCHECK);
    qrLitAfter = subs->applyToResult(resultLit);
  }

  for(unsigned i=0;i<dlength;i++) {
<<<<<<< HEAD
    Literal* curr=(*resultCl)[i];
    if(curr!=resultLit) {
      Literal* newLit = subs->applyToResult(curr);
=======
    Literal* curr=(*qr.clause)[i];
    if(curr!=qr.literal && (!bothHaveAnsLit || curr!=dAnsLit)) {
      Literal* newLit = qr.substitution->applyToResult(curr);
>>>>>>> 1f706eba
      if(needsToFulfilWeightLimit) {
        wlb+=newLit->weight() - curr->weight();
        if(!passiveClauseContainer->fulfilsWeightLimit(wlb, numPositiveLiteralsLowerBound, res->inference())) {
          RSTAT_CTR_INC("binary resolutions skipped for weight limit while building clause");
          env.statistics->discardedNonRedundantClauses++;
          res->destroy();
          return 0;
        }
      }
      if (qrLitAfter && i < resultCl->numSelected()) {
        TIME_TRACE(TimeTrace::LITERAL_ORDER_AFTERCHECK);

        Ordering::Result o = ord->compare(newLit,qrLitAfter);

        if (o == Ordering::GREATER ||
            (ls->isPositiveForSelection(newLit)   // strict maximimality for positive literals
                && (o == Ordering::GREATER_EQ || o == Ordering::EQUAL))) { // where is GREATER_EQ ever coming from?
          env.statistics->inferencesBlockedForOrderingAftercheck++;
          res->destroy();
          return 0;
        }
      }
      ASS_L(next, newLength)
      (*res)[next] = newLit;
      next++;
    }
  }

<<<<<<< HEAD
  if(nConstraints != 0){
=======
  if (bothHaveAnsLit) {
    ASS(next == newLength-1);
    Literal* newLitC = qr.substitution->applyToQuery(cAnsLit);
    Literal* newLitD = qr.substitution->applyToResult(dAnsLit);
    bool cNeg = queryLit->isNegative();
    Literal* condLit = cNeg ? qr.substitution->applyToResult(qr.literal) : qr.substitution->applyToQuery(queryLit);
    (*res)[next] = SynthesisManager::getInstance()->makeITEAnswerLiteral(condLit, cNeg ? newLitC : newLitD, cNeg ? newLitD : newLitC);
  }

  if(withConstraints){
>>>>>>> 1f706eba
    env.statistics->cResolution++;
  }
  else{ 
    env.statistics->resolution++;
  }

  return res;
}
Clause* BinaryResolution::generateClause(Clause* queryCl, Literal* queryLit, Clause* resultCl, Literal* resultLit, 
                                ResultSubstitutionSP subs, const Options& opts)
{
  return BinaryResolution::generateClause(queryCl, queryLit, resultCl, resultLit, subs, 
      /* computeConstraints */ []() { return recycledStack<Literal*>(); },
      opts);
}


ClauseIterator BinaryResolution::generateClauses(Clause* premise)
{
  //cout << "BinaryResolution for " << premise->toString() << endl;

  PassiveClauseContainer* passiveClauseContainer = _salg->getPassiveClauseContainer();

  // generate pairs of the form (literal selected in premise, unifying object in index)
  auto it1 = getMappingIterator(premise->getSelectedLiteralIterator(),UnificationsFn(_index));
  // actually, we got one iterator per selected literal; we flatten the obtained iterator of iterators:
  auto it2 = getFlattenedIterator(it1);
  // perform binary resolution on these pairs
  auto it3 = getMappingIterator(it2,ResultFn(premise, passiveClauseContainer,
      getOptions().literalMaximalityAftercheck() && _salg->getLiteralSelector().isBGComplete(), &_salg->getOrdering(),_salg->getLiteralSelector(),*this));
  // filter out only non-zero results
  auto it4 = getFilteredIterator(it3, NonzeroFn());
  // measure time of the overall processing
  auto it5 = timeTraceIter("resolution", it4);

  return pvi(it5);
}

}<|MERGE_RESOLUTION|>--- conflicted
+++ resolved
@@ -41,7 +41,6 @@
 #include "Shell/AnswerExtractor.hpp"
 #include "Shell/Options.hpp"
 #include "Shell/Statistics.hpp"
-#include "Shell/UnificationWithAbstractionConfig.hpp"
 
 #include "BinaryResolution.hpp"
 
@@ -183,17 +182,7 @@
     }
   }
 
-<<<<<<< HEAD
   unsigned newLength = clength + dlength - 2 + nConstraints;
-=======
-  bool synthesis = (env.options->questionAnswering() == Options::QuestionAnsweringMode::SYNTHESIS);
-  Literal* cAnsLit = synthesis ? queryCl->getAnswerLiteral() : nullptr;
-  Literal* dAnsLit = synthesis ? qr.clause->getAnswerLiteral() : nullptr;
-  bool bothHaveAnsLit = (cAnsLit != nullptr) && (dAnsLit != nullptr);
-
-  unsigned conlength = withConstraints ? constraints->size() : 0;
-  unsigned newLength = clength+dlength-2+conlength-(bothHaveAnsLit ? 1 : 0);
->>>>>>> 1f706eba
 
   inf_destroyer.disable(); // ownership passed to the the clause below
   Clause* res = new(newLength) Clause(newLength, inf); // the inference object owned by res from now on
@@ -210,13 +199,8 @@
   }
   for(unsigned i=0;i<clength;i++) {
     Literal* curr=(*queryCl)[i];
-<<<<<<< HEAD
     if(curr!=queryLit) {
       Literal* newLit = subs->applyToQuery(curr);
-=======
-    if(curr!=queryLit && (!bothHaveAnsLit || curr!=cAnsLit)) {
-      Literal* newLit=qr.substitution->applyToQuery(curr);
->>>>>>> 1f706eba
       if(needsToFulfilWeightLimit) {
         wlb+=newLit->weight() - curr->weight();
         if(!passiveClauseContainer->fulfilsWeightLimit(wlb, numPositiveLiteralsLowerBound, res->inference())) {
@@ -252,15 +236,9 @@
   }
 
   for(unsigned i=0;i<dlength;i++) {
-<<<<<<< HEAD
     Literal* curr=(*resultCl)[i];
     if(curr!=resultLit) {
       Literal* newLit = subs->applyToResult(curr);
-=======
-    Literal* curr=(*qr.clause)[i];
-    if(curr!=qr.literal && (!bothHaveAnsLit || curr!=dAnsLit)) {
-      Literal* newLit = qr.substitution->applyToResult(curr);
->>>>>>> 1f706eba
       if(needsToFulfilWeightLimit) {
         wlb+=newLit->weight() - curr->weight();
         if(!passiveClauseContainer->fulfilsWeightLimit(wlb, numPositiveLiteralsLowerBound, res->inference())) {
@@ -289,20 +267,7 @@
     }
   }
 
-<<<<<<< HEAD
   if(nConstraints != 0){
-=======
-  if (bothHaveAnsLit) {
-    ASS(next == newLength-1);
-    Literal* newLitC = qr.substitution->applyToQuery(cAnsLit);
-    Literal* newLitD = qr.substitution->applyToResult(dAnsLit);
-    bool cNeg = queryLit->isNegative();
-    Literal* condLit = cNeg ? qr.substitution->applyToResult(qr.literal) : qr.substitution->applyToQuery(queryLit);
-    (*res)[next] = SynthesisManager::getInstance()->makeITEAnswerLiteral(condLit, cNeg ? newLitC : newLitD, cNeg ? newLitD : newLitC);
-  }
-
-  if(withConstraints){
->>>>>>> 1f706eba
     env.statistics->cResolution++;
   }
   else{ 
@@ -336,7 +301,7 @@
   // filter out only non-zero results
   auto it4 = getFilteredIterator(it3, NonzeroFn());
   // measure time of the overall processing
-  auto it5 = timeTraceIter("resolution", it4);
+  auto it5 = TIME_TRACE_ITER("resolution", it4);
 
   return pvi(it5);
 }
