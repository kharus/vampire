--- conflicted
+++ resolved
@@ -63,120 +63,8 @@
   ForwardSimplificationEngine::detach();
 }
 
-<<<<<<< HEAD
-struct ClauseMatches {
-  USE_ALLOCATOR(ClauseMatches);
-
-private:
-  //private and undefined operator= and copy constructor to avoid implicitly generated ones
-  ClauseMatches(const ClauseMatches &);
-  ClauseMatches &operator=(const ClauseMatches &);
-
-public:
-  ClauseMatches(Clause *cl) : _cl(cl), _zeroCnt(cl->length())
-  {
-    unsigned clen = _cl->length();
-    _matches = static_cast<LiteralList **>(ALLOC_KNOWN(clen * sizeof(void *), "Inferences::ClauseMatches"));
-    for (unsigned i = 0; i < clen; i++) {
-      _matches[i] = 0;
-    }
-  }
-  ~ClauseMatches()
-  {
-    unsigned clen = _cl->length();
-    for (unsigned i = 0; i < clen; i++) {
-      LiteralList::destroy(_matches[i]);
-    }
-    DEALLOC_KNOWN(_matches, clen * sizeof(void *), "Inferences::ClauseMatches");
-  }
-
-  void addMatch(Literal *baseLit, Literal *instLit)
-  {
-    addMatch(_cl->getLiteralPosition(baseLit), instLit);
-  }
-  void addMatch(unsigned bpos, Literal *instLit)
-  {
-    if (!_matches[bpos]) {
-      _zeroCnt--;
-    }
-    LiteralList::push(instLit, _matches[bpos]);
-  }
-  void fillInMatches(LiteralMiniIndex *miniIndex)
-  {
-    unsigned blen = _cl->length();
-
-    for (unsigned bi = 0; bi < blen; bi++) {
-      LiteralMiniIndex::InstanceIterator instIt(*miniIndex, (*_cl)[bi], false);
-      while (instIt.hasNext()) {
-        Literal *matched = instIt.next();
-        addMatch(bi, matched);
-      }
-    }
-  }
-  bool anyNonMatched() { return _zeroCnt; }
-
-  Clause *_cl;
-  unsigned _zeroCnt;
-  LiteralList **_matches;
-
-  class ZeroMatchLiteralIterator {
-  public:
-    ZeroMatchLiteralIterator(ClauseMatches *cm)
-        : _lits(cm->_cl->literals()), _mlists(cm->_matches), _remaining(cm->_cl->length())
-    {
-      if (!cm->_zeroCnt) {
-        _remaining = 0;
-      }
-    }
-    bool hasNext()
-    {
-      while (_remaining > 0 && *_mlists) {
-        _lits++;
-        _mlists++;
-        _remaining--;
-      }
-      return _remaining;
-    }
-    Literal *next()
-    {
-      _remaining--;
-      _mlists++;
-      return *(_lits++);
-    }
-
-  private:
-    Literal **_lits;
-    LiteralList **_mlists;
-    unsigned _remaining;
-  };
-};
-
-typedef Stack<ClauseMatches *> CMStack;
-
-Clause *ForwardSubsumptionAndResolution::generateSubsumptionResolutionClause(Clause *cl, Literal *lit, Clause *baseClause)
-{
-  RStack<Literal*> resLits;
-
-  bool found = false;
-  for (Literal *curr : cl->iterLits()) {
-    //As we will apply subsumption resolution after duplicate literal
-    //deletion, the same literal should never occur twice.
-    ASS(curr != lit || !found);
-    if (curr != lit || found) {
-      resLits->push(curr);
-    }
-    else {
-      found = true;
-    }
-  }
-
-  return Clause::fromStack(*resLits, 
-      SimplifyingInference2(InferenceRule::SUBSUMPTION_RESOLUTION, cl, baseClause));
-}
-=======
 /// @brief Set of clauses that were already checked
 static DHSet<Clause *> checkedClauses;
->>>>>>> ce340a08
 
 bool ForwardSubsumptionAndResolution::perform(Clause *cl,
                                               Clause *&replacement,
