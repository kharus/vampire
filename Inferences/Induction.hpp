/*
 * This file is part of the source code of the software program
 * Vampire. It is protected by applicable
 * copyright laws.
 *
 * This source code is distributed under the licence found here
 * https://vprover.github.io/license.html
 * and in the source directory
 */
/**
 * @file Induction.hpp
 * Defines class Induction
 *
 */

#ifndef __Induction__
#define __Induction__

#include <cmath>
#include <functional>

#include "Forwards.hpp"

#include "Indexing/InductionFormulaIndex.hpp"
#include "Indexing/LiteralIndex.hpp"
#include "Indexing/TermIndex.hpp"

#include "Kernel/TermTransformer.hpp"
#include "Kernel/Theory.hpp"

#include "Lib/DHMap.hpp"
#include "Lib/DHSet.hpp"
#include "Lib/List.hpp"

#include "Saturation/SaturationAlgorithm.hpp"

#include "Shell/FunctionDefinitionHandler.hpp"

#include "InductionHelper.hpp"
#include "InferenceEngine.hpp"

namespace Inferences
{

using namespace Kernel;
using namespace Saturation;
using namespace Shell;
using namespace Lib;

class ActiveOccurrenceIterator
  : public IteratorCore<TermList>
{
public:
  ActiveOccurrenceIterator(Term* term, FunctionDefinitionHandler* fnDefHandler)
  : _stack(8), _fnDefHandler(fnDefHandler)
  {
    _stack.push(term);
    ASS(term->ground());
    ActiveOccurrenceIterator::next();
  }

  bool hasNext() override { return !_stack.isEmpty(); }
  TermList next() override;
private:
  Stack<Term*> _stack;
  FunctionDefinitionHandler* _fnDefHandler;
};

<<<<<<< HEAD
Term* getPlaceholderForTerm(const vvector<Term*>& ts, unsigned i);
=======
struct SharedTermHash {
  static bool equals(Term* t1, Term* t2) { return t1==t2; }
  static unsigned hash(Term* t) { return t->getId(); }
};

struct StlClauseHash {
  std::size_t operator()(Clause* c) const { return std::hash<unsigned>()(c->number()); }
};

Term* getPlaceholderForTerm(Term* t);
>>>>>>> bd104379

class TermReplacement : public TermTransformer {
public:
  TermReplacement(const vmap<Term*, TermList>& m) : _m(m) {}
  TermList transformSubterm(TermList trm) override;
protected:
  vmap<Term*,TermList> _m;
};

class SkolemSquashingTermReplacement : public TermReplacement {
public:
  SkolemSquashingTermReplacement(const vmap<Term*, TermList>& m, unsigned& var)
    : TermReplacement(m), _v(var) {}
  TermList transformSubterm(TermList trm) override;
  DHMap<Term*, unsigned, SharedTermHash> _tv; // maps terms to their variable replacement
private:
  unsigned& _v;               // fresh variable counter supported by caller
};

struct InductionContext {
  explicit InductionContext(vvector<Term*>&& ts)
    : _indTerms(ts) {}
  explicit InductionContext(const vvector<Term*>& ts)
    : _indTerms(ts) {}
  InductionContext(const vvector<Term*>& ts, Literal* l, Clause* cl)
    : InductionContext(ts)
  {
    insert(cl, l);
  }

  void insert(Clause* cl, Literal* lit) {
    // this constructs an empty inner map if cl is not yet mapped
    auto node = _cls.emplace(cl, LiteralStack()).first;
    node->second.push(lit);
  }

  Formula* getFormula(const vvector<TermList>& r, bool opposite, Substitution* subst = nullptr) const;
  Formula* getFormulaWithSquashedSkolems(const vvector<TermList>& r, bool opposite, unsigned& var,
    VList** varList = nullptr, Substitution* subst = nullptr) const;

  vstring toString() const {
    vstringstream str;
<<<<<<< HEAD
    for (const auto& indt : _indTerms) {
      str << *indt << endl;
    }
=======
    str << *_indTerm << std::endl;
>>>>>>> bd104379
    for (const auto& kv : _cls) {
      str << *kv.first << std::endl;
      for (const auto& lit : kv.second) {
        str << *lit << std::endl;
      }
    }
    return str.str();
  }

  vvector<Term*> _indTerms;
  // One could induct on all literals of a clause, but if a literal
  // doesn't contain the induction term, it just introduces a couple
  // of tautologies and duplicate literals (a hypothesis clause will
  // be of the form ~L v L v C, other clauses L v L v C). So instead,
  // we only store the literals we actually induct on. An alternative
  // would be storing indices but then we need to pass around the
  // clause as well.
  vunordered_map<Clause*, LiteralStack, StlClauseHash> _cls;
private:
  Formula* getFormula(TermReplacement& tr, bool opposite) const;
};

class ContextReplacement
  : public TermReplacement, public IteratorCore<InductionContext> {
public:
  ContextReplacement(const InductionContext& context);

  bool hasNext() override {
    return !_used;
  }
  InductionContext next() override;

protected:
  InductionContext _context;
  bool _used;
};

class ActiveOccurrenceContextReplacement
  : public ContextReplacement {
public:
  ActiveOccurrenceContextReplacement(const InductionContext& context, FunctionDefinitionHandler* fnDefHandler);
  InductionContext next() override;
  bool hasNonActive() const { return _hasNonActive; }

protected:
  TermList transformSubterm(TermList trm) override;

private:
  FunctionDefinitionHandler* _fnDefHandler;
  vvector<unsigned> _iteration;
  vvector<unsigned> _matchCount;
  bool _hasNonActive;
};

class ContextSubsetReplacement
  : public ContextReplacement {
public:
  ContextSubsetReplacement(const InductionContext& context, const unsigned maxSubsetSize);

  bool hasNext() override;
  InductionContext next() override;

protected:
  TermList transformSubterm(TermList trm) override;

private:
  bool shouldSkipIteration() const;
  void stepIteration();
  // _iteration serves as a map of occurrences to replace
  vvector<unsigned> _iteration;
  vvector<unsigned> _maxIterations;
  // Counts how many occurrences were already encountered in one transformation
  vvector<unsigned> _matchCount;
  const unsigned _maxOccurrences = 1 << 20;
  const unsigned _maxSubsetSize;
  bool _ready;
  bool _done;
};

class Induction
: public GeneratingInferenceEngine
{
public:
  USE_ALLOCATOR(Induction);

  void attach(SaturationAlgorithm* salg) override;
  void detach() override;

  ClauseIterator generateClauses(Clause* premise) override;

#if VDEBUG
  void setTestIndices(const Stack<Index*>& indices) override {
    _comparisonIndex = static_cast<LiteralIndex*>(indices[0]);
    _inductionTermIndex = static_cast<TermIndex*>(indices[1]);
    _structInductionTermIndex = static_cast<TermIndex*>(indices[2]);
  }
#endif // VDEBUG

private:
  // The following pointers can be null if int induction is off.
  LiteralIndex* _comparisonIndex = nullptr;
  TermIndex* _inductionTermIndex = nullptr;
  TermIndex* _structInductionTermIndex = nullptr;
  InductionFormulaIndex _formulaIndex;
  InductionFormulaIndex _recFormulaIndex;
};

class InductionClauseIterator
{
public:
  // all the work happens in the constructor!
  InductionClauseIterator(Clause* premise, InductionHelper helper, SaturationAlgorithm* salg,
    TermIndex* structInductionTermIndex, InductionFormulaIndex& formulaIndex)
      : _helper(helper), _opt(salg->getOptions()), _structInductionTermIndex(structInductionTermIndex),
      _formulaIndex(formulaIndex), _fnDefHandler(salg->getFunctionDefinitionHandler())
  {
    processClause(premise);
  }

  USE_ALLOCATOR(InductionClauseIterator);
  DECL_ELEMENT_TYPE(Clause*);

  inline bool hasNext() { return _clauses.isNonEmpty(); }
  inline OWN_ELEMENT_TYPE next() { 
    return _clauses.pop();
  }

private:
  void processClause(Clause* premise);
  void processLiteral(Clause* premise, Literal* lit);
  void processIntegerComparison(Clause* premise, Literal* lit);

  ClauseStack produceClauses(Formula* hypothesis, InferenceRule rule, const InductionContext& context);
  void resolveClauses(InductionContext context, InductionFormulaIndex::Entry* e, const TermQueryResult* bound1, const TermQueryResult* bound2);
  void resolveClauses(const ClauseStack& cls, const InductionContext& context, Substitution& subst, bool applySubst = false);

  void performFinIntInduction(const InductionContext& context, const TermQueryResult& lb, const TermQueryResult& ub);
  void performInfIntInduction(const InductionContext& context, bool increasing, const TermQueryResult& bound);
  void performIntInduction(const InductionContext& context, InductionFormulaIndex::Entry* e, bool increasing, const TermQueryResult& bound1, const TermQueryResult* optionalBound2);

  void performStructInductionOne(const InductionContext& context, InductionFormulaIndex::Entry* e);
  void performStructInductionTwo(const InductionContext& context, InductionFormulaIndex::Entry* e);
  void performStructInductionThree(const InductionContext& context, InductionFormulaIndex::Entry* e);
  void performRecursionInduction(const InductionContext& context, const InductionTemplate* templ, const vvector<Term*>& typeArgs, InductionFormulaIndex::Entry* e);

  bool notDoneInt(InductionContext context, Literal* bound1, Literal* bound2, InductionFormulaIndex::Entry*& e);

  Stack<Clause*> _clauses;
  InductionHelper _helper;
  const Options& _opt;
  TermIndex* _structInductionTermIndex;
  InductionFormulaIndex& _formulaIndex;
  FunctionDefinitionHandler* _fnDefHandler;
};

};

#endif /*__Induction__*/<|MERGE_RESOLUTION|>--- conflicted
+++ resolved
@@ -48,7 +48,7 @@
 using namespace Lib;
 
 class ActiveOccurrenceIterator
-  : public IteratorCore<TermList>
+  : public IteratorCore<Term*>
 {
 public:
   ActiveOccurrenceIterator(Term* term, FunctionDefinitionHandler* fnDefHandler)
@@ -60,15 +60,12 @@
   }
 
   bool hasNext() override { return !_stack.isEmpty(); }
-  TermList next() override;
+  Term* next() override;
 private:
   Stack<Term*> _stack;
   FunctionDefinitionHandler* _fnDefHandler;
 };
 
-<<<<<<< HEAD
-Term* getPlaceholderForTerm(const vvector<Term*>& ts, unsigned i);
-=======
 struct SharedTermHash {
   static bool equals(Term* t1, Term* t2) { return t1==t2; }
   static unsigned hash(Term* t) { return t->getId(); }
@@ -78,8 +75,7 @@
   std::size_t operator()(Clause* c) const { return std::hash<unsigned>()(c->number()); }
 };
 
-Term* getPlaceholderForTerm(Term* t);
->>>>>>> bd104379
+Term* getPlaceholderForTerm(const vvector<Term*>& ts, unsigned i);
 
 class TermReplacement : public TermTransformer {
 public:
@@ -122,13 +118,9 @@
 
   vstring toString() const {
     vstringstream str;
-<<<<<<< HEAD
     for (const auto& indt : _indTerms) {
-      str << *indt << endl;
+      str << *indt << std::endl;
     }
-=======
-    str << *_indTerm << std::endl;
->>>>>>> bd104379
     for (const auto& kv : _cls) {
       str << *kv.first << std::endl;
       for (const auto& lit : kv.second) {
