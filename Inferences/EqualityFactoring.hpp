--- conflicted
+++ resolved
@@ -31,12 +31,7 @@
 : public GeneratingInferenceEngine
 {
 public:
-<<<<<<< HEAD
-  USE_ALLOCATOR(EqualityFactoring);
   EqualityFactoring();
-
-=======
->>>>>>> 31939a4a
   ClauseIterator generateClauses(Clause* premise);
 private:
   struct IsPositiveEqualityFn;
