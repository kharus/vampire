/*
 * This file is part of the source code of the software program
 * Vampire. It is protected by applicable
 * copyright laws.
 *
 * This source code is distributed under the licence found here
 * https://vprover.github.io/license.html
 * and in the source directory
 */
/**
 * @file Parse/TPTP.cpp
 * Implements class TPTP for parsing TPTP files
 *
 * @since 08/04/2011 Manchester
 */

#include <fstream>

#include "Debug/Assertion.hpp"

#include "Lib/Int.hpp"
#include "Lib/Environment.hpp"

#include "Kernel/Signature.hpp"
#include "Kernel/Inference.hpp"
#include "Kernel/Clause.hpp"
#include "Kernel/FormulaUnit.hpp"
#include "Kernel/SortHelper.hpp"
#include "Kernel/Theory.hpp"
#include "Kernel/RobSubstitution.hpp"
#include "Kernel/FormulaVarIterator.hpp"

#include "Shell/Options.hpp"
#include "Shell/Statistics.hpp"
#include "Shell/DistinctGroupExpansion.hpp"
#include "Shell/UIHelper.hpp"

#include "Indexing/TermSharing.hpp"

#include "Parse/TPTP.hpp"

using namespace std;
using namespace Lib;
using namespace Kernel;
using namespace Shell;
using namespace Parse;

#define DEBUG_SHOW_TOKENS 0
#define DEBUG_SHOW_UNITS 0
#define DEBUG_SOURCE 0
<<<<<<< HEAD
DHMap<unsigned, std::string> TPTP::_axiomNames;
=======
DHMap<unsigned, vstring> TPTP::_axiomNames;
DHMap<unsigned, Map<int,vstring>*> TPTP::_questionVariableNames;
>>>>>>> f514ac06

//Numbers chosen to avoid clashing with connectives.
//Unlikely to ever have 100 connectives, so this should be ok.
const int TPTP::HOL_CONSTANTS_LOWER_BOUND = 99u;
/** operator lambda */
const int TPTP::LAMBDA = 100u;
/** application of any number of terms */
const int TPTP::APP = 101u;
/** Pi function for universal quantification */
const int TPTP::PI = 102u;
/** Sigma function for existential quantification */
const int TPTP::SIGMA = 103u;

/**
 * Create a parser, parse the input and return the parsed list of units.
 * @since 13/07/2011 Manchester
 */
UnitList* TPTP::parse(istream& input)
{
  Parse::TPTP parser(input);
  parser.parse();
  return parser.units();
}

Clause* TPTP::parseClauseFromString(const vstring& str)
{
  vstringstream input(str+")."); // to fake endFOF, which creates the clause
  Parse::TPTP parser(input);
  parser._isFof = true;
  parser._lastInputType = UnitInputType::AXIOM;
  parser._bools.push(false);     // this is what cnf normally pushes (but we start "from the middle")
  parser._strings.push("dummy_name");
  parser._states.push(END_FOF);  // this is what does the clause building
  parser.parseImpl(FORMULA);
  return parser._units.list()->head()->asClause();
}

/**
 * Initialise a lexer.
 * @since 27/07/2004 Torrevieja
 */
TPTP::TPTP(istream& in, UnitList::FIFO unitBuffer)
  : _containsConjecture(false),
    _allowedNames(0),
    _in(&in),
    _includeDirectory(""),
    _units(unitBuffer),
    _isThf(false),
    _containsPolymorphism(false),
    _currentColor(COLOR_TRANSPARENT),
    _lastPushed(TM),
    _modelDefinition(false),
    _insideEqualityArgument(0),
    _unitSources(0),
    _filterReserved(false),
    _seenConjecture(false)
{
} // TPTP::TPTP

/**
 * The destructor, does nothing.
 * @since 09/07/2012 Manchester
 */
TPTP::~TPTP()
{
} // TPTP::~TPTP

void TPTP::parse()
{
  try {
    parseImpl();
  } catch (UserErrorException &e) {
    e.line = lineNumber();
    throw;
  }
}

/**
 * Read all tokens one by one 
 * @since 08/04/2011 Manchester
 */
void TPTP::parseImpl(State initialState)
{
  // bulding tokens one by one
  _gpos = 0;
  _cend = 0;
  _tend = 0;
  _lineNumber = 1;
  _states.push(initialState);
  while (!_states.isEmpty()) {
    State s = _states.pop();
#ifdef DEBUG_SHOW_STATE
    cout << "~~~~~~~~~~~~~~~~~~~~~~~~~~~~~~~~~~~~~~~~" << endl;
    cout << toString(s) << endl;
#endif
    switch (s) {
    case UNIT_LIST:
      unitList();
      break;
    case FOF:
      _isFof = true;
      fof(true);
      break;
    case THF:
      _isThf = true;
    case TFF:
      _isFof = false;
      tff();
      break;
    case CNF:
      _isFof = true;
      fof(false);
      break;
    case FORMULA:
      formula();
      break;
    case FUN_APP:
      funApp();
      break;
    case ARGS:
      args();
      break;
    case TERM:
      term();
      break;
    case TERM_INFIX:
      termInfix();
      break;
    case END_TERM:
      endTerm();
      break;
    case END_ARGS:
      endArgs();
      break;
    case FORMULA_INFIX:
      formulaInfix();
      break;
    case END_EQ:
      endEquality();
      break;
    case MID_EQ:
      midEquality();
      break;
    case VAR_LIST:
      varList();
      break;
    case TAG:
      tag();
      break;
    case END_FOF:
      endFof();
      break;
    case SIMPLE_FORMULA:
      simpleFormula();
      break;
    case END_FORMULA:
      endFormula();
      break;
    case END_APP:
      endApp();
      break;
    case HOL_FORMULA:
      holFormula();
      break;
    case END_HOL_FORMULA:
      endHolFormula();
      break;
    case HOL_TERM:
      holTerm();
      break;
    case FORMULA_INSIDE_TERM:
      formulaInsideTerm();
      break;
    case END_FORMULA_INSIDE_TERM:
      endFormulaInsideTerm();
      break;
    case END_TERM_AS_FORMULA:
      endTermAsFormula();
      break;
    case INCLUDE:
      include();
      break;
    case TYPE:
      type();
      break;
    case SIMPLE_TYPE:
      simpleType();
      break;
    case END_TYPE:
      endType();
      break;
    case END_TFF:
      endTff();
      break;
    case UNBIND_VARIABLES:
      unbindVariables();
      break;
    case VAMPIRE:
      vampire();
      break;
    case END_ITE:
      endIte();
      break;
    case LET_TYPE:
      letType();
      break;
    case END_LET_TYPES:
      endLetTypes();
      break;
    case DEFINITION:
      definition();
      break;
    case MID_DEFINITION:
      midDefinition();
      break;
    case END_DEFINITION:
      endDefinition();
      break;
    case SYMBOL_DEFINITION:
      symbolDefinition();
      break;
    case TUPLE_DEFINITION:
      if(!env.options->newCNF()){ USER_ERROR("Set --newcnf on if using tuples"); }
      tupleDefinition();
      break;
    case END_LET:
      endLet();
      break; 
    case END_THEORY_FUNCTION:
      endTheoryFunction();
      break;
    case END_TUPLE:
      if(!env.options->newCNF()){ USER_ERROR("Set --newcnf on if using tuples"); }
      endTuple();
      break;
    default:
#if VDEBUG
      throw ParseErrorException(((std::string)"Don't know how to process state ")+toString(s),_lineNumber);
#else
      throw ParseErrorException("Don't know how to process state ",_lineNumber);
#endif
    }
#ifdef DEBUG_SHOW_STATE
    cout << "----------------------------------------" << endl;
    printStacks();
    cout << "~~~~~~~~~~~~~~~~~~~~~~~~~~~~~~~~~~~~~~~~" << endl << endl;
#endif
  }
} // TPTP::parse()

/**
 * Return either the content or the string for this token
 * @since 11/04/2011 Manchester
 */
std::string TPTP::Token::toString() const
{
  std::string str = TPTP::toString(tag);
  return str == "" ? content : str;
} // Token::toString

/**
 * Return the string representation of this tag or "" is the representation
 * is not fixed (e.g. for T_NAME)
 * @since 11/04/2011 Manchester
 */
std::string TPTP::toString(Tag tag)
{
  switch (tag) {
  case T_EOF:
    return "<eof>";
  case T_LPAR:
    return "(";
  case T_RPAR:
    return ")";
  case T_LBRA:
    return "[";
  case T_RBRA:
    return "]";
  case T_COMMA:
    return ",";
  case T_COLON:
    return ":";
  case T_NOT:
    return "~";
  case T_AND:
    return "&";
  case T_EQUAL:
    return "=";
  case T_NEQ:
    return "!=";
  case T_FORALL:
    return "!";
  case T_EXISTS:
    return "?";
  case T_PI:
    return "??";
  case T_SIGMA:
    return "!!";
  case T_IMPLY:
    return "=>";
  case T_XOR:
    return "<~>";
  case T_IFF:
    return "<=>";
  case T_REVERSE_IMP:
    return "<=";
  case T_DOT:
    return ".";
  case T_OR:
    return "|";
  case T_ASS:
    return ":=";
  case T_LAMBDA:
    return "^";
  case T_APP:
    return "@";
  case T_STAR:
    return "*";
  case T_UNION:
    return "+";
  case T_ARROW:
    return ">";
  case T_SUBTYPE:
    return "<<";
  case T_NOT_OR:
    return "~|";
  case T_NOT_AND:
    return "~&";
  case T_SEQUENT:
    return "-->";
  case T_TYPE_QUANT:
    return "!>";
  case T_CHOICE:
    return "@+";
  case T_POLY_CHOICE:
    return "@@+";
  case T_DEF_DESC:
    return "@-";
  case T_POLY_DEF_DESC:
    return "@@-";
  case T_THF_QUANT_SOME:
    return "?*";
  case T_TRUE:
    return "$true";
  case T_FALSE:
    return "$false";
  case T_TTYPE:
    return "$tType";
  case T_BOOL_TYPE:
    return "$o";
  case T_DEFAULT_TYPE:
    return "$i";
  case T_RATIONAL_TYPE:
    return "$rat";
  case T_REAL_TYPE:
    return "$real";
  case T_INTEGER_TYPE:
    return "$int";
  case T_TUPLE:
    return "$tuple";
  case T_THEORY_SORT:
    return "";
  case T_THEORY_FUNCTION:
    return "";
  case T_FOT:
    return "$fot";
  case T_FOF:
    return "$fof";
  case T_TFF:
    return "$tff";
  case T_THF:
    return "$thf";
  case T_ITE:
    return "$ite";
  case T_LET:
    return "$let";
  case T_NAME:
  case T_REAL:
  case T_RAT:
  case T_INT:
  case T_VAR:
  case T_DOLLARS:
  case T_STRING:
    return "";
  default:
    ASSERTION_VIOLATION
  }
} // toString(Tag)

/**
 * Read all tokens one by one
 * @since 08/04/2011 Manchester
 */
bool TPTP::readToken(Token& tok)
{
  skipWhiteSpacesAndComments();
  tok.start = _gpos;
  switch (getChar(0)) {
  case 0:
    tok.tag = T_EOF;
    return false;
  case 'a':
  case 'b':
  case 'c':
  case 'd':
  case 'e':
  case 'f':
  case 'g':
  case 'h':
  case 'i':
  case 'j':
  case 'k':
  case 'l':
  case 'm':
  case 'n':
  case 'o':
  case 'p':
  case 'q':
  case 'r':
  case 's':
  case 't':
  case 'u':
  case 'v':
  case 'w':
  case 'x':
  case 'y':
  case 'z':
    tok.tag = T_NAME;
    readName(tok);
    return true;
  case '$':
    readReserved(tok);
    return true;
  case 'A':
  case 'B':
  case 'C':
  case 'D':
  case 'E':
  case 'F':
  case 'G':
  case 'H':
  case 'I':
  case 'J':
  case 'K':
  case 'L':
  case 'M':
  case 'N':
  case 'O':
  case 'P':
  case 'Q':
  case 'R':
  case 'S':
  case 'T':
  case 'U':
  case 'V':
  case 'W':
  case 'X':
  case 'Y':
  case 'Z':
  case '_':
    tok.tag = T_VAR;
    readName(tok);
    return true;
  case '0':
  case '1':
  case '2':
  case '3':
  case '4':
  case '5':
  case '6':
  case '7':
  case '8':
  case '9':
    tok.tag = readNumber(tok);
    return true;
  case '"':
    tok.tag = T_STRING;
    readString(tok);
    return true;
  case '\'':
    tok.tag = T_NAME;
    readAtom(tok);
    return true;
  case '(':
    tok.tag = T_LPAR;
    resetChars();
    return true;
  case ')':
    tok.tag = T_RPAR;
    resetChars();
    return true;
  case '[':
    tok.tag = T_LBRA;
    resetChars();
    return true;
  case ']':
    tok.tag = T_RBRA;
    resetChars();
    return true;
  case ',':
    tok.tag = T_COMMA;
    resetChars();
    return true;
  case ':':
    if (getChar(1) == '=') {
      tok.tag = T_ASS;
      resetChars();
      return true;
    }
    tok.tag = T_COLON;
    shiftChars(1);
    return true;
  case '~':
    if (getChar(1) == '&') {
      tok.tag = T_NOT_AND;
      resetChars();
      return true;
    }
    if (getChar(1) == '|') {
      tok.tag = T_NOT_OR;
      resetChars();
      return true;
    }
    tok.tag = T_NOT;
    shiftChars(1);
    return true;
  case '=':
    if (getChar(1) == '>') {
      tok.tag = T_IMPLY;
      resetChars();
      return true;
    }
    tok.tag = T_EQUAL;
    shiftChars(1);
    return true;
  case '&':
    tok.tag = T_AND;
    resetChars();
    return true;
  case '^':
    tok.tag = T_LAMBDA;
    resetChars();
    return true;
  case '@':
    if (getChar(1) == '+') {
      tok.tag = T_CHOICE;
      resetChars();
      return true;
    }
    if (getChar(1) == '-') {
      tok.tag = T_DEF_DESC;
      resetChars();
      return true;
    }
    if (getChar(1) == '@' && getChar(2) == '+'){
      tok.tag = T_POLY_CHOICE;
      resetChars();
      return true;
    }
    if (getChar(1) == '@' && getChar(2) == '-'){
      tok.tag = T_POLY_DEF_DESC;
      resetChars();
      return true;
    }    
    tok.tag = T_APP;
    shiftChars(1);
    return true;
  case '*':
    tok.tag = T_STAR;
    resetChars();
    return true;
  case '>':
    tok.tag = T_ARROW;
    resetChars();
    return true;
  case '!':
    if (getChar(1) == '=') {
      tok.tag = T_NEQ;
      resetChars();
      return true;
    }
    if (getChar(1) == '>') {
      tok.tag = T_TYPE_QUANT;
      resetChars();
      return true;
    }
    if (getChar(1) == '!') {
      tok.tag = T_PI;
      resetChars();
      return true;
    }
    tok.tag = T_FORALL;
    shiftChars(1);
    return true;
  case '?':
    if (getChar(1) == '?') {
      tok.tag = T_SIGMA;
      resetChars();
      return true;
    }
    if (getChar(1) == '*') {
      tok.tag = T_THF_QUANT_SOME;
      resetChars();
      return true;
    }
    tok.tag = T_EXISTS;
    shiftChars(1);
    return true;
  case '<':
    if (getChar(1) == '<') {
      tok.tag = T_SUBTYPE;
      resetChars();
      return true;
    }
    if (getChar(1) == '~' && getChar(2) == '>') {
      tok.tag = T_XOR;
      resetChars();
      return true;
    }
    if (getChar(1) != '=') {
      PARSE_ERROR("unrecognized symbol",_gpos);
    }
    if (getChar(2) == '>') {
      tok.tag = T_IFF;
      resetChars();
      return true;
    }
    tok.tag = T_REVERSE_IMP;
    shiftChars(2);
    return true;
  case '.':
    tok.tag = T_DOT;
    resetChars();
    return true;
  case '|':
    tok.tag = T_OR;
    resetChars();
    return true;
  case '-':
    if (getChar(1) == '-' && getChar(2) == '>') {
      tok.tag = T_SEQUENT;
      resetChars();
      return true;
    }
    tok.tag = readNumber(tok);
    return true;
  case '+':
    if (getChar(1) < '0' || getChar(1) > '9') {
      tok.tag = T_UNION;
      shiftChars(1);
      return true;
    }
    tok.tag = readNumber(tok);
    return true;
  default:
    PARSE_ERROR("Bad character",_gpos);
  }
} // TPTP::readToken()

/**
 * Skip all white spaces and comments in the input file
 * @since 08/04/2011 Manchester
 */
void TPTP::skipWhiteSpacesAndComments()
{
  for (;;) {
    switch (getChar(0)) {
    case 0: // end-of-file
      return;

    case '\n':
    case '\r':
      _lineNumber++;
    case ' ':
    case '\t':
    case '\f':
      resetChars();
      break;

    case '%': // end-of-line comment
    resetChars();
    for (int n=0;;n++) {
      int c = getChar(n);
      if (c == 0) {
        resetChars();
        getChar(0);
	return;
      }
      if (c == '\n') {
        _lineNumber++;
#if VDEBUG
        // Only check for Status if in preamble before any units read (also only in the top level file, not in includes)
        if(_units.list() == 0 && _inputs.isEmpty()){
          _chars[n]='\0';
          std::string cline(_chars.content());
          if(cline.find("Status")!=std::string::npos){
             if(cline.find("Theorem")!=std::string::npos){ UIHelper::setExpectingUnsat(); }
             else if(cline.find("Unsatisfiable")!=std::string::npos){ UIHelper::setExpectingUnsat(); }
             else if(cline.find("ContradictoryAxioms")!=std::string::npos){ UIHelper::setExpectingUnsat(); }
             else if(cline.find("Satisfiable")!=std::string::npos){ UIHelper::setExpectingSat(); }
             else if(cline.find("CounterSatisfiable")!=std::string::npos){ UIHelper::setExpectingSat(); }
          }
        }
#endif
        resetChars();
	break;
      }
    }
    break;

    case '/': // potential comment
      if (getChar(1) != '*') {
	return;
      }
      resetChars();
      // search for the end of this comment
      for (;;) {
	int c = getChar(0);
        if( c == '\n' || c == '\r'){ _lineNumber++; }
	if (!c) {
	  return;
	}
	resetChars();
	if (c != '*') {
	  continue;
	}
	// c == '*'
	c = getChar(0);
	resetChars();
	if (c != '/') {
	  continue;
	}
	break;
      }
      break;

    // skip to the end of comment
    default:
      return;
    }
  }
} // TPTP::skipWhiteSpacesAndComments

/**
 * Read the name
 * @since 08/04/2011 Manchester
 */
void TPTP::readName(Token& tok)
{
  for (int n = 1;;n++) {
    switch (getChar(n)) {
    case 'A':
    case 'B':
    case 'C':
    case 'D':
    case 'E':
    case 'F':
    case 'G':
    case 'H':
    case 'I':
    case 'J':
    case 'K':
    case 'L':
    case 'M':
    case 'N':
    case 'O':
    case 'P':
    case 'Q':
    case 'R':
    case 'S':
    case 'T':
    case 'U':
    case 'V':
    case 'W':
    case 'X':
    case 'Y':
    case 'Z':
    case '_':
    case 'a':
    case 'b':
    case 'c':
    case 'd':
    case 'e':
    case 'f':
    case 'g':
    case 'h':
    case 'i':
    case 'j':
    case 'k':
    case 'l':
    case 'm':
    case 'n':
    case 'o':
    case 'p':
    case 'q':
    case 'r':
    case 's':
    case 't':
    case 'u':
    case 'v':
    case 'w':
    case 'x':
    case 'y':
    case 'z':
    case '$':
    case '0':
    case '1':
    case '2':
    case '3':
    case '4':
    case '5':
    case '6':
    case '7':
    case '8':
    case '9':
      break;
    default:
      ASS(_chars.content()[0] != '$');
      tok.content.assign(_chars.content(),n);
      shiftChars(n);
      return;
    }
  }
} // readName

/**
 * Read a reserved name (starting with a $)
 * @since 10/07/2011 Manchester
 */
void TPTP::readReserved(Token& tok)
{
  int n = 1;
  for (;;n++) {
    switch (getChar(n)) {
    case 'A':
    case 'B':
    case 'C':
    case 'D':
    case 'E':
    case 'F':
    case 'G':
    case 'H':
    case 'I':
    case 'J':
    case 'K':
    case 'L':
    case 'M':
    case 'N':
    case 'O':
    case 'P':
    case 'Q':
    case 'R':
    case 'S':
    case 'T':
    case 'U':
    case 'V':
    case 'W':
    case 'X':
    case 'Y':
    case 'Z':
    case '_':
    case 'a':
    case 'b':
    case 'c':
    case 'd':
    case 'e':
    case 'f':
    case 'g':
    case 'h':
    case 'i':
    case 'j':
    case 'k':
    case 'l':
    case 'm':
    case 'n':
    case 'o':
    case 'p':
    case 'q':
    case 'r':
    case 's':
    case 't':
    case 'u':
    case 'v':
    case 'w':
    case 'x':
    case 'y':
    case 'z':
    case '$':
    case '0':
    case '1':
    case '2':
    case '3':
    case '4':
    case '5':
    case '6':
    case '7':
    case '8':
    case '9':
      break;
    default:
      tok.content.assign(_chars.content(),n);
      //shiftChars(n);
      goto out;
    }
  }
 out:
  if (tok.content == "$true") {
    tok.tag = T_TRUE;
  }
  else if (tok.content == "$false") {
    tok.tag = T_FALSE;
  }
  else if (tok.content == "$ite_f" || tok.content == "$ite_t" || tok.content == "$ite") {
    tok.tag = T_ITE;
    // $ite_t and $ite_f are left for compatibility, $ite is a generalisation of them
    tok.content = "$ite";
  }
  else if (tok.content == "$let_tt" || tok.content == "$let_tf" || tok.content == "$let_ft" || tok.content == "$let_ff" || tok.content == "$let") {
    tok.tag = T_LET;
    // all tokens of the form $let_XY are left for compatibility, $let is a generalisation of them
    tok.content = "$let";
  }
  else if (tok.content == "$tType") {
    tok.tag = T_TTYPE;
  }
  else if (tok.content == "$o" || tok.content == "$oType") {
    tok.tag = T_BOOL_TYPE;
  }
  else if (tok.content == "$i" || tok.content == "$iType") {
    tok.tag = T_DEFAULT_TYPE;
  }
  else if (tok.content == "$int") {
    tok.tag = T_INTEGER_TYPE;
  }
  else if (tok.content == "$rat") {
    tok.tag = T_RATIONAL_TYPE;
  }
  else if (tok.content == "$real") {
    tok.tag = T_REAL_TYPE;
  }
  else if (tok.content == "$tuple") {
      tok.tag = T_TUPLE;
  }
  else if (isTheoryFunction(tok.content)) {
    tok.tag = T_THEORY_FUNCTION;
  }
  else if (isTheorySort(tok.content)) {
    tok.tag = T_THEORY_SORT;
  }
  else if (tok.content == "$fot") {
    tok.tag = T_FOT;
  }
  else if (tok.content == "$fof") {
    tok.tag = T_FOF;
  }
  else if (tok.content == "$tff") {
    tok.tag = T_TFF;
  }
  else if (tok.content == "$thf") {
    tok.tag = T_THF;
  }
  else if (tok.content.substr(0,2) == "$$" && !_filterReserved) {
      tok.tag = T_DOLLARS;
  }
  else {
      
      // If _filterReserved is on then filter "$" from content
      if(_filterReserved){
          unsigned c=0;
          for(;;c++){ if(getChar(c)!='$') break;}
          shiftChars(c);
          n=n-c;
          tok.content.assign(_chars.content(),n);
      }
      
      tok.tag = T_NAME;
  }
  // Moved from above so that _filterReserved works
  shiftChars(n);
} // readReserved

/**
 * Read a string
 * @since 08/04/2011 Manchester
 */
void TPTP::readString(Token& tok)
{
  for (int n = 1;;n++) {
    int c = getChar(n);
    if (!c) {
      PARSE_ERROR("non-terminated string",_gpos);
    }
    if (c == '\\') { // escape
      c = getChar(++n);
      if (!c) {
        PARSE_ERROR("non-terminated string",_gpos);
      }
      continue;
    }
    if (c == '"') {
      tok.content.assign(_chars.content()+1,n-1);
      resetChars();
      return;
    }
  }
} // readString

/**
 * Read a quoted atom
 * @since 08/04/2011 Manchester
 */
void TPTP::readAtom(Token& tok)
{
  for (int n = 1;;n++) {
    int c = getChar(n);
    if (!c) {
      PARSE_ERROR("non-terminated quoted atom",_gpos);
    }
    if (c == '\\') { // escape
      c = getChar(++n);
      if (!c) {
        PARSE_ERROR("non-terminated quoted atom",_gpos);
      }
      continue;
    }
    if (c == '\'') {
      tok.content.assign(_chars.content()+1,n-1);
      resetChars();
      return;
    }
  }
} // readAtom

TPTP::ParseErrorException::ParseErrorException(std::string message,int pos, unsigned ln) : _ln(ln)
{
  _message = message + " at position " + Int::toString(pos);
} // TPTP::ParseErrorException::ParseErrorException

TPTP::ParseErrorException::ParseErrorException(std::string message,Token& tok, unsigned ln) : _ln(ln)
{
  _message = message + " at position " + Int::toString(tok.start) + " (text: " + tok.toString() + ')'; 
} // TPTP::ParseErrorException::ParseErrorException

/**
 * Exception printing a message. Currently computing a position is simplified
 * @since 08/04/2011 Manchester
 */
void TPTP::ParseErrorException::cry(ostream& str) const
{
  str << "Parsing Error on line " << _ln << ": ";
  str << _message << "\n";
}

/**
 * Read a number
 * @since 08/04/2011 Manchester
 */
TPTP::Tag TPTP::readNumber(Token& tok)
{
  // skip the sign
  int c = getChar(0);
  ASS(c);
  int pos = decimal((c == '+' || c == '-') ? 1 : 0);
  switch (getChar(pos)) {
  case '/':
    pos = positiveDecimal(pos+1);
    tok.content.assign(_chars.content(),pos);
    shiftChars(pos);
    return T_RAT;
  case 'E':
  case 'e':
    {
      char c = getChar(pos+1);
      pos = decimal((c == '+' || c == '-') ? pos+2 : pos+1);
      tok.content.assign(_chars.content(),pos);
      shiftChars(pos);
    }
    return T_REAL;
  case '.':
    {
      int p = pos;
      do {
        c = getChar(++pos);
      }
      while (c >= '0' && c <= '9');
      if (pos == p+1) {
        // something like 12.
        PARSE_ERROR("wrong number format",_gpos);
      }
      c = getChar(pos);
      if (c == 'e' || c == 'E') {
        c = getChar(pos+1);
        pos = decimal((c == '+' || c == '-') ? pos+2 : pos+1);
      }
      tok.content.assign(_chars.content(),pos);
      shiftChars(pos);
    }
    return T_REAL;
  default:
    tok.content.assign(_chars.content(),pos);
    shiftChars(pos);
    return T_INT;
  }
} // readNumber

/**
 * Read a decimal starting at position pos (see the TPTP grammar),
 * return the position after the last character in the decimal.
 * @since 08/04/2011 Manchester
 */
int TPTP::decimal(int pos)
{
  switch (getChar(pos)) {
  case '0':
    return pos+1;
  case '1':
  case '2':
  case '3':
  case '4':
  case '5':
  case '6':
  case '7':
  case '8':
  case '9':
    break;
  default:
    PARSE_ERROR("wrong number format",_gpos);
  }

  int c;
  do {
    c = getChar(++pos);
  }
  while (c >= '0' && c <= '9');
  return pos;
} // decimal

/**
 * Read a positive decimal starting at position pos (see the TPTP grammar),
 * return the position after the last character in the decimal.
 * @since 08/04/2011 Manchester
 */
int TPTP::positiveDecimal(int pos)
{
  switch (getChar(pos)) {
  case '1':
  case '2':
  case '3':
  case '4':
  case '5':
  case '6':
  case '7':
  case '8':
  case '9':
    break;
  default:
    PARSE_ERROR("wrong number format",_gpos);
  }

  int c;
  do {
    c = getChar(++pos);
  }
  while (c >= '0' && c <= '9');
  return pos;
} // positiveDecimal

/**
 * Process unit list declaration. If end of file is reached, terminates. Otherwise,
 * pushes on the state state UNIT_LIST and one of CNF, FOF, VAMPIRE
 * @since 10/04/2011 Manchester
 */
void TPTP::unitList()
{
  if (env.timeLimitReached()) {
    // empty states to avoid infinite loop
    while (!_states.isEmpty()) {
      _states.pop();
    }
    return;
  }

  Token& tok = getTok(0);
  if (tok.tag == T_EOF) {
    resetToks();
    if (_inputs.isEmpty()) {
      return;
    }
    resetChars();
    delete _in;
    _in = _inputs.pop();
    _includeDirectory = _includeDirectories.pop();
    delete _allowedNames;
    _allowedNames = _allowedNamesStack.pop();
    _states.push(UNIT_LIST);
    return;
  }
  if (tok.tag != T_NAME) {
    PARSE_ERROR("cnf(), fof(), vampire() or include() expected",tok);
  }
  std::string name(tok.content);
  _states.push(UNIT_LIST);
  if (name == "cnf") {
    _states.push(CNF);
    resetToks();
    return;
  }
  if (name == "fof") {
      _states.push(FOF);
    resetToks();
    return;
  }
  if (name == "tff") {
    _states.push(TFF);
    resetToks();
    return;
  }
  if (name == "thf") {
    _states.push(THF);
    resetToks();
    return;
  }
  if (name == "vampire") {
    _states.push(VAMPIRE);
    resetToks();
    return;
  }
  if (name == "include") {
    _states.push(INCLUDE);
    resetToks();
    return;
  }
  PARSE_ERROR("cnf(), fof(), vampire() or include() expected",tok);
}

/**
 * Process fof() or cnf() declaration. Does the following:
 * <ol>
 *  <li>add 0 to _formulas</li>
 *  <li>save the input type to _lastInputType</li>
 *  <li>add unit name to _strings</li>
 *  <li>add to _states END_FOF,FORMULA</li>
 *  <li>adds to _bools true, if fof and false, if cnf</li>
 * </ol>
 * @since 10/04/2011 Manchester
 */
void TPTP::fof(bool fo)
{
  _bools.push(fo);
  consumeToken(T_LPAR);
  // save the name of this unit
  Token& tok = getTok(0);
  switch(tok.tag) {
  case T_NAME:
    _strings.push(tok.content);
    resetToks();
    break;
  case T_INT:
    _strings.push(tok.content);
    resetToks();
    break;
  default:
    PARSE_ERROR("Unit name expected",tok);
  }

  consumeToken(T_COMMA);
  tok = getTok(0);
  int start = tok.start;
  std::string tp = name();

  _isQuestion = false;
  if(_modelDefinition){
    _lastInputType = UnitInputType::MODEL_DEFINITION;
  }
  else if (tp == "axiom" || tp == "plain") {
    _lastInputType = UnitInputType::AXIOM;
  }
  else if(tp == "extensionality"){
    // this will be transformed to just AXIOM after clausification
    _lastInputType = UnitInputType::EXTENSIONALITY_AXIOM;
  }
  else if (tp == "definition") {
    _lastInputType = UnitInputType::AXIOM;
  }
  else if (tp == "conjecture") {
    _containsConjecture = true;
    _lastInputType = UnitInputType::CONJECTURE;
  }
  else if (tp == "question") {
    _isQuestion = true;
    _containsConjecture = true;
    _lastInputType = UnitInputType::CONJECTURE;
  }
  else if (tp == "negated_conjecture") {
    _lastInputType = UnitInputType::NEGATED_CONJECTURE;
  }
  else if (tp == "hypothesis" || tp == "theorem" || tp == "lemma") {
    _lastInputType = UnitInputType::ASSUMPTION;
  }
  else if (tp == "claim") {
    _lastInputType = UnitInputType::CLAIM;
  }
  else if (tp == "assumption" || tp == "unknown") {
    // MS: we were silently dropping these until now. I wonder why...
    USER_ERROR("Unsupported unit type '", tp, "' found");
  }
  else {
    PARSE_ERROR((std::string)"unit type, such as axiom or definition expected but " + tp + " found",
        start);
  }
  consumeToken(T_COMMA);
  _states.push(END_FOF);
  _states.push(FORMULA);
} // fof()

/**
 * Process fof() or cnf() declaration. Does the following:
 * <ol>
 *  <li>add 0 to _formulas</li>
 *  <li>save the input type to _lastInputType</li>
 *  <li>add unit name to _strings</li>
 *  <li>add to _states END_FOF,FORMULA</li>
 *  <li>adds to _bools true, if fof and false, if cnf</li>
 * </ol>
 * @since 10/04/2011 Manchester
 * @author Andrei Voronkov
 */
void TPTP::tff()
{
  consumeToken(T_LPAR);
  // save the name of this unit
  Token& tok = getTok(0);
  switch(tok.tag) {
  case T_NAME:
  case T_INT:
    _strings.push(tok.content);
    resetToks();
    break;
  default:
    PARSE_ERROR("Unit name expected",tok);
  }

  consumeToken(T_COMMA);
  tok = getTok(0);
  int start = tok.start;
  std::string tp = name();
  if (tp == "type") {
    // Read a TPTP type declaration.
    consumeToken(T_COMMA);
    // TPTP syntax allows for an arbitrary number of parentheses around a type
    // declaration
    int lpars = 0;
    for (;;) {
      tok = getTok(0);
      if (tok.tag != T_LPAR) {
        break;
      }
      lpars++;
      resetToks();
    }
    std::string nm = name();
    consumeToken(T_COLON);
    if(_isThf){
      tok = getTok(0);
      if (tok.tag == T_TTYPE) {
        resetToks();
        unsigned arity = getConstructorArity();
        bool added = false;
        unsigned fun = arity == 0
            ? addUninterpretedConstant(nm, _overflow, added)
            : env.signature->addFunction(nm, arity, added);
        Signature::Symbol* symbol = env.signature->getFunction(fun);
        OperatorType* ot = OperatorType::getTypeConType(arity);
        if (!added) {
          if(symbol->fnType()!=ot){
            PARSE_ERROR("Type constructor declared with two different types",tok);
          }
        } else{
          symbol->setType(ot);  
          _typeConstructorArities.insert(nm, arity);
        }       
        //cout << "added type constuctor " + nm + " of type " + symbol->fnType()->toString() << endl;
        while (lpars--) {
          consumeToken(T_RPAR);
        }
        consumeToken(T_RPAR);
        consumeToken(T_DOT);
        return;
      }
    }
    // the matching number of rpars will be read
    _ints.push(lpars);
    // remember type name
    _strings.push(nm);
    _states.push(END_TFF);
    _states.push(TYPE);
    return;
  }

  _bools.push(true); // to denote that it is an FOF formula
  _isQuestion = false;
  if (tp == "axiom" || tp == "plain") {
    _lastInputType = UnitInputType::AXIOM;
  }
  else if (tp == "extensionality"){
    // this will be transformed to just AXIOM after clausification
    _lastInputType = UnitInputType::EXTENSIONALITY_AXIOM;
  }
  else if (tp == "definition") {
    _lastInputType = UnitInputType::AXIOM;
  }
  else if (tp == "conjecture") {
    _containsConjecture = true;
    _lastInputType = UnitInputType::CONJECTURE;
  }
  else if (tp == "question") {
    _isQuestion = true;
    _containsConjecture = true;
    _lastInputType = UnitInputType::CONJECTURE;
  }
  else if (tp == "negated_conjecture") {
    _lastInputType = UnitInputType::NEGATED_CONJECTURE;
  }
  else if (tp == "hypothesis" || tp == "theorem" || tp == "lemma") {
    _lastInputType = UnitInputType::ASSUMPTION;
  }
  else if (tp == "assumption" || tp == "unknown") {
    // MS: we were silently dropping these until now. I wonder why...
    USER_ERROR("Unsupported unit type '", tp);
  }
  else if (tp == "claim") {
    _lastInputType = UnitInputType::CLAIM;
  }
  else {
    PARSE_ERROR((std::string)"unit type, such as axiom or definition expected but " + tp + " found",
        start);
  }
  consumeToken(T_COMMA);
  _states.push(END_FOF);
  _states.push(FORMULA);
} // tff()

unsigned TPTP::getConstructorArity()
{
  unsigned arity = 0;
  Token tok = getTok(0);
  while(tok.tag == T_ARROW || tok.tag == T_TTYPE){
    arity += (tok.tag == T_TTYPE);
    resetToks();
    tok = getTok(0);
  }
  return arity;
}

/**
  * Reads a HOL term of type $o
  * @since 08/11/2017
  * @author Ahmed Bhayat
  */

void TPTP::holFormula()
{
  Token tok = getTok(0);
  
  switch (tok.tag) {
  case T_NOT:
    resetToks();
    _connectives.push(NOT);
    _states.push(HOL_FORMULA);
    return;

  case T_SIGMA:
    resetToks();
    readTypeArgs(1);
    _termLists.push(createFunctionApplication("vSIGMA", 1));    
    return;
  
  case T_PI:
    resetToks();
    readTypeArgs(1);
    _termLists.push(createFunctionApplication("vPI", 1));      
    return;

  case T_FORALL:
  case T_EXISTS:
   // _states.push(UNBIND_VARIABLES);
  case T_LAMBDA:
    resetToks();
    consumeToken(T_LBRA);
    _connectives.push(tok.tag == T_FORALL ? FORALL : (tok.tag == T_LAMBDA ? LAMBDA : EXISTS));
    _states.push(HOL_FORMULA);
    addTagState(T_COLON);
    addTagState(T_RBRA);
    _states.push(VAR_LIST);
    return;

  case T_LPAR:
    resetToks();
    addTagState(T_RPAR);
    _connectives.push(-1);
    _states.push(END_HOL_FORMULA);
    _states.push(HOL_FORMULA);
    return;
    
  //higher order syntax wierdly allows (~) @ (...)
  case T_RPAR: {
    ASS(_connectives.top() == NOT);
    _connectives.pop();
    _termLists.push(createFunctionApplication("vNOT", 0));
    return;
  }

  case T_CHOICE:
  case T_DEF_DESC:
  case T_POLY_CHOICE:
  case T_POLY_DEF_DESC:
  {
    USER_ERROR("At the moment Vampire HOL cannot parse definite and indefinite description operators");
  }

  case T_STRING:
  case T_INT:
  case T_RAT:
  case T_REAL://TODO update for HOL - AYB
    _states.push(END_EQ);
    _states.push(TERM);
    _states.push(MID_EQ);
    _states.push(TERM);
    return;
  case T_TRUE:
    resetToks();
    _formulas.push(new Formula(true));
    _lastPushed = FORM;
    return;
  case T_FALSE:
    resetToks();
    _formulas.push(new Formula(false));
    _lastPushed = FORM;
    return;
  case T_AND:
  case T_OR:
  case T_IMPLY:
  case T_IFF:
  case T_NAME:
  case T_VAR:
  case T_ITE:
  case T_THEORY_FUNCTION:
  case T_LET:
  case T_LBRA:
    //_states.push(END_HOL_TERM);
    _states.push(HOL_TERM);
    return;
  case T_APP:
    //higher-order syntax allows for ~ @ fomrula  
    if(_connectives.top() == NOT ||
       _connectives.top() == PI  ||
       _connectives.top() == SIGMA){
      resetToks();
      _states.push(HOL_FORMULA);
      return;
    }
  //AYB ADDED, TO BE MODIFIED
  default:
    PARSE_ERROR("formula or term expected",tok);
  }
}

/**
  * Reads a term of a higher order logic. Either a higher-order constant or a variable
  * @since 08/11/2017
  * @author Ahmed Bhayat
  */

void TPTP::holTerm()
{
  Token tok = getTok(0);
  resetToks();

  std::string name = tok.content;
  unsigned arity = _typeArities.find(name) ? _typeArities.get(name) : 0;

  switch (tok.tag) {

    case T_BOOL_TYPE:
    case T_DEFAULT_TYPE: {
      resetToks();
      switch (tok.tag) {
        case T_BOOL_TYPE:
          _termLists.push(AtomicSort::boolSort());
          break;
        case T_DEFAULT_TYPE:
          _termLists.push(AtomicSort::defaultSort());
          break;             
        default:
          ASSERTION_VIOLATION;
      }
      return;
    }

    case T_REAL_TYPE:
    case T_RATIONAL_TYPE: 
    case T_STRING:
    case T_INT:
    case T_REAL:
    case T_RAT: {
      USER_ERROR("Vampire higher-order is currently not compatible with theory reasoning");
    }  

    case T_AND:
    case T_OR:
    case T_IMPLY:  
    case T_IFF:
    case T_XOR:{
      ASS(arity == 0);
      name = convert(tok.tag);
      _termLists.push(createFunctionApplication(name, arity)); //TODO fix this
      break;
    }    
    case T_NAME:{
      //AYB must be a nicer way of dealing with this?
      if(name.at(0) == '$'){
        USER_ERROR("Vampire higher-order is currently not compatible with theory reasoning");    
      }
      readTypeArgs(arity);
      _termLists.push(createFunctionApplication(name, arity)); // arity
      break;
    }
    case T_VAR:{
      unsigned var = (unsigned)_vars.insert(name);
      _termLists.push(TermList(var, false)); // dummy arity to indicate a variable
      break;
    }
    default:
      PARSE_ERROR("unexpected token", tok);
  }

  _lastPushed = TM;

}
  
std::string TPTP::convert(Tag t)
{
  switch(t){
    case T_AND:
      return "vAND";
    case T_OR:
      return "vOR";
    case T_IMPLY:
      return "vIMP";
    case T_IFF:
      return "vIFF";
    case T_XOR:
      return "vXOR";
    case T_NOT:
      return "vNOT";
    case T_PI:
      return "vPI";
    case T_SIGMA:
      return "vSIGMA";
    default:
      ASSERTION_VIOLATION;
  }
}


/**
  * Process the end of a HOL function.
  * If the main connective is any that operates on formulas (!, ?, &, |, -2...) and
  * The top term on the termlist is not of type $o and error is raised. Otherwise, 
  * @since 05/11/2017 Manchester
  * @author Ahmed Bhayat
  */

void TPTP::endHolFormula()
{
  int con = _connectives.pop();

  if (con == -2){
    if(_termLists.size() == 1){
      endTermAsFormula();
    }
    return;
  }  
  
  if ((con < HOL_CONSTANTS_LOWER_BOUND) && (con != -1) && (_lastPushed == TM)){
    //At the moment, APP and LAMBDA are the only connectives that can take terms of type
    //Other than $o as arguments.
    endTermAsFormula();
  }


  Formula* f;
  TermList fun;
  bool conReverse = false;
  switch (con) {
  case IMP:
  case AND:
  case OR:
    conReverse = _bools.pop();
    break;
  case IFF:
  case XOR:
  case APP:
  case -2:
  case -1:
    break;
  case NOT:
    f = _formulas.pop();
    _formulas.push(new NegatedFormula(f));
    _lastPushed = FORM;
    _states.push(END_HOL_FORMULA);

    return;

  case FORALL:
  case EXISTS:
    f = _formulas.pop();
    _formulas.push(new QuantifiedFormula((Connective)con,_varLists.pop(),_sortLists.pop(),f));
    _lastPushed = FORM;
    _states.push(END_HOL_FORMULA);
    _states.push(UNBIND_VARIABLES);
    return;
  case LAMBDA:{
     if(_lastPushed == FORM){
       endFormulaInsideTerm();
     }
     fun = _termLists.pop();
     TermList ts(Term::createLambda(fun, _varLists.pop(), _sortLists.pop(), sortOf(fun)));
     _termLists.push(ts);
     _lastPushed = TM;
     _states.push(END_HOL_FORMULA);
     _states.push(UNBIND_VARIABLES);
     return; 
    }
  case LITERAL:
  default:
    throw ::Exception((std::string)"tell me how to handle connective " + Int::toString(con));
  }

  Token& tok = getTok(0);
  Tag tag = tok.tag;
  int c;
  bool cReverse = false;
switch (tag) {
  case T_AND:
    c = AND;
    break;
  case T_NOT_AND:
    cReverse = true;
    c = AND;
    break;
  case T_NOT_OR:
    cReverse = true;
    c = OR;
    break;
  case T_OR:
    c = OR;
    break;
  case T_XOR:
    c = XOR;
    break;
  case T_IFF:
    c = IFF;
    break;
  case T_IMPLY:
    c = IMP;
    break;
  case T_REVERSE_IMP:
    cReverse = true;
    c = IMP;
    break;
  case T_APP:
    c = APP;
    break;
  case T_EQUAL:
  case T_NEQ: {
    // not connectives, but we allow formulas to be arguments to = and !=
    _states.push(END_EQ);
    _connectives.push(-1);
    _states.push(END_HOL_FORMULA);
    _states.push(HOL_FORMULA);
    _states.push(MID_EQ);
    if(_lastPushed == FORM){
      endFormulaInsideTerm();
      //equality is evaluated between two terms
    }
    return;
  }
  default:
    // the formula does not end at a binary connective, build the formula and terminate
    switch (con) {
    case IMP:
      f = _formulas.pop();
      if (conReverse) {
        f = new BinaryFormula((Connective)con,f,_formulas.pop());
      }
      else {
        f = new BinaryFormula((Connective)con,_formulas.pop(),f);
      }
      _formulas.push(f);
        _lastPushed = FORM;
      _states.push(END_HOL_FORMULA);
      return;
    
    case APP:
      _states.push(END_HOL_FORMULA);
      _states.push(END_APP);
      return;
    case IFF:
    case XOR:
      f = _formulas.pop();
      f = new BinaryFormula((Connective)con,_formulas.pop(),f);
      _formulas.push(f);
        _lastPushed = FORM;
      _states.push(END_HOL_FORMULA);
      return;

    case AND:
    case OR:
      f = _formulas.pop();
      f = makeJunction((Connective)con,_formulas.pop(),f);
      if (conReverse) {
        f = new NegatedFormula(f);
      }
      _formulas.push(f);
      _lastPushed = FORM;
      _states.push(END_HOL_FORMULA);
      return;

    case -1:
      return;
    default:
      ASSERTION_VIOLATION;
    }
  }

  if ((c != APP) && (con == -1) && (_lastPushed == TM)){
    endTermAsFormula();
  }

  
  // con and c are binary connectives
  if (higherPrecedence(con,c)) {
    if (con == APP){
      _states.push(END_HOL_FORMULA);
      _states.push(END_APP);
      return;  
    }
    f = _formulas.pop(); 
    Formula* g = _formulas.pop();
    if (con == AND || con == OR) {
      f = makeJunction((Connective)con,g,f);
      if (conReverse) {
        f = new NegatedFormula(f);
      }
    }
    else if (con == IMP && conReverse) {
      f = new BinaryFormula((Connective)con,f,g); 
    }else {
      f = new BinaryFormula((Connective)con,g,f);
    }
    _formulas.push(f);
    _lastPushed = FORM;
    _states.push(END_HOL_FORMULA);
    return;
  }

  // c is a binary connective
  _connectives.push(con);
  if (con == IMP || con == AND || con == OR) {
    _bools.push(conReverse);
  }
  _connectives.push(c);
  if (c == IMP || c == AND || c == OR) {
    _bools.push(cReverse);
  }
  resetToks();
  _states.push(END_HOL_FORMULA);
  _states.push(HOL_FORMULA);
}


/**
  * Process the end of an @ term
  * @since 05/11/2017 Manchester
  * @author Ahmed Bhayat
  */
void TPTP::endApp()
{
  if(_lastPushed == FORM){
     endFormulaInsideTerm();     
  }
  TermStack args;
  TermList rhs = _termLists.pop();
  TermList lhs = _termLists.pop();
  TermList lhsSort = sortOf(lhs);
  ASS_REP2(lhsSort.isTerm() && lhsSort.term()->arity() == 2, lhs.toString(), lhsSort.toString());
  TermList s1 = *(lhsSort.term()->nthArgument(0));
  TermList s2 = *(lhsSort.term()->nthArgument(1));
  args.push(s1);
  args.push(s2);
  args.push(lhs);
  args.push(rhs);
  unsigned app = env.signature->getApp();
  
  _termLists.push(TermList(Term::create(app, 4, args.begin())));
  _lastPushed = TM;
}

/**
 * Process the end of the $ite expression
 * @since 27/07/2011 Manchester
 * @since 16/04/2015 Gothenburg, major changes to support FOOL
 */
void TPTP::endIte()
{
  TermList elseBranch = _termLists.pop();
  TermList thenBranch = _termLists.pop();
  Formula* condition = _formulas.pop();
  TermList thenSort = sortOf(thenBranch);
  TermList ts(Term::createITE(condition,thenBranch,elseBranch,thenSort));
  TermList elseSort = sortOf(elseBranch);
  if (thenSort != elseSort) {
    USER_ERROR("sort mismatch in the if-then-else expression: " +
               thenBranch.toString() + " has the sort " + thenSort.toString() + ", whereas " +
               elseBranch.toString() + " has the sort " + elseSort.toString());
  }
  _termLists.push(ts);
} // endIte

/**
 *
 */
void TPTP::endTheoryFunction() {
  /**
   * Things get a bit awkward with theories + FOOL, because theory function can
   * return $o in such case be a predicate symbol rather than a function symbol.
   * The current solution is the following -- we always treat application of
   * theory functions as a a term (a formula wrapped inside boolean term, if
   * needed). If later on we discover that we should've taken it as a formula,
   * we simply pull the formula out of the boolean term. This is done in
   * endTermAsFormula().
   */

  Theory::Interpretation itp;
  TermList args[3]; // all theory function use up to 3 arguments as for now
  TermList arraySort;

  TheoryFunction tf = _theoryFunctions.pop();
  switch (tf) {
    case TF_SELECT: {
      TermList index = _termLists.pop();
      TermList array = _termLists.pop();

      arraySort = sortOf(array);
      if (!arraySort.isArraySort()) {
        USER_ERROR("$select is being incorrectly used on a type of array " + arraySort.toString() + " that has not be defined");
      }

      TermList indexSort = SortHelper::getIndexSort(arraySort);
      if (sortOf(index) != indexSort) {
        USER_ERROR("sort of index is not the same as the index sort of the array");
      }

      args[0] = array;
      args[1] = index;

      if (SortHelper::getInnerSort(arraySort) == AtomicSort::boolSort()) {
        itp = Theory::Interpretation::ARRAY_BOOL_SELECT;
      } else {
        itp = Theory::Interpretation::ARRAY_SELECT;
      }
      break;
    }
    case TF_STORE: {
      TermList value = _termLists.pop();
      TermList index = _termLists.pop();
      TermList array = _termLists.pop();

      arraySort = sortOf(array);
      if (!arraySort.isArraySort()) {
        USER_ERROR("store is being incorrectly used on a type of array that has not be defined");
      }

      TermList indexSort = SortHelper::getIndexSort(arraySort);
      if (sortOf(index) != indexSort) {
        USER_ERROR("sort of index is not the same as the index sort of the array");
      }

      TermList innerSort = SortHelper::getInnerSort(arraySort);
      if (sortOf(value) != innerSort) {
        USER_ERROR("sort of value is not the same as the value sort of the array");
      }

      args[0] = array;
      args[1] = index;
      args[2] = value;

      itp = Theory::Interpretation::ARRAY_STORE;

      break;
    }
    default:
      ASSERTION_VIOLATION_REP(tf);
  }

  OperatorType* type = Theory::getArrayOperatorType(arraySort,itp);
  unsigned symbol = env.signature->getInterpretingSymbol(itp, type);
  unsigned arity = Theory::getArity(itp);

  if (Theory::isFunction(itp)) {
    Term* term = Term::create(symbol, arity, args);
    _termLists.push(TermList(term));
  } else {
    Literal* literal = Literal::create(symbol, arity, true, false, args);
    _formulas.push(new AtomicFormula(literal));
    _states.push(END_FORMULA_INSIDE_TERM);
  }
} // endTheoryFunction

/**
 * Process include() declaration
 * @since 07/07/2011 Manchester
 */
void TPTP::include()
{
  consumeToken(T_LPAR);
  Token& tok = getTok(0);
  if (tok.tag != T_NAME) {
    PARSE_ERROR((std::string)"file name expected",tok);
  }
  std::string relativeName=tok.content;
  resetToks();
  bool ignore = _forbiddenIncludes.contains(relativeName);
  if (!ignore) {
    _allowedNamesStack.push(_allowedNames);
    _allowedNames = 0;
    _inputs.push(_in);
    _includeDirectories.push(_includeDirectory);
  }

  tok = getTok(0);
  if (tok.tag == T_COMMA) {
    if (!ignore) {
      _allowedNames = new Set<std::string>;
    }
    resetToks();
    consumeToken(T_LBRA);
    for(;;) {
      tok = getTok(0);
      if (tok.tag != T_NAME) {
	PARSE_ERROR((std::string)"formula name expected",tok);
      }
      std::string axName=tok.content;
      resetToks();
      if (!ignore) {
	_allowedNames->insert(axName);
      }
      tok = getTok(0);
      if (tok.tag == T_RBRA) {
	resetToks();
	break;
      }
      consumeToken(T_COMMA);
    }
  }
  consumeToken(T_RPAR);
  consumeToken(T_DOT);

  if (ignore) {
    return;
  }
  // here should be a computation of the new include directory according to
  // the TPTP standard, so far we just set it to ""
  _includeDirectory = "";
  std::string fileName(env.options->includeFileName(relativeName));
  _in = new ifstream(fileName.c_str());
  if (!*_in) {
    USER_ERROR((std::string)"cannot open file " + fileName);
  }
} // include

/** add a file name to the list of forbidden includes */
void TPTP::addForbiddenInclude(std::string file)
{
  _forbiddenIncludes.insert(file);
}

/**
 * Read the next token that must be a name.
 * @since 10/04/2011 Manchester
 */
std::string TPTP::name()
{
  Token& tok = getTok(0);
  if (tok.tag != T_NAME) {
    PARSE_ERROR("name expected",tok);
  }
  std::string nm = tok.content;
  resetToks();
  return nm;
} // name

/**
 * Read the next token that must have a given name.
 * @since 10/04/2011 Manchester
 */
void TPTP::consumeToken(Tag t)
{
  Token& tok = getTok(0);
  if (tok.tag != t) {
    std::string expected = toString(t);
    PARSE_ERROR(expected + " expected",tok);
  }
  resetToks();
} // consumeToken

/**
 * Read a formula and save it on the stack of formulas.
 * Adds to _states END_SIMPLE_FORMULA,SIMPLE_FORMULA
 * @since 10/04/2011 Manchester
 */
void TPTP::formula()
{
  if(_isThf){
    _connectives.push(-2); //special connective for HOL funcs
    _connectives.push(-1);
    _states.push(END_HOL_FORMULA);
    _states.push(END_HOL_FORMULA);
    _states.push(HOL_FORMULA);
  }else{
    _connectives.push(-1);
    _states.push(END_FORMULA);
    _states.push(SIMPLE_FORMULA);
  }
} // formula

/**
 *
 * @since 26/03/2015 Manchester
 */
void TPTP::termInfix()
{
  Token tok = getTok(0);
  switch (tok.tag) {
    case T_EQUAL:
    case T_NEQ:
      _states.push(END_FORMULA_INSIDE_TERM);
      _states.push(FORMULA_INFIX);
      return;
    case T_COMMA:
    case T_RPAR:
    case T_RBRA:
    case T_ASS:
      _states.push(END_TERM);
      return;
    case T_AND:
    case T_NOT_AND:
    case T_NOT_OR:
    case T_OR:
    case T_XOR:
    case T_IFF:
    case T_IMPLY:
    case T_REVERSE_IMP:
      if (_insideEqualityArgument > 0) {
        _states.push(END_TERM);
        return;
      }
      _connectives.push(-1);
      _states.push(END_FORMULA_INSIDE_TERM);
      _states.push(END_FORMULA);
      _states.push(FORMULA_INFIX);
      return;
    default:
      PARSE_ERROR("term or formula expected", tok);
  }
} // termInfix

/**
 * Read a TPTP type expression
 * @since 10/04/2011 Manchester
 * @author Andrei Voronkov
 */
void TPTP::type()
{
  _typeTags.push(TT_ATOMIC);
  _states.push(END_TYPE);
  _states.push(SIMPLE_TYPE);
} // type

/**
 * Read a function application or a variable and save the resulting literal
 * @since 10/04/2011 Manchester
 */
void TPTP::funApp()
{
  Token tok = getTok(0);
  resetToks();

  if (tok.tag == T_LBRA) {
    _strings.push(toString(T_TUPLE));
  } else {
    _strings.push(tok.content);
  }

  switch (tok.tag) {
    case T_THEORY_FUNCTION:
      consumeToken(T_LPAR);
      addTagState(T_RPAR);
      switch (getTheoryFunction(tok)) {
        case TF_SELECT:
          _states.push(TERM);
          addTagState(T_COMMA);
          _states.push(TERM);
          break;
        case TF_STORE:
          _states.push(TERM);
          addTagState(T_COMMA);
          _states.push(TERM);
          addTagState(T_COMMA);
          _states.push(TERM);
          break;
        default:
          ASSERTION_VIOLATION_REP(tok.content);
      }
      return;

    case T_ITE:
      consumeToken(T_LPAR);
      addTagState(T_RPAR);
      _states.push(TERM);
      addTagState(T_COMMA);
      _states.push(TERM);
      addTagState(T_COMMA);
      _states.push(FORMULA);
      return;

    case T_LET: {
      consumeToken(T_LPAR);
      addTagState(T_RPAR);
      _states.push(TERM);
      addTagState(T_COMMA);
      _states.push(DEFINITION);
      _letDefinitions.push(LetDefinitions());
      addTagState(T_COMMA);

      bool multipleLetTypes = false;
      if (getTok(0).tag == T_LBRA) {
        resetToks();
        addTagState(T_RBRA);
        multipleLetTypes = true;
      }
      _bools.push(multipleLetTypes);

      _states.push(END_LET_TYPES);
      _states.push(LET_TYPE);
      _letTypedSymbols.push(LetSymbols());
      return;
    }

    case T_LBRA:
      _states.push(ARGS);
      _ints.push(1); // the arity of the function symbol is at least 1
      return;

    case T_VAR:
      _ints.push(-1); // dummy arity to indicate a variable
      return;

    case T_NAME:
      if (getTok(0).tag == T_LPAR) {
        resetToks();
        _states.push(ARGS);
        _ints.push(1); // the arity of the function symbol is at least 1
      } else {
        _ints.push(0); // arity
      }
      return;

    default:
      PARSE_ERROR("unexpected token", tok);
  }
} // TPTP::funApp

void TPTP::letType()
{
  // We cannot use this method in TPTP::tff() because type declarations in the
  // "type" role TFF units allow declarations of types ($tType), which are not
  // allowed inside $lets

  _states.push(TYPE);
  addTagState(T_COLON);
  _strings.push(name());
} // TPTP::letType

void TPTP::endLetTypes()
{
  std::string name = _strings.pop();
  Type* t = _types.pop();
  OperatorType* type = constructOperatorType(t);

  unsigned arity = type->arity();
  bool isPredicate = type->isPredicateType();

  unsigned functor = isPredicate
                  ? env.signature->addFreshPredicate(arity, name.c_str())
                  : env.signature->addFreshFunction(arity,  name.c_str());
  Signature::Symbol *symbol = isPredicate
    ? env.signature->getPredicate(functor)
    : env.signature->getFunction(functor);

  symbol->setType(type);
  symbol->markLetBound();

  LetSymbolName symbolName(name, arity);
  LetSymbolReference symbolReference(functor, isPredicate);

  LetSymbols scope = _letTypedSymbols.pop();

  if (findLetSymbol(symbolName, scope, symbolReference)) {
    USER_ERROR("The symbol " + name + " of arity " + Int::toString(arity) + " is defined twice in a $let-expression.");
  }

  scope.push(LetSymbol(symbolName, symbolReference));
  _letTypedSymbols.push(scope);

  bool multipleLetTypes = _bools.pop();
  if (multipleLetTypes && getTok(0).tag == T_COMMA) {
    resetToks();
    _bools.push(multipleLetTypes);
    _states.push(END_LET_TYPES);
    _states.push(LET_TYPE);
  } 
} // TPTP::endLetTypes

void TPTP::definition()
{
  // At this point we parse one or more simultaneous definitions.
  // Simultaneous definitions are of the form `[D1, ..., Dn]` and each
  // definition is either of a function/predicate symbol `f(X,Y,Z) := t`
  // or a tuple `[a, b, c] := t`.

  // If the next token is '[', then the definition could either be
  // a single tuple definition or a list of simultaneous definitions.
  // This ambiguity is resolved by the next two tokens:
  // if they are T_NAME and then T_COMMA, then it is a tuple definition,
  // otherwise it is a a simultaneous definition.

  // The challenge here is how to direct the parser while keeping it
  // looking only one token ahead, like in the rest of TPTP.cpp.
  // Essentially, the trick is to
  //   1) have a boolean flag in _bools that tells whether the current let
  //      definition is simultaneous or not;
  //   2) consume the T_NAME token of a symbol definition here and not in
  //      SYMBOL_DEFINITION;
  //   3) consume the sequence T_LBRA, T_NAME, T_COMMA of tokens here and
  //      not in TUPLE_DEFINITION.

  switch (getTok(0).tag) {
    case T_NAME:
      _bools.push(false); // not a simultaneous definition
      _strings.push(name());
      _states.push(SYMBOL_DEFINITION);
      return;

    case T_LBRA: {
      resetToks();
      switch (getTok(0).tag) {
        case T_NAME:
          _strings.push(name());
          switch (getTok(0).tag) {
            case T_ASS:
            case T_LPAR:
              _bools.push(true); // is a simultaneous definition
              addTagState(T_RBRA);
              _states.push(SYMBOL_DEFINITION);
              return;

            case T_COMMA:
              resetToks();
              _bools.push(false); // not a simultaneous definition
              _states.push(TUPLE_DEFINITION);
              return;

            default:
              PARSE_ERROR(toString(T_ASS) + " or " + toString(T_LPAR) + " or " + toString(T_COMMA) + " expected",
                          getTok(0));
          }
          return;

        case T_LBRA:
          resetToks();
          _bools.push(true); // is a simultaneous definition
          addTagState(T_RBRA);
          _states.push(TUPLE_DEFINITION);
          return;

        default:
          PARSE_ERROR("name or " + toString(T_LBRA) + " expected",getTok(0));
      }
    }

    default:
      PARSE_ERROR("name or " + toString(T_LBRA) + " expected",getTok(0));
  }
} // TPTP::definition

void TPTP::midDefinition()
{
  switch (getTok(0).tag) {
    case T_NAME:
      _strings.push(name());
      _states.push(SYMBOL_DEFINITION);
      break;

    case T_LBRA:
      resetToks();
      _states.push(TUPLE_DEFINITION);
      break;

    default:
      PARSE_ERROR("name or " + toString(T_LBRA) + " expected",getTok(0));
  }
} // TPTP::midDefinition

void TPTP::symbolDefinition()
{
  std::string nm = _strings.pop();
  unsigned arity = 0;
  VList* vs = VList::empty();

  Stack<unsigned> vars;
  if (getTok(0).tag == T_LPAR) {
    resetToks();
    for (;;) {
      if (getTok(0).tag == T_VAR) {
        int var = _vars.insert(getTok(0).content);
        vars.push(var);
        resetToks();
      } else {
        PARSE_ERROR("variable expected", getTok(0));
      }

      if (getTok(0).tag == T_COMMA) {
        resetToks();
        continue;
      }

      if (getTok(0).tag == T_RPAR) {
        resetToks();
        break;
      }

      PARSE_ERROR("comma or closing bracket expected", getTok(0));
    }
    arity = (unsigned)vars.size();
  }

  LetSymbolName name(nm, arity);
  LetSymbolReference ref;
  if (!findLetSymbol(name, _letTypedSymbols.top(), ref)) {
    USER_ERROR("Symbol " + nm + " with arity " + Int::toString(arity) + " is used in a let definition without a declared type");
  }

  unsigned symbol = SYMBOL(ref);
  bool isPredicate = IS_PREDICATE(ref);

  if (arity > 0) {
    OperatorType* type = isPredicate
                       ? env.signature->getPredicate(symbol)->predType()
                       : env.signature->getFunction(symbol)->fnType();

    unsigned index = 0;
    while (vars.isNonEmpty()) {
      unsigned var = vars.pop();
      TermList sort = type->arg(arity - 1 - index++);
      bindVariable(var, sort);
      VList::push(var, vs);
    }

    _bindLists.push(vs);
    _states.push(UNBIND_VARIABLES);
  }

  LetDefinitions definitions = _letDefinitions.pop();
  definitions.push(LetSymbolReference(symbol, isPredicate));
  _letDefinitions.push(definitions);

  _varLists.push(vs);

  _states.push(END_DEFINITION);
  consumeToken(T_ASS);
  _states.push(TERM);
} // TPTP::symbolDefinition 

/**
 * Read a non-empty sequence of constants and save the resulting
 * sequence of TermList and their number
 * @since 20/04/2016 Gothenburg
 */
void TPTP::tupleDefinition()
{
  Set<std::string> uniqueConstants;
  Stack<unsigned> symbols;
  TermStack sorts;

  std::string constant = _strings.pop();
  do {
    if (uniqueConstants.contains(constant)) {
      USER_ERROR("The symbol " + constant + " is defined twice in a tuple $let-expression.");
    } else {
      uniqueConstants.insert(constant);
    }

    LetSymbolName constantName(constant, 0);
    LetSymbolReference ref;
    if (!findLetSymbol(constantName, _letTypedSymbols.top(), ref)) {
      USER_ERROR("Constant " + constant + " is used in a tuple let definition without a declared sort");
    }

    unsigned symbol = SYMBOL(ref);
    bool isPredicate = IS_PREDICATE(ref);

    symbols.push(symbol);

    TermList sort = isPredicate
                  ? AtomicSort::boolSort()
                  : env.signature->getFunction(symbol)->fnType()->result();
    sorts.push(sort);

    if (getTok(0).tag == T_NAME) {
      constant = name();
      if (getTok(0).tag == T_COMMA) {
        resetToks();
      }
    } else {
      break;
    }
  } while (true);

  TermList tupleSort = AtomicSort::tupleSort(sorts.size(), sorts.begin());
  unsigned tupleFunctor = Theory::tuples()->getFunctor(tupleSort);

  LetDefinitions definitions = _letDefinitions.pop();
  definitions.push(LetSymbolReference(tupleFunctor, false));
  _letDefinitions.push(definitions);

  VList* constants = VList::empty();
  VList::pushFromIterator(Stack<unsigned>::Iterator(symbols), constants);
  _varLists.push(constants);

  _states.push(END_DEFINITION);
  _states.push(TERM);
  addTagState(T_ASS);
  addTagState(T_RBRA);
} // tupleDefinition

void TPTP::endDefinition() {
  LetSymbolReference ref = _letDefinitions.top().top();
  unsigned symbol = SYMBOL(ref);
  bool isPredicate = IS_PREDICATE(ref);

  TermList definition = _termLists.top();
  TermList definitionSort = sortOf(definition);

  TermList refSort = isPredicate
                     ? AtomicSort::boolSort()
                     : env.signature->getFunction(symbol)->fnType()->result();

  if (refSort != definitionSort) {
    std::string definitionSortName = definitionSort.toString();
    std::string refSymbolName = isPredicate
                            ? env.signature->predicateName(symbol)
                            : env.signature->functionName(symbol);
    OperatorType* type = isPredicate
                         ? env.signature->getPredicate(symbol)->predType()
                         : env.signature->getFunction(symbol)->fnType();
    USER_ERROR("The term " + definition.toString() + " of the sort " + definitionSortName +
               " is used as definition of the symbol " + refSymbolName +
               " of the type " + type->toString());
  }

  bool multipleDefinitions = _bools.pop();
  if (multipleDefinitions && getTok(0).tag == T_COMMA) {
    resetToks();
    _bools.push(multipleDefinitions);
    _states.push(MID_DEFINITION);
  } else {
    _letSymbols.push(_letTypedSymbols.pop());
  }
} // endDefinition

bool TPTP::findLetSymbol(LetSymbolName symbolName, LetSymbolReference& symbolReference) {
  Stack<LetSymbols>::TopFirstIterator scopes(_letSymbols);
  while (scopes.hasNext()) {
    LetSymbols scope = scopes.next();
    if (findLetSymbol(symbolName, scope, symbolReference)) {
      return true;
    }
  }
  return false;
} // findLetSymbol(LetSymbolName,LetSymbolReference)

bool TPTP::findLetSymbol(LetSymbolName symbolName, LetSymbols scope, LetSymbolReference& symbolReference) {
  LetSymbols::Iterator symbols(scope);
  while (symbols.hasNext()) {
    LetSymbol symbol = symbols.next();
    if (symbol.first == symbolName) {
      symbolReference = symbol.second;
      return true;
    }
  }
  return false;
} // findLetSymbol(LetSymbolName,LetSymbols,LetSymbolReference)


/**
 * Process the end of the $let expression
 * @since 27/07/2011 Manchester
 */
void TPTP::endLet()
{
  TermList let = _termLists.pop();
  TermList sort = sortOf(let);

  _letSymbols.pop();
  LetDefinitions scope = _letDefinitions.pop(); // TODO: inlining this crashes the program, WTF?
  LetDefinitions::TopFirstIterator definitions(scope);
  while (definitions.hasNext()) {
    LetSymbolReference ref = definitions.next();
    unsigned symbol = SYMBOL(ref);
    bool isPredicate = IS_PREDICATE(ref);

    VList* varList = _varLists.pop();
    TermList definition = _termLists.pop();

    bool isTuple = false;
    if (!isPredicate) {
      TermList resultSort = env.signature->getFunction(symbol)->fnType()->result();
      isTuple = resultSort.isTupleSort();
    }

    if (isTuple) {
      let = TermList(Term::createTupleLet(symbol, varList, definition, let, sort));
    } else {
      let = TermList(Term::createLet(symbol, varList, definition, let, sort));
    }
  }
  _termLists.push(let);
} // endLet

/**
 * Process the end of the tuple expression
 * @since 19/04/2016 Gothenburg
 */
void TPTP::endTuple()
{
  unsigned arity = (unsigned)_ints.pop();
  ASS_GE(_termLists.size(), arity);

  DArray<TermList> elements(arity);
  DArray<TermList> sorts(arity);

  for (int i = arity - 1; i >= 0; i--) {
    TermList ts = _termLists.pop();
    elements[i] = ts;
    sorts[i] = sortOf(ts);
  }

  Term* t = Term::createTuple(arity, sorts.begin(), elements.begin());
  _termLists.push(TermList(t));
} // endTuple

/**
 * Read a non-empty sequence of arguments, including the right parentheses
 * and save the resulting sequence of TermList and their number
 * @since 10/04/2011 Manchester
 */
void TPTP::args()
{
  _states.push(END_ARGS);
  _states.push(TERM);
} // args

/**
 * Read a list of arguments after a term
 * @since 27/07/2011 Manchester
 */
void TPTP::endArgs()
{
 // check if there is any other term in the argument list
  Token tok = getTok(0);
  switch (tok.tag) {
  case T_COMMA:
    resetToks();
    _ints.push(_ints.pop()+1);
    _states.push(END_ARGS);
    _states.push(TERM);
    return;
  case T_RPAR:
    resetToks();
    return;
  case T_RBRA:
    resetToks();
    return;
  default:
    PARSE_ERROR(", ) or ] expected after an end of a term",tok);
  }
} // endArgs

/**
 * Bind a variable to a sort
 * @since 22/04/2011 Manchester
 */
void TPTP::bindVariable(unsigned var,TermList sort)
{
  SList** definitions;
  // definitions will be a pointer to the list inside _variableSorts,
  // either the one that was there, or a freshly inserted empty one
  _variableSorts.getValuePtr(var,definitions,SList::empty());
  SList::push(sort,*definitions); // and this will modify that list
} // bindVariable

/**
 * Read a non-empty sequence of variable and save the resulting
 * sequence of TermList and their number
 * @since 07/07/2011 Manchester
 * @since 16/04/2015 Gothenburg, do not parse the closing ']'
 */
void TPTP::varList()
{
  Stack<int> vars;
  for (;;) {
    Token& tok = getTok(0);

    if (tok.tag != T_VAR) {
      PARSE_ERROR("variable expected",tok);
    }
    int var = _vars.insert(tok.content);
    if (_isQuestion) {
      _curQuestionVarNames.insert(var,tok.content);
    }
    vars.push(var);
    resetToks();
    bool sortDeclared = false;
  afterVar:
    tok = getTok(0);
    switch (tok.tag) {
    case T_COLON: // v: type
      if (sortDeclared) {
        PARSE_ERROR("two declarations of variable sort",tok);
      }
      resetToks();
      bindVariable(var,(_isThf ? readArrowSort() : readSort()));
      sortDeclared = true;
      goto afterVar;

    case T_COMMA:
      if (!sortDeclared) {
        bindVariable(var,AtomicSort::defaultSort());
      }
      resetToks();
      break;

    default:
      {
        if (!sortDeclared) {
          bindVariable(var,AtomicSort::defaultSort());
        }
        VList* vs = VList::empty();
        SList* ss = SList::empty();
        while (!vars.isEmpty()) {
          int v = vars.pop();
          VList::push(v,vs);
          SList::push(sortOf(TermList(v,false)),ss);
        }
        _varLists.push(vs);
        _sortLists.push(ss);
        _bindLists.push(vs);
        return;
      }
    }
  }
} // varList

/**
 * Read a term and save the resulting TermList
 * @since 10/04/2011 Manchester
 * @since 13/04/2015 Gothenburg, major changes to support FOOL
 */
void TPTP::term()
{
  Token tok = getTok(0);
  switch (tok.tag) {
    case T_NAME:
    case T_THEORY_FUNCTION:
    case T_VAR:
    case T_ITE:
    case T_LET:
    case T_LBRA:
      _states.push(TERM_INFIX);
      _states.push(FUN_APP);
      return;

    
    case T_INTEGER_TYPE:
    case T_REAL_TYPE:
    case T_RATIONAL_TYPE: 
    case T_BOOL_TYPE:
    case T_DEFAULT_TYPE: {
      resetToks();
      switch (tok.tag) {
        case T_INTEGER_TYPE:
          _termLists.push(AtomicSort::intSort());
          break;
        case T_REAL_TYPE:
          _termLists.push(AtomicSort::realSort());
          break;        
        case T_RATIONAL_TYPE:
          _termLists.push(AtomicSort::rationalSort());
          break;
        case T_BOOL_TYPE:
          _termLists.push(AtomicSort::boolSort());
          break;
        case T_DEFAULT_TYPE:
          _termLists.push(AtomicSort::defaultSort());
          break;             
        default:
          ASSERTION_VIOLATION;
      }
      return;
    }

    case T_STRING:
    case T_INT:
    case T_REAL:
    case T_RAT: {
      resetToks();
      unsigned number;
      switch (tok.tag) {
        case T_STRING:
          number = env.signature->addStringConstant(tok.content);
          // "distinct_object"s are _always_ of sort $i, even in typed contexts
          env.signature->getFunction(number)->setType(
            OperatorType::getConstantsType(AtomicSort::defaultSort())
          );
          break;
        case T_INT:
          number = addIntegerConstant(tok.content,_overflow,_isFof);
          break;
        case T_REAL:
          number = addRealConstant(tok.content,_overflow,_isFof);
          break;
        case T_RAT:
          number = addRationalConstant(tok.content,_overflow,_isFof);
          break;
        default:
          ASSERTION_VIOLATION;
      }
      _termLists.push(TermList(Term::createConstant(number)));
      return;
    }

    default:
      _states.push(FORMULA_INSIDE_TERM);
  }
} // term

/**
 * Build a term assembled by term()
 * @since 09/07/2011 Manchester
 * @since 14/04/2015 Gothenburg, major changes to support FOOL
 */
void TPTP::endTerm()
{
  std::string name = _strings.pop();

  if (name == toString(T_ITE)) {
    _states.push(END_ITE);
    return;
  }

  if (name == toString(T_LET)) {
    _states.push(END_LET);
    return;
  }

  if (name == toString(T_TUPLE)) {
    _states.push(END_TUPLE);
    return;
  }

  TheoryFunction tf;
  if (findTheoryFunction(name, tf)) {
    _theoryFunctions.push(tf);
    _states.push(END_THEORY_FUNCTION);
    return;
  }

  int arity = _ints.pop();

  if (arity == -1) {
    // it was a variable
    unsigned var = (unsigned)_vars.insert(name);
    _termLists.push(TermList(var, false));
    return;
  }

  LetSymbolReference ref;
  if (env.signature->predicateExists(name, arity) ||
      (findLetSymbol(LetSymbolName(name, arity), ref) && IS_PREDICATE(ref)) ||
      findInterpretedPredicate(name, arity)) {
    // if the function symbol is actually a predicate,
    // we need to construct a formula and wrap it inside a term
    _formulas.push(createPredicateApplication(name, arity));
    _states.push(END_FORMULA_INSIDE_TERM);
    return;
  }

  if(env.signature->typeConExists(name, arity)){
    _termLists.push(createTypeConApplication(name, arity));    
    return;
  }

  _termLists.push(createFunctionApplication(name, arity)); 
} // endTerm

/**
 * Read after an end of atom or after lhs of an equality or inequality
 * @since 10/04/2011 Manchester
 * @since 13/04/2015 Gothenburg, major changes to support FOOL
 */
void TPTP::formulaInfix()
{
  Token tok = getTok(0);

  if (tok.tag == T_EQUAL || tok.tag == T_NEQ) {
    _states.push(END_EQ);
    _states.push(TERM);
    _states.push(MID_EQ);
    _states.push(END_TERM);
    return;
  }

  std::string name = _strings.pop();

  if (name == toString(T_ITE)) {
    _states.push(END_TERM_AS_FORMULA);
    _states.push(END_ITE);
    return;
  }

  TheoryFunction tf;
  if (findTheoryFunction(name, tf)) {
    switch (tf) {
      case TF_STORE:
        USER_ERROR("$store expression cannot be used as formula");
        break;
      case TF_SELECT:
        _theoryFunctions.push(tf);
        _states.push(END_TERM_AS_FORMULA);
        _states.push(END_THEORY_FUNCTION);
        break;
      default:
        ASSERTION_VIOLATION_REP(name);
    }
    return;
  }

  if (name == toString(T_LET)) {
    _states.push(END_TERM_AS_FORMULA);
    _states.push(END_LET);
    return;
  }

  int arity = _ints.pop();

  if (arity == -1) {
    // that was a variable
    unsigned var = (unsigned)_vars.insert(name);
    _termLists.push(TermList(var, false));
    _states.push(END_TERM_AS_FORMULA);
    return;
  }

  if(env.signature->functionExists(name, arity)){
    //with polymorphism, we can have function symbols that are used as predicates
    _termLists.push(createFunctionApplication(name, arity));
    _states.push(END_TERM_AS_FORMULA);
    return;
  }

  _formulas.push(createPredicateApplication(name, arity));
} // formulaInfix

/**
 * Read after an end of equality or inequality and save the (in)equality formula.
 * @since 09/07/2011 Manchester
 */
void TPTP::endEquality()
{
  _insideEqualityArgument--;

  if((_isThf) && (_lastPushed == FORM)){
    endFormulaInsideTerm();
  }

  TermList rhs = _termLists.pop();
  TermList lhs = _termLists.pop();

  if (sortOf(rhs) != sortOf(lhs)) {
    TermList rsort = sortOf(rhs); 
    TermList lsort = sortOf(lhs);
    USER_ERROR("Cannot create equality between terms of different types.\n"+
      rhs.toString()+" is "+rsort.toString()+"\n"+
      lhs.toString()+" is "+lsort.toString()
    );
  }

  Literal* l = createEquality(_bools.pop(),lhs,rhs);
  _formulas.push(new AtomicFormula(l));
  _lastPushed = FORM;
} // endEquality

/**
 * Read
 * @since 09/07/2011 Manchester
 */
void TPTP::midEquality()
{
  _insideEqualityArgument++;

  Token tok = getTok(0);
  switch (tok.tag) {
  case T_EQUAL:
    _bools.push(true);
    break;
  case T_NEQ:
    _bools.push(false);
    break;
  default:
    PARSE_ERROR("either = or != expected",tok);
  }
  resetToks();
} // midEquality

/**
 * Creates an equality literal and takes care of its sort when it
 * is an equality between two variables.
 * @since 21/07/2011 Manchester
 * @since 03/05/2013 Train Manchester-London, bug fix
 */
Literal* TPTP::createEquality(bool polarity,TermList& lhs,TermList& rhs)
{
  TermList masterVar;
  TermList sort;
  if (!SortHelper::getResultSortOrMasterVariable(lhs, sort, masterVar)) {
    // Master variable is a variable whose sort determines the sort of a term.
    // If term is a variable, the master variable is the variable itself. The
    // trickier case is when we have an if-then-else expression with variable
    // arguments.
    SList* vs;
    if (_variableSorts.find(masterVar.var(),vs) && vs) {
      sort = vs->head();
    }
    else { // this may happen when free variables appear in the formula (or clause)
      sort = AtomicSort::defaultSort();
    }
  }
   
  return Literal::createEquality(polarity,lhs,rhs,sort);
} // TPTP::createEquality

/**
 * Creates a formula that is a predicate application literal from
 * provided predicate symbol name and arity. If arity is greater than zero,
 * the arguments are assumed to be on the _termLists stack.
 * @since 27/03/1015 Manchester
 */
Formula* TPTP::createPredicateApplication(std::string name, unsigned arity)
{
  ASS_GE(_termLists.size(), arity);

  int pred;
  LetSymbolReference ref;
  if (findLetSymbol(LetSymbolName(name, arity), ref) && IS_PREDICATE(ref)) {
    pred = (int)SYMBOL(ref);
  } else {
    if (arity > 0) {
      bool dummy;
      pred = addPredicate(name, arity, dummy, _termLists.top());
    } else {
      pred = env.signature->addPredicate(name, 0);
    }
  }
  if (pred == -1) { // equality
    TermList rhs = _termLists.pop();
    TermList lhs = _termLists.pop();
    return new AtomicFormula(createEquality(true,lhs,rhs));//TODO equality sort?
  }
  if (pred == -2){ // distinct
    // TODO check that we are top-level
    // If fewer than 5 things are distinct then we add the disequalities
    if(arity<5){
      static Stack<unsigned> distincts;
      distincts.reset();
      for(int i=arity-1;i >= 0; i--){
        TermList t = _termLists.pop();
        if(t.isVar() || t.term()->arity()!=0){
          USER_ERROR("$distinct can only be used with constants. Found "+t.toString());
        }
        distincts.push(t.term()->functor());
      }
      Formula* distinct_formula = DistinctGroupExpansion(0 /* zero means "always expand"*/).expand(distincts);
      return distinct_formula;
    }else{
      // Otherwise record them as being in a distinct group
      unsigned grpIdx = env.signature->createDistinctGroup(0);
      for(int i = arity-1;i >=0; i--){
        TermList ts = _termLists.pop();
        if(!ts.isTerm() || ts.term()->arity()!=0){
          USER_ERROR("$distinct can only be used with constants. Found "+ts.toString());
        }
        env.signature->addToDistinctGroup(ts.term()->functor(),grpIdx);
      }
      return new Formula(true); // we ignore it, it evaluates to true as we have recorded it elsewhere
    }
  }
  // not equality or distinct
  auto args = nLastTermLists(arity);
  OperatorType* type = env.signature->getPredicate(pred)->predType();
  for (auto i : range(0, arity)) {
    TermList sort = type->arg(i);
    TermList ts = args[i];
    TermList tsSort = sortOf(ts);
    if(i < type->numTypeArguments()){
      if(tsSort != AtomicSort::superSort()){
        USER_ERROR("The sort ", tsSort, " of type argument ", ts, " is not $ttype as mandated by TF1");
      }
    } else {
      _substScratchpad.reset();
      if(!_substScratchpad.match(sort, 0, tsSort, 1)) {
        USER_ERROR("Failed to create predicate application for ", name, " of type ", type->toString(), "\n",
                   "The sort ", tsSort, " of the intended term argument ", ts, " (at index ", i, ") "
                   "is not an instance of sort ", sort);
      }
    }
  }
  auto out = new AtomicFormula(Literal::create(pred, arity, /* polarity */ true, /* commutative */ false, args));
  _termLists.pop(arity);
  return out;
} // createPredicateApplication


/**
 * Creates a term that is a function application from
 * provided function symbol name and arity. If arity is greater than zero,
 * the arguments are assumed to be on the _termLists stack.
 * @since 13/04/2015 Gothenburg, major changes to support FOOL
 */
TermList TPTP::createFunctionApplication(std::string name, unsigned arity)
{ //TODO update to deal with wierd /\ @ ... syntax
  ASS_GE(_termLists.size(), arity);

  unsigned fun;
  LetSymbolReference ref;
  if (findLetSymbol(LetSymbolName(name, arity), ref) && !IS_PREDICATE(ref)) {
    fun = SYMBOL(ref);
  } else {
    bool dummy;
    if (arity > 0) {
      fun = addFunction(name, arity, dummy, _termLists.top());
    } else {
      fun = addUninterpretedConstant(name, _overflow, dummy);
    }
  }

  OperatorType* type = env.signature->getFunction(fun)->fnType();
  auto args = nLastTermLists(arity);
  for (unsigned i : range(0, arity)) {
    TermList sort = type->arg(i);
    TermList ss = args[i];
    TermList ssSort = sortOf(ss);
    if(i < type->numTypeArguments()){
      if(ssSort != AtomicSort::superSort()){
        USER_ERROR("The sort " + ssSort.toString() + " of type argument " + ss.toString() + " "
                   "is not $tType as mandated by TF1");
      }
    } else {
      _substScratchpad.reset();
      if(!_substScratchpad.match(sort, 0, ssSort, 1)){
        USER_ERROR("Failed to create function application for " + name + " of type " + type->toString() + "\n" +
                   "The sort " + ssSort.toString() + " of the intended term argument " + ss.toString() + " (at index " + Int::toString(i) +") "
                   "is not an instance of sort " + sort.toString());
      }
    }
  }
  auto t = TermList(Term::create(fun, arity, args));
  _termLists.pop(arity);
  return t;
}

/**
 * Creates a term that is a function application from
 * provided function symbol name and arity. If arity is greater than zero,
 * the arguments are assumed to be on the _termLists stack.
 * @since 13/04/2015 Gothenburg, major changes to support FOOL
 */
TermList TPTP::createTypeConApplication(std::string name, unsigned arity)
{ 
  ASS_GE(_termLists.size(), arity);

  bool dummy;
  //TODO not checking for overflown constant. Is that OK?
  //seems to be done this way for predicates as well.
  unsigned typeCon = env.signature->addTypeCon(name,arity,dummy);

  auto args = nLastTermLists(arity);
  for (auto i : range(0, arity)) {
    auto term = args[i];
    auto sort = sortOf(term);
    if (sort != AtomicSort::superSort()) 
        USER_ERROR("The sort ", sort, " of type argument ", term, " is not $tType as mandated by TF1");
  }
  auto s = TermList(AtomicSort::create(typeCon, arity, args));
  _termLists.pop(arity);
  return s;
}

/**
 * Build a formula from previousy built subformulas
 * @since 10/04/2011 Manchester
 */
void TPTP::endFormula()
{
  int con = _connectives.pop();
  Formula* f;
  bool conReverse = false;
  switch (con) {
  case IMP:
  case AND:
  case OR:
    conReverse = _bools.pop();
    break;
  case IFF:
  case XOR:
  case -1:
    break;
  case NOT:
    f = _formulas.pop();
    // This gets rid of the annoying step in proof output where ~(L) is flattend to (~L)
    if(f->connective()==LITERAL){
      Literal* oldLit = static_cast<AtomicFormula*>(f)->literal();
      Literal* newLit = Literal::create(oldLit,!oldLit->polarity());
      _formulas.push(new AtomicFormula(newLit));
    }
    else{
      _formulas.push(new NegatedFormula(f));
    }
    _states.push(END_FORMULA);
    return;
  case FORALL:
  case EXISTS:
    f = _formulas.pop();
    _formulas.push(new QuantifiedFormula((Connective)con,_varLists.pop(),_sortLists.pop(),f));
    _states.push(END_FORMULA);
    return;
  case LITERAL:
  default:
    throw ::Exception((std::string)"tell me how to handle connective " + Int::toString(con));
  }

  Token& tok = getTok(0);
  Tag tag = tok.tag;
  Connective c;
  bool cReverse = false;
  switch (tag) {
  case T_AND:
    c = AND;
    break;
  case T_NOT_AND:
    cReverse = true;
    c = AND;
    break;
  case T_NOT_OR:
    cReverse = true;
    c = OR;
    break;
  case T_OR:
    c = OR;
    break;
  case T_XOR:
    c = XOR;
    break;
  case T_IFF:
    c = IFF;
    break;
  case T_IMPLY:
    c = IMP;
    break;
  case T_REVERSE_IMP:
    cReverse = true;
    c = IMP;
    break;
  case T_EQUAL:
  case T_NEQ: {
    // not connectives, but we allow formulas to be arguments to = and !=
    _states.push(END_EQ);
    _states.push(TERM);
    _states.push(MID_EQ);
    _states.push(END_FORMULA_INSIDE_TERM);
    return;
  }
  default:
    // the formula does not end at a binary connective, build the formula and terminate
    switch (con) {
    case IMP:
      f = _formulas.pop();
      if (conReverse) {
	f = new BinaryFormula((Connective)con,f,_formulas.pop());
      }
      else {
	f = new BinaryFormula((Connective)con,_formulas.pop(),f);
      }
      _formulas.push(f);
      _states.push(END_FORMULA);
      return;

    case IFF:
    case XOR:
      f = _formulas.pop();
      f = new BinaryFormula((Connective)con,_formulas.pop(),f);
      _formulas.push(f);
      _states.push(END_FORMULA);
      return;

    case AND:
    case OR:
      f = _formulas.pop();
      f = makeJunction((Connective)con,_formulas.pop(),f);
      if (conReverse) {
	f = new NegatedFormula(f);
      }
      _formulas.push(f);
      _states.push(END_FORMULA);
      return;

    case -1:
      return;
    default:
      ASSERTION_VIOLATION;
    }
  }

  // con and c are binary connectives
  if (higherPrecedence(con,c)) {
    f = _formulas.pop();
    Formula* g = _formulas.pop();
    if (con == AND || con == OR) {
      f = makeJunction((Connective)con,g,f);
      if (conReverse) {
	f = new NegatedFormula(f);
      }
    }
    else if (con == IMP && conReverse) {
      f = new BinaryFormula((Connective)con,f,g);
    }
    else {
      f = new BinaryFormula((Connective)con,g,f);
    }
    _formulas.push(f);
    _states.push(END_FORMULA);
    return;
  }

  // c is a binary connective
  _connectives.push(con);
  if (con == IMP || con == AND || con == OR) {
    _bools.push(conReverse);
  }
  _connectives.push(c);
  if (c == IMP || c == AND || c == OR) {
    _bools.push(cReverse);
  }
  resetToks();
  _states.push(END_FORMULA);
  _states.push(SIMPLE_FORMULA);
} // endFormula

/**
 * Builds a term that really is a formula
 * @author Evgeny Kotelnikov
 * @since 27/03/2015 Manchester
 */
void TPTP::formulaInsideTerm()
{
  _states.push(END_FORMULA_INSIDE_TERM);
  _states.push(FORMULA);
} // formulaInsideTerm

/**
 * Wraps a formula inside a term
 * @author Evgeny Kotelnikov
 * @since 27/03/2015 Manchester
 */
void TPTP::endFormulaInsideTerm()
{
  Formula* f = _formulas.pop();
  TermList ts(Term::createFormula(f));
  _termLists.push(ts);
  _lastPushed = TM;
} // endFormulaInsideTerm

/**
 * Makes a boolean term a formula
 * @author Evgeny Kotelnikov
 * @since 27/03/2015 Manchester
 */
void TPTP::endTermAsFormula()
{
  TermList t = _termLists.pop();
  TermList tSort = sortOf(t);
  if (tSort != AtomicSort::boolSort()) {
    USER_ERROR("Non-boolean term " + t.toString() + " of sort " + tSort.toString() + " is used in a formula context");
  }
  if (t.isTerm() && t.term()->isFormula()) {
    _formulas.push(t.term()->getSpecialData()->getFormula());
    _lastPushed = FORM;
  } else {
    _formulas.push(new BoolTermFormula(t));
    _lastPushed = FORM;
  }
} // endTermAsFormula

/**
 * Build a type from previousy built types
 * @since 14/07/2011 Manchester
 */
void TPTP::endType()
{
  TypeTag tt = _typeTags.pop();
  Type* t = _types.pop();
  switch (tt) {
  case TT_ATOMIC:
    break;
  case TT_PRODUCT:
    t = new ProductType(_types.pop(),t);
    tt = _typeTags.pop();
    break;
  case TT_ARROW:
    t = new ArrowType(_types.pop(),t);
    tt = _typeTags.pop();
    break;
  case TT_QUANTIFIED:
    VList* vl = _varLists.pop();
    _sortLists.pop();
    t = new QuantifiedType(t, vl);
    tt = _typeTags.pop();
    break;    
  }
  ASS(tt == TT_ATOMIC);
  _types.push(t);

  Token tok = getTok(0);
  switch (tok.tag) {
  case T_STAR:
    _typeTags.push(tt);
    _typeTags.push(TT_PRODUCT);
    break;
  case T_ARROW:
    _typeTags.push(tt);
    _typeTags.push(TT_ARROW);
    break;
  default:
    return;
  }
  resetToks();
  _states.push(END_TYPE);
  _states.push(SIMPLE_TYPE);
} // endType

/**
 * Skip a tag.
 * @since 10/04/2011 Manchester
 */
void TPTP::tag()
{
  consumeToken(_tags.pop());
} // tag

/**
 * Process the end of the fof() definition and build the corresponding unit.
 * @since 10/04/2011 Manchester
 */
void TPTP::endFof()
{
  TPTP::SourceRecord* source = 0;

  // are we interested in collecting sources?
  if (_unitSources) {
    source = getSource();
  }
#if DEBUG_SOURCE
  else{
    // create fake map
    _unitSources = new DHMap<Unit*,SourceRecord*>();
    source = getSource();
  }
#endif

  skipToRPAR();
  consumeToken(T_DOT);

  bool isFof = _bools.pop();
  Formula* f = _formulas.pop();
  std::string nm = _strings.pop(); // unit name
  if (_allowedNames && !_allowedNames->contains(nm)) {
    return;
  }

  Unit* unit;
  if (isFof) { // fof() or tff()
    env.statistics->inputFormulas++;
    unit = new FormulaUnit(f,FromInput(_lastInputType));
    unit->setInheritedColor(_currentColor);
  }
  else { // cnf()
    env.statistics->inputClauses++;
    // convert the input formula f to a clause
    Stack<Formula*> forms;
    Stack<Literal*> lits;
    Formula* g = nullptr;
    forms.push(f);
    while (! forms.isEmpty()) {
      g = forms.pop();
      switch (g->connective()) {
      case OR:
	{
	  FormulaList::Iterator fs(static_cast<JunctionFormula*>(g)->getArgs());
	  while (fs.hasNext()) {
	    forms.push(fs.next());
	  }
	}
	break;

      case LITERAL:
      case NOT:
	{
	  bool positive = true;
	  while (g->connective() == NOT) {
	    g = static_cast<NegatedFormula*>(g)->subformula();
	    positive = !positive;
	  }
	  if (g->connective() != LITERAL) {
	    USER_ERROR((std::string)"input formula not in CNF: " + f->toString());
	  }
	  Literal* l = static_cast<AtomicFormula*>(g)->literal();
	  lits.push(positive ? l : Literal::complementaryLiteral(l));
	}
	break;

      case TRUE:
	return;
      case FALSE:
	break;
      default:
	USER_ERROR((std::string)"input formula not in CNF: " + f->toString());
      }
    }
    unit = Clause::fromStack(lits,FromInput(_lastInputType));
    unit->setInheritedColor(_currentColor);
  }

  if(source){ 
    ASS(_unitSources);
    _unitSources->insert(unit,source);
  }

  if (env.options->outputAxiomNames()) {
    assignAxiomName(unit,nm);
  }
#if DEBUG_SHOW_UNITS
  cout << "Unit: " << unit->toString() << "\n";
#endif
  if (!_inputs.isEmpty()) {
    unit->inference().markIncluded();
  }

  switch (_lastInputType) {
  case UnitInputType::CONJECTURE:
    if(!isFof) USER_ERROR("conjecture is not allowed in cnf");
    if(_seenConjecture) USER_ERROR("Vampire only supports a single conjecture in a problem");
    _seenConjecture=true;
    if (_isQuestion && ((env.options->mode() == Options::Mode::CLAUSIFY) || (env.options->mode() == Options::Mode::TCLAUSIFY)) && f->connective() == EXISTS) {
      // create an answer predicate
      QuantifiedFormula* g = static_cast<QuantifiedFormula*>(f);
      unsigned arity = VList::length(g->vars());
      unsigned pred = env.signature->addPredicate("$$answer",arity);
      env.signature->getPredicate(pred)->markAnswerPredicate();
      Recycled<Stack<TermList>> args;
      VList::Iterator vs(g->vars());
      while (vs.hasNext()) {
        args->push(TermList::var(vs.next()));
      }
      Literal* a = Literal::create(pred, arity, /* polarity */ true, /* commutative */  false, args->begin());
      f = new QuantifiedFormula(FORALL,
        g->vars(),
        g->sorts(),
        new BinaryFormula(IMP,g->subformula(),new AtomicFormula(a)));
        unit = new FormulaUnit(f,FormulaTransformation(InferenceRule::ANSWER_LITERAL_INJECTION,unit));
    }
    else {
      VList* vs = freeVariables(f);
      if (VList::isEmpty(vs)) {
        f = new NegatedFormula(f);
      }
      else {
        // TODO can we use sortOf to get the sorts of vs?
        f = new NegatedFormula(new QuantifiedFormula(FORALL,vs,0,f));
      }
      unit = new FormulaUnit(f,
			     FormulaTransformation(InferenceRule::NEGATED_CONJECTURE,unit));
      if (_isQuestion) {
        _questionVariableNames.insert(unit->number(),new Map<int,vstring>(std::move(_curQuestionVarNames)));
      }
    }
    break;

  case UnitInputType::CLAIM:
    unit = processClaimFormula(unit,f,nm);
    break;

  default:
    break;
  }
  _units.pushBack(unit);
} // tag

/*
* The given unit has already been parsed (and had the role CLAIM).
* It's actually a FormulaUnit with the formula f wrapped inside.
* nm is the name of the claim in TPTP, but can be any other string
* that will serve as the name of the predice we introduce:
*
* Now instead of returning it directly, we turn it into an equivalence
* with a fresh predicate symbol (of name nm) and return that one.
* The new symbo is marked not to be eliminated during preprocessing.
*/
Unit* TPTP::processClaimFormula(Unit* unit, Formula * f, const std::string& nm)
{
  bool added;
  unsigned pred = env.signature->addPredicate(nm,0,added);
  if (!added) {
    USER_ERROR("Names of claims must be unique: "+nm);
  }
  env.signature->getPredicate(pred)->markLabel();
  Formula* claim = new AtomicFormula(Literal::create(pred, /* polarity */ true, {}));
  VList* vs = freeVariables(f);
  if (VList::isNonEmpty(vs)) {
    //TODO can we use sortOf to get sorts of vs?
    f = new QuantifiedFormula(FORALL,vs,0,f);
  }
  f = new BinaryFormula(IFF,claim,f);
  return new FormulaUnit(f,
      FormulaTransformation(InferenceRule::CLAIM_DEFINITION,unit));
}

/**
 * Add a state just reading a tag and save the tag in _tags.
 * @since 28/07/2011 Manchester
 */
void TPTP::addTagState(Tag t)
{
  _states.push(TAG);
  _tags.push(t);
} // TPTP::addTagState

/**
 * Process the end of the tff() definition and build the corresponding unit.
 * @since 14/07/2011 Manchester
 */
void TPTP::endTff()
{
  int rpars= _ints.pop();
  while (rpars--) {
    consumeToken(T_RPAR);
  }
  skipToRPAR();
  consumeToken(T_DOT);

  // build a TPTP out of the parse type
  ASS(_typeTags.isEmpty());
  Type* t = _types.pop();
  ASS(_types.isEmpty());

  OperatorType* ot = constructOperatorType(t);
  std::string name = _strings.pop();

  unsigned arity = ot->arity();
  bool isPredicate = ot->isPredicateType() && !_isThf;
  bool isTypeCon = !isPredicate && (ot->result() == AtomicSort::superSort());

  bool added;
  Signature::Symbol* symbol;
  if (isPredicate) {
    unsigned pred = env.signature->addPredicate(name, arity, added);
    symbol = env.signature->getPredicate(pred);
    if (!added) {
      // GR: Multiple identical type declarations for a symbol are allowed
      if(symbol->predType() != ot){
        USER_ERROR("Predicate symbol type is declared after its use: " + name);
      }
    }
    else{
      if (arity != 0) {
        symbol->setType(ot);
      }
    }
  } else if (isTypeCon){
    unsigned typeCon = env.signature->addTypeCon(name, arity, added);
    symbol = env.signature->getTypeCon(typeCon);
    if (!added) {
      // GR: Multiple identical type declarations for a symbol are allowed
      if(symbol->typeConType() != ot){
        USER_ERROR("Type constructor type is declared after its use: " + name);
      }
    }
    else{
      symbol->setType(ot);
    }
  } else {
    unsigned fun = arity == 0
                   ? addUninterpretedConstant(name, _overflow, added)
                   : env.signature->addFunction(name, arity, added);
    symbol = env.signature->getFunction(fun);
    if (!added) {
      if(symbol->fnType() != ot){
        USER_ERROR("Function symbol type is declared after its use: " + name);
      }
    }
    else {   
      symbol->setType(ot);
      //TODO check whether the below is actually required or not.
      if(_isThf){
        if(!_typeArities.insert(name, ot->numTypeArguments())){
          USER_ERROR("Symbol " + name + " used with different type arities");
        }
      }
    }
    //cout << "added: " + symbol->name() + " of type " + ot->toString() + " and functor " << fun << endl;
  }
} // endTff


OperatorType* TPTP::constructOperatorType(Type* t, VList* vars)
{
  TermList resultSort;
  Stack<TermList> argumentSorts;

  switch (t->tag()) {
    case TT_PRODUCT:
      USER_ERROR("product types are not supported");

    case TT_ATOMIC: {
      // atomic types: 0-ary predicates (propositions) and constants (0-ary functions, eg. int constant, array1 constants)
      resultSort = static_cast<AtomicType*>(t)->sort();
      break;
    }

    case TT_ARROW: {
      // non-atomic types, i.e. with arrows
      ArrowType* at = static_cast<ArrowType*>(t);
      Type* rhs = at->returnType();
      if (rhs->tag() != TT_ATOMIC) {
        USER_ERROR("complex return types are not supported");
      }

      resultSort = static_cast<AtomicType*>(rhs)->sort();
      Stack<Type*> types;
      types.push(at->argumentType());
      while (!types.isEmpty()) {
        Type *tp = types.pop();
        switch (tp->tag()) {
          case TT_ARROW:
            USER_ERROR("higher-order types are not supported");

          case TT_ATOMIC: {
            TermList sort = static_cast<AtomicType*>(tp)->sort();
            argumentSorts.push(sort);
            break;
          }

          case TT_PRODUCT: {
            ProductType* pt = static_cast<ProductType*>(tp);
            types.push(pt->rhs());
            types.push(pt->lhs());
            break;
          }
          default:
            ASSERTION_VIOLATION;
        }
      }
      break;
    }

    case TT_QUANTIFIED: {
      QuantifiedType* qt = static_cast<QuantifiedType*>(t);
      OperatorType* ot = constructOperatorType(qt->qtype(), qt->vars());
      return ot;
      //TODO check that all free variables in ot are from quantifiedVars
    }

    default:
      ASSERTION_VIOLATION;
  }

  bool isPredicate = resultSort == AtomicSort::boolSort();
  unsigned arity = (unsigned)argumentSorts.size();

  if(_containsPolymorphism){
    SortHelper::normaliseArgSorts(vars, argumentSorts);
    SortHelper::normaliseSort(vars, resultSort);
  }

  if (isPredicate && !_isThf) { //in THF, we treat predicates and boolean terms the same
    return OperatorType::getPredicateType(arity, argumentSorts.begin(), VList::length(vars));
  } else {
    return OperatorType::getFunctionType(arity, argumentSorts.begin(), resultSort, VList::length(vars));
  }
} // constructOperatorType

/**
 *
 * @author Giles
 */
TPTP::SourceRecord* TPTP::getSource()
{
  if (getTok(0).tag != T_COMMA) { // if comma is not there, source was not provided
    return 0;
  }

  consumeToken(T_COMMA);

  //Either source is a file or an inference, otherwise we don't care about it!
  //  therefore failing will return 0
 
  Token& source_kind = getTok(0);
  if(source_kind.tag != T_NAME) return 0;

  resetToks();
  if (getTok(0).tag != T_LPAR) {
    return 0;
  } else {
    resetToks();
  }
  
  //file
  if(source_kind.content == "file"){
    std::string fileName = getTok(0).content;
    resetToks();
    consumeToken(T_COMMA);
    resetToks();
    std::string nameInFile = getTok(0).content;
    resetToks();

    // cout << "Creating file source record for " << fileName << " and " << nameInFile << endl;

    consumeToken(T_RPAR);
    return new FileSourceRecord(fileName,nameInFile);
  }
  // inference
  else if(source_kind.content == "inference" || source_kind.content == "introduced"){
    bool introduced = (source_kind.content == "introduced");
    std::string name = getTok(0).content;
    resetToks();

    // cout << "Creating inference source record for " << name <<  endl;

    InferenceSourceRecord* r = new InferenceSourceRecord(name);

    if(introduced){
      // then we don't expect names and we don't care about middle info 
      resetToks();
      skipToRPAR();
      return r;
    }

    // now skip this middle information that is between [ and ]
    consumeToken(T_COMMA);
    consumeToken(T_LBRA);
    skipToRBRA();
    consumeToken(T_COMMA);
    consumeToken(T_LBRA);

    // read comma separated list of names
    Token tok;
    while((tok=getTok(0)).tag != T_RBRA){
      resetToks();
      if(tok.tag == T_COMMA) continue;
   
      if (tok.tag != T_NAME && tok.tag != T_INT) {
        cout << "read token " << tok.tag << " with content " << tok.content << endl;

        // TODO: parse errors are nice, but maybe we just want to ignore any info which we cannot understand?

        PARSE_ERROR("Source unit name expected",tok);
      }

      std::string premise = tok.content;

      tok = getTok(0);
      if (tok.tag != T_COMMA && tok.tag != T_RBRA) {
        // if the next thing is neither comma not RBRA, it is an ugly info piece we want to skip
        resetToks();
        skipToRPAR();
      } else {
        r->premises.push(premise);
        // cout << "pushed premise " << premise << endl;
      }
    }
    resetToks();

    consumeToken(T_RPAR);
    return r;
  } else {
    
    skipToRPAR();
  }

  return 0;
}


/**
 * Skip any sequence tokens, including matching pairs of left parentheses,
 * until an unmatched right parenthesis is found. Consume this right parenthesis
 * and terminate.
 * @since 15/07/2011 Manchester
 */
void TPTP::skipToRPAR()
{
  int balance = 0;
  for (;;) {
    Token tok = getTok(0);
    switch (tok.tag) {
    case T_EOF:
      PARSE_ERROR(") not found",tok);
    case T_LPAR:
      resetToks();
      balance++;
      break;
    case T_RPAR:
      resetToks();
      balance--;
      if (balance == -1) {
	return;
      }
      break;
    default:
      resetToks();
      break;
    }
  }
} // skipToRPAR

/**
 * A copy of skipToRPAR but for BRA
 */
void TPTP::skipToRBRA()
{
  int balance = 0;
  for (;;) {
    Token tok = getTok(0);
    switch (tok.tag) {
    case T_EOF:
      PARSE_ERROR(") not found",tok);
    case T_LBRA:
      resetToks();
      balance++;
      break;
    case T_RBRA:
      resetToks();
      balance--;
      if (balance == -1) {
        return;
      }
      break;
    default:
      resetToks();
      break;
    }
  }
} // skipToRBRA

/**
 * Read a simple formula (quantified formula, negation,
 * formula in parentheses, true or false).
 * @since 10/04/2011 Manchester
 */
void TPTP::simpleFormula()
{
  Token tok = getTok(0);

  switch (tok.tag) {
  case T_NOT:
    resetToks();
    _connectives.push(NOT);
    _states.push(SIMPLE_FORMULA);
    return;

  case T_FORALL:
  case T_EXISTS:
    resetToks();
    consumeToken(T_LBRA);
    _connectives.push(tok.tag == T_FORALL ? FORALL : EXISTS);
    _states.push(UNBIND_VARIABLES);
    _states.push(SIMPLE_FORMULA);
    addTagState(T_COLON);
    addTagState(T_RBRA);
    _states.push(VAR_LIST);
    return;

  case T_LPAR:
    resetToks();
    addTagState(T_RPAR);
    _states.push(FORMULA);
    return;

  case T_STRING:
    _states.push(END_EQ);
    _states.push(TERM);
    _states.push(MID_EQ);
    _states.push(TERM);
    return;
  case T_INT:
  case T_RAT:
  case T_REAL:
    //PARSE_ERROR("Sorry, polymorphic Vampire does not yet support theories", tok);
    _states.push(END_EQ);
    _states.push(TERM);
    _states.push(MID_EQ);
    _states.push(TERM);
    return;
  case T_TRUE:
    resetToks();
    _formulas.push(new Formula(true));
    return;
  case T_FALSE:
    resetToks();
    _formulas.push(new Formula(false));
    return;
  case T_NAME:
  case T_VAR:
  case T_ITE:
  case T_THEORY_FUNCTION:
  case T_LET:
  case T_LBRA:
    _states.push(FORMULA_INFIX);
    _states.push(FUN_APP);
    return;
  default:
    PARSE_ERROR("formula or term expected",tok);
  }
} // simpleFormula

/**
 * Unbind variable sort definition.
 * @since 14/07/2011 Manchester
 */
void TPTP::unbindVariables()
{
  VList::Iterator vs(_bindLists.pop());
  while (vs.hasNext()) {
    unsigned var = vs.next();
    SList** sorts = _variableSorts.getPtr(var); // sorts is now a pointer to the list stored inside _variableSorts
    ALWAYS(sorts);
    SList::pop(*sorts); // so this will modify that stored list
  }
} // unbindVariables

/**
 * Read a simple type: name or type in parentheses
 * @since 14/07/2011 Manchester
 */
void TPTP::simpleType()
{
  Token& tok = getTok(0);

  if(tok.tag == T_TYPE_QUANT) {
    _containsPolymorphism = true;
    resetToks();
    _typeTags.push(TT_QUANTIFIED);
    consumeToken(T_LBRA);
    _states.push(UNBIND_VARIABLES);
    _states.push(TYPE);
    addTagState(T_COLON);
    addTagState(T_RBRA);
    _states.push(VAR_LIST);
    return;
  }

  if(_isThf){
    _types.push(new AtomicType(readArrowSort()));
    return;
  } 

  if (tok.tag == T_LPAR) {
    resetToks();
    addTagState(T_RPAR);
    _states.push(TYPE);
    return;
  }
  _types.push(new AtomicType(readSort()));
  
} // simpleType


/**
 * Read a HOL sort and return its number 
 * @since 10/11/2017 Leicester
 * @author Ahmed Bhayat
 */
 
TermList TPTP::readArrowSort()
{
  int inBrackets = 0;
  TermStack terms;
  Token tok = getTok(0);
  TermList sort;
  TermList dummy = TermList(0, true);
  while((tok.tag != T_COMMA) && (tok.tag != T_RBRA) && (tok.tag != T_APP)){
    switch(tok.tag){
      case T_LPAR: //This will need changing when we read tuple types - AYB
        terms.push(dummy);
        inBrackets += 1;
        break;
      case T_ARROW:
        break;
      case T_RPAR:
        inBrackets -= 1;
        if(inBrackets < 0){_gpos = 0; goto afterWhile;}
          foldl(&terms);
          break;
      default:{
        sort = readSort();
        terms.push(sort);
        if(!sort.isVar() && sort.term()->arity()){
          tok = getTok(0);
          continue; 
        }               
      }
    }
    resetToks();
    tok = getTok(0);
  }
afterWhile:
  if(terms.size() != 1){
    foldl(&terms);
  }
  ASS(terms.size() == 1);
  return terms.pop();   
}
 
void TPTP::foldl(TermStack* terms)
{
  TermList item1 = terms->pop();
  TermList item2 = terms->pop();
  while(!(terms->isEmpty()) && (!item2.isSpecialVar())){
    item1 = AtomicSort::arrowSort(item2, item1);
    item2 = terms->pop();
  }
  if (!item2.isSpecialVar()){
    item1 = AtomicSort::arrowSort(item2, item1);;
  }
  terms->push(item1);
}   

void TPTP::readTypeArgs(unsigned arity)
{
  for(unsigned i = 0; i < arity; i++){
    consumeToken(T_APP);
    Token tok = getTok(0);
    if(tok.tag == T_LPAR){
      resetToks();
      _termLists.push(readArrowSort());
      consumeToken(T_RPAR);
    } else {
      _termLists.push(readArrowSort());            
    }
  }
}

/**
 * Read a sort and return its number. If a sort is not built-in, then raise an
 * exception if it has been declared and newSortExpected, or it has not been
 * declared and newSortExpected is false.
 * @since 14/07/2011 Manchester
 */
TermList TPTP::readSort()
{
  Token tok = getTok(0); 
  resetToks();
  switch (tok.tag) {
  case T_NAME:
    {
      unsigned arity = 0;
      std::string fname = tok.content;
      if(_isThf){
        arity = _typeConstructorArities.find(fname) ? _typeConstructorArities.get(fname) : 0;
        readTypeArgs(arity);
      } else {
        int c = getChar(0);
        //Polymorphic sorts of are of the form 
        //type_con(sort_1, ..., sort_n)
        //the same as standard first-order terms.
        //Code below works, but does not fit the philosophy of
        //this parser. However, recursive calls to readSort are
        //used in for array sorts and tuple sorts, so polymorphism
        //isn't uniquely evil on this front!
        if(c == '('){
          consumeToken(T_LPAR);    
          for(;;){
            arity++;
            _termLists.push(readSort());
            tok = getTok(0);
            if(tok.tag == T_COMMA){
              consumeToken(T_COMMA);
            }else if(tok.tag == T_RPAR){
              consumeToken(T_RPAR);
              break;
            } else{
              ASSERTION_VIOLATION;
            }
          }
        }
      } 
      return createTypeConApplication(fname, arity);
    }
  case T_VAR:
    {
      std::string vname = tok.content;
      unsigned var = (unsigned)_vars.insert(vname);
      return  TermList(var, false);
    }

  case T_DEFAULT_TYPE:
    return AtomicSort::defaultSort();

  case T_BOOL_TYPE:
    return AtomicSort::boolSort();

  case T_INTEGER_TYPE:
    return AtomicSort::intSort();

  case T_RATIONAL_TYPE:
    return AtomicSort::rationalSort();

  case T_REAL_TYPE:
    return AtomicSort::realSort();

  case T_TTYPE:
    return AtomicSort::superSort();

  case T_LBRA:
  {
    TermStack sorts;
    for (;;) {
      TermList sort = readSort();
      sorts.push(sort);
      if (getTok(0).tag == T_COMMA) {
        resetToks();
      } else {
        consumeToken(T_RBRA);
        break;
      }
    }

    if (sorts.length() < 2) {
      USER_ERROR("Tuple sort with less than two arguments");
    }

    return AtomicSort::tupleSort((unsigned) sorts.length(), sorts.begin());
  }
  case T_THEORY_SORT: {
    TermList sort;
    consumeToken(T_LPAR);
    switch (getTheorySort(tok)) {
      case TS_ARRAY: {
        TermList indexSort = readSort();
        consumeToken(T_COMMA);
        TermList innerSort = readSort();
        sort = AtomicSort::arraySort(indexSort, innerSort);
        break;
      }
      default:
        ASSERTION_VIOLATION;
    }
    consumeToken(T_RPAR);
    return sort;
  }
  default:
    PARSE_ERROR("sort expected",tok);
  }
} // readSort

/**
 * True if c1 has a strictly higher priority than c2.
 * @since 07/07/2011 Manchester
 */
bool TPTP::higherPrecedence(int c1,int c2)
{
  if (c1 == APP) return true;
  if (c1 == c2) return false;
  if (c1 == -1) return false;
  if (c2 == IFF) return true;
  if (c1 == IFF) return false;
  if (c2 == XOR) return true;
  if (c1 == XOR) return false;
  if (c2 == IMP) return true;
  if (c1 == IMP) return false;
  if (c2 == OR) return true;
  if (c1 == OR) return false;
  ASSERTION_VIOLATION;
} // higherPriority

bool TPTP::findInterpretedPredicate(std::string name, unsigned arity) {
  if (name == "$evaleq" || name == "$equal" || name == "$distinct") {
    return true;
  }

  if (name == "$is_int" || name == "$is_rat") {
    return arity == 1;
  }

  if (name == "$less" || name == "$lesseq" || name == "$greater" || name == "$greatereq" || name == "$divides") {
    return arity == 2;
  }

  return false;
}

/**
 * Create an and- or or-formula flattening its lhs and rhs if necessary.
 * @since 07/07/2011 Manchester
 */
Formula* TPTP::makeJunction (Connective c,Formula* lhs,Formula* rhs)
{
  if (lhs->connective() == c) {
    FormulaList* largs = lhs->args();

    if (rhs->connective() == c) {
      FormulaList::concat(largs,rhs->args());
      delete static_cast<JunctionFormula*>(rhs);
      return lhs;
    }
    // only lhs has c as the main connective
    FormulaList::concat(largs,new FormulaList(rhs));
    return lhs;
  }
  // lhs' connective is not c
  if (rhs->connective() == c) {
    static_cast<JunctionFormula*>(rhs)->setArgs(new FormulaList(lhs,
								rhs->args()));
    return rhs;
  }
  // both connectives are not c
  return new JunctionFormula(c,
			     new FormulaList(lhs,
					     new FormulaList(rhs)));
} // makeJunction

/** Add a function to the signature
 * @param name the function name
 * @param arity the function arity
 * @param added if the function is new, will be assigned true, otherwise false
 * @param arg some argument of the function, require to resolve its type for overloaded
 *        built-in functions
 */
unsigned TPTP::addFunction(std::string name,int arity,bool& added,TermList& arg)
{
  if (name == "$sum") {
    return addOverloadedFunction(name,arity,2,added,arg,
				 Theory::INT_PLUS,
				 Theory::RAT_PLUS,
				 Theory::REAL_PLUS);
  }
  if (name == "$difference") {
    return addOverloadedFunction(name,arity,2,added,arg,
				 Theory::INT_MINUS,
				 Theory::RAT_MINUS,
				 Theory::REAL_MINUS);
  }
  if (name == "$product") {
    return addOverloadedFunction(name,arity,2,added,arg,
				 Theory::INT_MULTIPLY,
				 Theory::RAT_MULTIPLY,
				 Theory::REAL_MULTIPLY);
  }
  // An odd leftover, maps to the 'most natural' kind of division
  if (name == "$divide") {
    return addOverloadedFunction(name,arity,2,added,arg,
				 Theory::INT_QUOTIENT_E,
				 Theory::RAT_QUOTIENT,
				 Theory::REAL_QUOTIENT);
  }
  if (name == "$modulo"){
    if(sortOf(arg)!=AtomicSort::intSort()){
      USER_ERROR("$modulo can only be used with integer type");
    }
    return addOverloadedFunction(name,arity,2,added,arg,
                                 Theory::INT_REMAINDER_E,  // $modulo is the always positive remainder, therefore INT_REMAINDER_E
                                 Theory::INT_REMAINDER_E,  // will not be used
                                 Theory::INT_REMAINDER_E); // will not be used
  }
  if (name == "$abs"){
    if(sortOf(arg)!=AtomicSort::intSort()){
      USER_ERROR("$abs can only be used with integer type");
    }
    return addOverloadedFunction(name,arity,1,added,arg,
                                 Theory::INT_ABS,
                                 Theory::INT_ABS,  // will not be used
                                 Theory::INT_ABS); // will not be used
  }
  if (name == "$quotient") {
    if(sortOf(arg)==AtomicSort::intSort()){
      USER_ERROR("$quotient cannot be used with integer type");
    }
    return addOverloadedFunction(name,arity,2,added,arg,
                                 Theory::INT_QUOTIENT_E,// this is a dummy
                                 Theory::RAT_QUOTIENT,
                                 Theory::REAL_QUOTIENT);
  }
  if (name == "$quotient_e") {
    return addOverloadedFunction(name,arity,2,added,arg,
                                 Theory::INT_QUOTIENT_E,
                                 Theory::RAT_QUOTIENT_E,
                                 Theory::REAL_QUOTIENT_E);
  }
  if (name == "$quotient_t") {
    return addOverloadedFunction(name,arity,2,added,arg,
                                 Theory::INT_QUOTIENT_T,
                                 Theory::RAT_QUOTIENT_T,
                                 Theory::REAL_QUOTIENT_T);
  }
  if (name == "$quotient_f") {
    return addOverloadedFunction(name,arity,2,added,arg,
                                 Theory::INT_QUOTIENT_F,
                                 Theory::RAT_QUOTIENT_F,
                                 Theory::REAL_QUOTIENT_F);
  }
  if (name == "$remainder_e") {
    return addOverloadedFunction(name,arity,2,added,arg,
                                 Theory::INT_REMAINDER_E,
                                 Theory::RAT_REMAINDER_E,
                                 Theory::REAL_REMAINDER_E);
  }
  if (name == "$remainder_t") {
    return addOverloadedFunction(name,arity,2,added,arg,
                                 Theory::INT_REMAINDER_T,
                                 Theory::RAT_REMAINDER_T,
                                 Theory::REAL_REMAINDER_T);
  }
  if (name == "$remainder_f") {
    return addOverloadedFunction(name,arity,2,added,arg,
                                 Theory::INT_REMAINDER_F,
                                 Theory::RAT_REMAINDER_F,
                                 Theory::REAL_REMAINDER_F);
  }
  if (name == "$uminus") {
    return addOverloadedFunction(name,arity,1,added,arg,
				 Theory::INT_UNARY_MINUS,
				 Theory::RAT_UNARY_MINUS,
				 Theory::REAL_UNARY_MINUS);
  }
  if (name == "$successor"){
    if(sortOf(arg)!=AtomicSort::intSort()){
      USER_ERROR("$succ can only be used with integer type");
    }
    return addOverloadedFunction(name,arity,1,added,arg,
                                 Theory::INT_SUCCESSOR,
                                 Theory::INT_SUCCESSOR,  // will not be used
                                 Theory::INT_SUCCESSOR); // will not be used
  }
  if (name == "$floor") {
    return addOverloadedFunction(name,arity,1,added,arg,
                                 Theory::INT_FLOOR,
                                 Theory::RAT_FLOOR,
                                 Theory::REAL_FLOOR);
  }
  if (name == "$ceiling") {
    return addOverloadedFunction(name,arity,1,added,arg,
                                 Theory::INT_CEILING,
                                 Theory::RAT_CEILING,
                                 Theory::REAL_CEILING);
  }
  if (name == "$truncate") {
    return addOverloadedFunction(name,arity,1,added,arg,
                                 Theory::INT_TRUNCATE,
                                 Theory::RAT_TRUNCATE,
                                 Theory::REAL_TRUNCATE);
  }
  if (name == "$round") {
    return addOverloadedFunction(name,arity,1,added,arg,
                                 Theory::INT_ROUND,
                                 Theory::RAT_ROUND,
                                 Theory::REAL_ROUND);
  }
  if (name == "$to_int") {
    return addOverloadedFunction(name,arity,1,added,arg,
				 Theory::INT_TO_INT,
				 Theory::RAT_TO_INT,
				 Theory::REAL_TO_INT);
  }
  if (name == "$to_rat") {
    return addOverloadedFunction(name,arity,1,added,arg,
				 Theory::INT_TO_RAT,
				 Theory::RAT_TO_RAT,
				 Theory::REAL_TO_RAT);
  }
  if (name == "$to_real") {
    return addOverloadedFunction(name,arity,1,added,arg,
				 Theory::INT_TO_REAL,
				 Theory::RAT_TO_REAL,
				 Theory::REAL_TO_REAL);
  } 
  if (name == "vPI"  || name == "vSIGMA"){
    return env.signature->getPiSigmaProxy(name); 
  }
  if (arity > 0) {
    return env.signature->addFunction(name,arity,added);
  }
  return addUninterpretedConstant(name,_overflow,added);
} // addFunction

/** Add a predicate to the signature
 * @param name the predicate name
 * @param arity the predicate arity
 * @param added if the predicate is new, will be assigned true, otherwise false
 * @param arg some argument of the predicate, require to resolve its type for overloaded
 *        built-in predicates
 * @return the predicate number in the signature, or -1 if it is a different name for an equality
 *         predicate
 */
int TPTP::addPredicate(std::string name,int arity,bool& added,TermList& arg)
{
  if (name == "$evaleq" || name == "$equal") {
    return -1;
  }
  if (name == "$less") {
    return addOverloadedPredicate(name,arity,2,added,arg,
				  Theory::INT_LESS,
				  Theory::RAT_LESS,
				  Theory::REAL_LESS);
  }
  if (name == "$lesseq") {
    return addOverloadedPredicate(name,arity,2,added,arg,
				  Theory::INT_LESS_EQUAL,
				  Theory::RAT_LESS_EQUAL,
				  Theory::REAL_LESS_EQUAL);
  }
  if (name == "$greater") {
    return addOverloadedPredicate(name,arity,2,added,arg,
				  Theory::INT_GREATER,
				  Theory::RAT_GREATER,
				  Theory::REAL_GREATER);
  }
  if (name == "$greatereq") {
    return addOverloadedPredicate(name,arity,2,added,arg,
				  Theory::INT_GREATER_EQUAL,
				  Theory::RAT_GREATER_EQUAL,
				  Theory::REAL_GREATER_EQUAL);
  }
  if (name == "$is_int") {
    return addOverloadedPredicate(name,arity,1,added,arg,
				  Theory::INT_IS_INT,
				  Theory::RAT_IS_INT,
				  Theory::REAL_IS_INT);
  }
  if (name == "$divides"){
    if(sortOf(arg)!=AtomicSort::intSort()){
      USER_ERROR("$divides can only be used with integer type");
    }
    return addOverloadedPredicate(name,arity,2,added,arg,
                                  Theory::INT_DIVIDES,
                                  Theory::INT_DIVIDES,  // will not be used
                                  Theory::INT_DIVIDES); // will not be used
  }
  if (name == "$is_rat") {
    return addOverloadedPredicate(name,arity,1,added,arg,
				  Theory::INT_IS_RAT,
				  Theory::RAT_IS_RAT,
				  Theory::REAL_IS_RAT);
  } 
  if(name == "$distinct"){
    // special case for distinct, dealt with in formulaInfix
    return -2;
  }
  return env.signature->addPredicate(name,arity,added);
} // addPredicate


unsigned TPTP::addOverloadedFunction(std::string name,int arity,int symbolArity,bool& added,TermList& arg,
				     Theory::Interpretation integer,Theory::Interpretation rational,
				     Theory::Interpretation real)
{
  if (arity != symbolArity) {
    USER_ERROR(name + " is used with " + Int::toString(arity) + " argument(s) when there were "+Int::toString(symbolArity)+" expected");
  }
  TermList srt = sortOf(arg);
  TermList* n = arg.next();
  for(int i=1;i<arity;i++){
    if(sortOf(*n)!=srt){
      std::string msg = "The interpreted function symbol " + name + " is not used with a single sort.";
      msg += "\nArgument 0 is "+srt.toString()+" and argument "+Lib::Int::toString(i)+" is "+sortOf(*n).toString();
      if(_isFof){ msg += "\nCheck that you are using tff if you want numbers to be interpreted"; }
      USER_ERROR(msg);
    }
    n = n->next();
  }
  if (srt == AtomicSort::intSort()) {
    return env.signature->addInterpretedFunction(integer,name);
  }
  if (srt == AtomicSort::rationalSort()) {
    return env.signature->addInterpretedFunction(rational,name);
  }
  if (srt == AtomicSort::realSort()) {
    return env.signature->addInterpretedFunction(real,name);
  }
  USER_ERROR((std::string)"The symbol " + name + " is used with a non-numeric type");
} // addOverloadedFunction

unsigned TPTP::addOverloadedPredicate(std::string name,int arity,int symbolArity,bool& added,TermList& arg,
				     Theory::Interpretation integer,Theory::Interpretation rational,
				     Theory::Interpretation real)
{
  if (arity != symbolArity) {
    USER_ERROR(name + " is used with " + Int::toString(arity) + " argument(s) when there were "+Int::toString(symbolArity)+" expected");
  }
  TermList srt = sortOf(arg);
  TermList* n = arg.next();
  for(int i=1;i<arity;i++){
    if(sortOf(*n)!=srt){
      std::string msg = "The interpreted predicate symbol " + name + " is not used with a single sort.";
      msg += "\nArgument 0 is "+srt.toString()+" and argument "+Lib::Int::toString(i)+" is "+sortOf(*n).toString();
      if(_isFof){ msg += "Check that you are using tff if you want numbers to be interpreted"; }
      USER_ERROR(msg);
    }
    n = n->next(); 
  }
  
  if (srt == AtomicSort::intSort()) {
    return env.signature->addInterpretedPredicate(integer,name);
  }
  if (srt == AtomicSort::rationalSort()) {
    return env.signature->addInterpretedPredicate(rational,name);
  }
  if (srt == AtomicSort::realSort()) {
    return env.signature->addInterpretedPredicate(real,name);
  }
  USER_ERROR((std::string)"The symbol " + name + " is used with a non-numeric type");
} // addOverloadedPredicate

/**
 * Return the sort of the term.
 * @since 29/07/2011 Manchester
 * @since 03/05/2013 train Manchester-London bug fix
 * @author Andrei Voronkov
 */
TermList TPTP::sortOf(TermList t)
{
  for (;;) {
    if (t.isVar()) {
      SList* sorts;
      if (_variableSorts.find(t.var(),sorts) && SList::isNonEmpty(sorts)) {
        return sorts->head();
      }
      // there might be variables whose sort is undeclared,
      // in this case they have the default sort
      TermList def = AtomicSort::defaultSort();
      bindVariable(t.var(), def);
      return def;
    }
    TermList sort;
    TermList mvar;
    if (SortHelper::getResultSortOrMasterVariable(t.term(), sort, mvar)) { //TODO update
      return sort;
    } else {
      t = mvar;
    }
  }
} // sortOf

/**
 * Add an integer constant by reading it from the std::string name.
 * If it overflows, create an uninterpreted constant of the
 * integer type and the name 'name'. Check that the name of the constant
 * does not collide with user-introduced names of uninterpreted constants.
 * @since 22/07/2011 Manchester
 * @since 03/05/2013 train Manchester-London, bug fix: integers are treated
 *   as terms of the default sort when fof() or cnf() is used
 * @author Andrei Voronkov
 */
unsigned TPTP::addIntegerConstant(const std::string& name, Set<std::string>& overflow, bool defaultSort)
{
  try {
    return env.signature->addIntegerConstant(name,defaultSort);
  }
  catch (Kernel::ArithmeticException&) {
    bool added;
    unsigned fun = env.signature->addFunction(name,0,added,true /* overflown constant*/);
    if (added) {
      overflow.insert(name);
      Signature::Symbol* symbol = env.signature->getFunction(fun);
      symbol->setType(OperatorType::getConstantsType(defaultSort ? AtomicSort::defaultSort() : AtomicSort::intSort()));
    }
    else if (!overflow.contains(name)) {
      USER_ERROR((std::string)"Cannot use name '" + name + "' as an atom name since it collides with an integer number");
    }
    return fun;
  }
} // TPTP::addIntegerConstant

/**
 * Add an rational constant by reading it from the std::string name.
 * If it overflows, create an uninterpreted constant of the
 * rational type and the name 'name'. Check that the name of the constant
 * does not collide with user-introduced names of uninterpreted constants.
 * @since 22/07/2011 Manchester
 * @since 03/05/2013 train Manchester-London, fix to handle difference
 *    between treating rationals using fof() and tff()
 * @author Andrei Voronkov
 */
unsigned TPTP::addRationalConstant(const std::string& name, Set<std::string>& overflow, bool defaultSort)
{
  size_t i = name.find_first_of("/");
  ASS(i != std::string::npos);
  try {
    return env.signature->addRationalConstant(name.substr(0,i),
					      name.substr(i+1),
					      defaultSort);
  }
  catch(Kernel::ArithmeticException&) {
    bool added;
    unsigned fun = env.signature->addFunction(name,0,added,true /* overflown constant*/);
    if (added) {
      overflow.insert(name);
      Signature::Symbol* symbol = env.signature->getFunction(fun);
      symbol->setType(OperatorType::getConstantsType(defaultSort ? AtomicSort::defaultSort() : AtomicSort::rationalSort()));
    }
    else if (!overflow.contains(name)) {
      USER_ERROR((std::string)"Cannot use name '" + name + "' as an atom name since it collides with an rational number");
    }
    return fun;
  }
} // TPTP::addRationalConstant

/**
 * Add an real constant by reading it from the std::string name.
 * If it overflows, create an uninterpreted constant of the
 * real type and the name 'name'. Check that the name of the constant
 * does not collide with user-introduced names of uninterpreted constants.
 * @since 22/07/2011 Manchester
 * @since 03/05/2013 train Manchester-London, fix to handle difference
 *    between treating rationals using fof() and tff()
 * @author Andrei Voronkov
 */
unsigned TPTP::addRealConstant(const std::string& name, Set<std::string>& overflow, bool defaultSort)
{
  try {
    return env.signature->addRealConstant(name,defaultSort);
  }
  catch(Kernel::ArithmeticException&) {
    bool added;
    unsigned fun = env.signature->addFunction(name,0,added,true /* overflown constant*/);
    if (added) {
      overflow.insert(name);
      Signature::Symbol* symbol = env.signature->getFunction(fun);
      symbol->setType(OperatorType::getConstantsType(defaultSort ? AtomicSort::defaultSort() : AtomicSort::realSort()));
    }
    else if (!overflow.contains(name)) {
      USER_ERROR((std::string)"Cannot use name '" + name + "' as an atom name since it collides with an real number");
    }
    return fun;
  }
}  // TPTP::addRealConstant


/**
 * Add an uninterpreted constant by reading it from the std::string name.
 * Check that the name of the constant does not collide with uninterpreted constants
 * created by the parser from overflown input numbers.
 * @since 22/07/2011 Manchester
 */
unsigned TPTP::addUninterpretedConstant(const std::string& name, Set<std::string>& overflow, bool& added)
{
  if (overflow.contains(name)) {
    USER_ERROR((std::string)"Cannot use name '" + name + "' as an atom name since it collides with an integer number");
  }
  //TODO make sure Vampire internal names are unique to Vampire
  //and cannot occur in the input AYB
  if(name == "vAND" || name == "vOR" || name == "vIMP" ||
     name == "vIFF" || name == "vXOR"){
    return env.signature->getBinaryProxy(name);
  } else if (name == "vNOT"){
    return env.signature->getNotProxy();
  }
  return env.signature->addFunction(name,0,added);
} // TPTP::addUninterpretedConstant

/**
 * Associate name @b name with unit @b unit
 * Each formula can have its name assigned at most once
 */
void TPTP::assignAxiomName(const Unit* unit, std::string& name)
{
  ALWAYS(_axiomNames.insert(unit->number(), name));
} // TPTP::assignAxiomName

/**
 * If @b unit has a name associated, assign it into @b result,
 * and return true; otherwise return false
 */
bool TPTP::findAxiomName(const Unit* unit, std::string& result)
{
  return _axiomNames.find(unit->number(), result);
} // TPTP::findAxiomName

/**
 * Process vampire() declaration
 * @since 25/08/2009 Redmond
 */
void TPTP::vampire()
{
  consumeToken(T_LPAR);
  std::string nm = name();

  if (nm == "option") { // vampire(option,age_weight_ratio,3)
    consumeToken(T_COMMA);
    std::string opt = name();
    consumeToken(T_COMMA);
    Token tok = getTok(0);
    switch (tok.tag) {
    case T_INT:
    case T_REAL:
    case T_NAME:
      env.options->set(opt,tok.content);
      resetToks();
      break;
    default:
      PARSE_ERROR("either atom or number expected as a value of a Vampire option",tok);
    }
  }
  // Allows us to insert LaTeX templates for predicate and function symbols
  else if(nm == "latex"){
    consumeToken(T_COMMA);
    std::string kind = name();
    bool pred;
    if (kind == "predicate") {
      pred = true;
    }
    else if (kind == "function") {
      pred = false;
    }
    else {
      PARSE_ERROR("either 'predicate' or 'function' expected",getTok(0));
    }
    consumeToken(T_COMMA);
    std::string symb = name();
    consumeToken(T_COMMA);
    Token tok = getTok(0);
    if (tok.tag != T_INT) {
      PARSE_ERROR("a non-negative integer (denoting arity) expected",tok);
    }
    unsigned arity;
    if (!Int::stringToUnsignedInt(tok.content,arity)) {
      PARSE_ERROR("a number denoting arity expected",tok);
    }
    resetToks();
    consumeToken(T_COMMA);
    tok = getTok(0);
    if(tok.tag != T_STRING){
      PARSE_ERROR("a template string expected",tok);
    }
    std::string temp = tok.content;
    resetToks();
    if(pred){
      consumeToken(T_COMMA);
      std::string pol= name();
      bool polarity;
      if(pol=="true"){polarity=true;}else if(pol=="false"){polarity=false;}
      else{ PARSE_ERROR("polarity expected (true/false)",getTok(0)); }
      unsigned f = env.signature->addPredicate(symb,arity);
      theory->registerLaTeXPredName(f,polarity,temp);
    }
    else{
      unsigned f = env.signature->addFunction(symb,arity);
      theory->registerLaTeXFuncName(f,temp);
    }
  }
  else if (nm == "symbol") {
    consumeToken(T_COMMA);
    std::string kind = name();
    bool pred;
    if (kind == "predicate") {
      pred = true;
    }
    else if (kind == "function") {
      pred = false;
    }
    else {
      PARSE_ERROR("either 'predicate' or 'function' expected",getTok(0));
    }
    consumeToken(T_COMMA);
    std::string symb = name();
    consumeToken(T_COMMA);
    Token tok = getTok(0);
    if (tok.tag != T_INT) {
      PARSE_ERROR("a non-negative integer (denoting arity) expected",tok);
    }
    unsigned arity;
    if (!Int::stringToUnsignedInt(tok.content,arity)) {
      PARSE_ERROR("a number denoting arity expected",tok);
    }
    resetToks();
    consumeToken(T_COMMA);
    Color color = COLOR_INVALID;
    bool skip = false, uncomputable = false;
    std::string lr = name();
    if (lr == "left") {
      color=COLOR_LEFT;
    }
    else if (lr == "right") {
      color=COLOR_RIGHT;
    }
    else if (lr == "skip") {
      skip = true;
    }
    else if (lr == "uncomputable") {
      uncomputable = true;
    }
    else {
      PARSE_ERROR("'left', 'right', 'skip' or 'uncomputable' expected",getTok(0));
    }
    if (!uncomputable) {
      env.colorUsed = true;
    }
    Signature::Symbol* sym = pred
                             ? env.signature->getPredicate(env.signature->addPredicate(symb,arity))
                             : env.signature->getFunction(env.signature->addFunction(symb,arity));
    if (skip) {
      sym->markSkip();
    }
    else if (uncomputable) {
      sym->markUncomputable();
    }
    else {
      ASS_NEQ(color, COLOR_INVALID);
      sym->addColor(color);
    }
  }
  else if (nm == "left_formula") { // e.g. vampire(left_formula)
    _currentColor = COLOR_LEFT;
  }
  else if (nm == "right_formula") { // e.g. vampire(left_formula)
    _currentColor = COLOR_RIGHT;
  }
  else if (nm == "end_formula") { // e.g. vampire(left_formula)
    _currentColor = COLOR_TRANSPARENT;
  }
  else if (nm == "model_check"){
    consumeToken(T_COMMA);
    std::string command = name();
    if(command == "formulas_start"){
      _modelDefinition = false;
    }
    else if(command == "formulas_end"){
      // do nothing
    }
    else if(command == "model_start"){
      _modelDefinition = true;
    }
    else if(command == "model_end"){
      _modelDefinition = false;
    }
    else USER_ERROR("Unknown model_check command");
  }
  else {
    USER_ERROR((std::string)"Unknown vampire directive: "+nm);
  }
  consumeToken(T_RPAR);
  consumeToken(T_DOT);
} // vampire

#if VDEBUG
const char* TPTP::toString(State s)
{
  switch (s) {
  case UNIT_LIST:
    return "UNIT_LIST";
  case CNF:
    return "CNF";
  case FOF:
    return "FOF";
  case VAMPIRE:
    return "VAMPIRE";
  case FORMULA:
    return "FORMULA";
  case END_FOF:
    return "END_FOF";
  case SIMPLE_FORMULA:
    return "SIMPLE_FORMULA";
  case END_FORMULA:
    return "END_FORMULA";
  case FORMULA_INSIDE_TERM:
    return "FORMULA_INSIDE_TERM";
  case END_FORMULA_INSIDE_TERM:
    return "END_FORMULA_INSIDE_TERM";
  case END_TERM_AS_FORMULA:
    return "END_TERM_AS_FORMULA";
  case VAR_LIST:
    return "VAR_LIST";
  case FUN_APP:
    return "FUN_APP";
  case FORMULA_INFIX:
    return "FORMULA_INFIX";
  case ARGS:
    return "ARGS";
  case TERM:
    return "TERM";
  case TERM_INFIX:
    return "TERM_INFIX";
  case END_TERM:
    return "END_TERM";
  case TAG:
    return "TAG";
  case INCLUDE:
    return "INCLUDE";
  case END_EQ:
    return "END_EQ";
  case TFF:
    return "TFF";
  case THF:
    return "THF";
  case TYPE:
    return "TYPE";
  case END_TFF:
    return "END_TFF";
  case END_APP:
    return "END_APP";
  case HOL_FORMULA:
    return "HOL_FORMULA";
  case END_HOL_FORMULA:
    return "END_HOL_FORMULA";
  case HOL_TERM:
    return "HOL_TERM";
  case END_TYPE:
    return "END_TYPE";
  case SIMPLE_TYPE:
    return "SIMPLE_TYPE";
  case END_THEORY_FUNCTION:
    return "END_THEORY_FUNCTION";
  case END_ARGS:
    return "END_ARGS";
  case MID_EQ:
    return "MID_EQ";
  case LET_TYPE:
    return "LET_TYPE";
  case END_LET_TYPES:
    return "END_LET_TYPES";
  case DEFINITION:
    return "DEFINITION";
  case MID_DEFINITION:
    return "MID_DEFINITION";
  case END_DEFINITION:
    return "END_DEFINITION";
  case SYMBOL_DEFINITION:
    return "SYMBOL_DEFINITION";
  case TUPLE_DEFINITION:
    return "TUPLE_DEFINITION";
  case END_LET:
    return "END_LET";
  case UNBIND_VARIABLES:
    return "UNBIND_VARIABLES";
  case END_ITE:
    return "END_ITE";
  case END_TUPLE:
    return "END_TUPLE";
  default:
    cout << (int)s << "\n";
    ASS(false);
    break;
  }
}
#endif

#ifdef DEBUG_SHOW_STATE
void TPTP::printStacks() {

  Stack<State>::Iterator stit(_states);
  cout << "States:";
  if   (!stit.hasNext()) cout << " <empty>";
  while (stit.hasNext()) cout << " " << toString(stit.next());
  cout << endl;

  /*Stack<Type*>::Iterator tyit(_types);
  cout << "Types:";
  if   (!tyit.hasNext()) cout << " <empty>";
  while (tyit.hasNext()) cout << " " << tyit.next()->tag();
  cout << endl;

  Stack<int>::Iterator cit(_connectives);
  cout << "Connectives:";
  if   (!cit.hasNext()) cout << " <empty>";
  while (cit.hasNext()) cout << " " << cit.next();
  cout << endl; 

  Stack<std::string>::Iterator sit(_strings);
  cout << "Strings:";
  if   (!sit.hasNext()) cout << " <empty>";
  while (sit.hasNext()) cout << " " << sit.next();
  cout << endl;

  Stack<int>::Iterator iit(_ints);
  cout << "Ints:";
  if   (!iit.hasNext()) cout << " <empty>";
  while (iit.hasNext()) cout << " " << iit.next();
  cout << endl;

  Stack<bool>::Iterator bit(_bools);
  cout << "Bools:";
  if   (!bit.hasNext()) cout << " <empty>";
  while (bit.hasNext()) cout << " " << bit.next();
  cout << endl;
  */

  Stack<TermList>::Iterator tit(_termLists);
  cout << "Terms:";
  if   (!tit.hasNext()) cout << " <empty>";
  while (tit.hasNext()) cout << " " << tit.next().toString();
  cout << endl;

  Stack<Formula*>::Iterator fit(_formulas);
  cout << "Formulas:";
  if   (!fit.hasNext()) cout << " <empty>";
  while (fit.hasNext()) cout << " " << fit.next()->toString();
  cout << endl;

  /*
  Stack<Formula::VarList*>::Iterator vlit(_varLists);
  cout << "Var lists:";
  if   (!vlit.hasNext()) cout << " <empty>";
  while (vlit.hasNext()) {
    Formula::VarList::Iterator vit(vlit.next());
    if (!vit.hasNext()) {
      cout << " <empty>";
    } else {
      cout << " [";
      while (vit.hasNext()) {
        cout << vit.next();
        if (vit.hasNext()) cout << " ";
      };
      cout << "]";
    }
  }
  cout << endl;

  Map<int, SortList*>::Iterator vsit(_variableSorts);
  cout << "Variables sorts:";
  if   (!vsit.hasNext()) cout << "<empty>";
  int vsitKey;
  SortList* vsitVal;
  while (vsit.hasNext()) {
    vsit.next(vsitKey, vsitVal);
    cout << " {" << vsitKey << " ->";
    SortList::Iterator slit(vsitVal);
    if   (!slit.hasNext()) cout << " <empty>";
    while (slit.hasNext()) cout << " " << (slit.next()).toString();
    cout << "}";
  }
  cout << endl;

  Stack<SortList*>::Iterator slsit(_sortLists);
  cout << "Sort lists: ";
  if   (!slsit.hasNext()) cout << "<empty>";
  while (slsit.hasNext()) {
    SortList* sl = slsit.next();
    SortList::Iterator slit(sl);
    if   (!slit.hasNext()) cout << "<empty>";
    while (slit.hasNext()) cout << (slit.next()).toString() << " ";
    cout << ";";
  }
  cout << endl;

  Stack<TheoryFunction>::Iterator tfit(_theoryFunctions);
  cout << "Theory functions: ";
  if   (!tfit.hasNext()) cout << " <empty>";
  while (tfit.hasNext()) cout << " " << tfit.next();
  cout << endl;

  Stack<LetSymbols>::Iterator lfsit(_letSymbols);
  cout << "Let functions scopes: ";
  if (!lfsit.hasNext()) cout << "<empty>";
  while (lfsit.hasNext()) {
    LetSymbols lfs = lfsit.next();
    LetSymbols::Iterator sit(lfs);
    if (!sit.hasNext()) {
      cout << "<empty>";
    } else {
      unsigned i = lfs.length();
      while (sit.hasNext()) {
        LetSymbol f    = sit.next();
        std::string name     = f.first.first;
        unsigned arity   = f.first.second;
        unsigned symbol  = f.second.first;
        bool isPredicate = f.second.second;

        std::string symbolName = isPredicate ? env.signature->predicateName(symbol)
                                         : env.signature->functionName (symbol);

        cout << name << "/" << arity << " -> " << symbolName;
        if (--i > 0) {
          cout << ", ";
        }
      };
    }
  }
  cout << endl;

  Stack<LetSymbols>::Iterator clfsit(_letTypedSymbols);
  cout << "Current let functions scopes: ";
  if (!clfsit.hasNext()) cout << "<empty>";
  while (clfsit.hasNext()) {
    LetSymbols lfs = clfsit.next();
    LetSymbols::Iterator csit(lfs);
    if (!csit.hasNext()) {
      cout << "<empty>";
    } else {
      unsigned i = lfs.length();
      while (csit.hasNext()) {
        LetSymbol f    = csit.next();
        std::string name     = f.first.first;
        unsigned arity   = f.first.second;
        unsigned symbol  = f.second.first;
        bool isPredicate = f.second.second;

        std::string symbolName = isPredicate ? env.signature->predicateName(symbol)
                                         : env.signature->functionName (symbol);

        cout << name << "/" << arity << " -> " << symbolName;
        if (--i > 0) {
          cout << ", ";
        }
      };
    }
  }
  cout << endl;

  Stack<LetDefinitions>::Iterator lbsit(_letDefinitions);
  cout << "Let definitions: ";
  if (!lbsit.hasNext()) cout << "<empty>";
  while (lbsit.hasNext()) {
    LetDefinitions lbs = lbsit.next();
    LetDefinitions::Iterator lbit(lbs);
    if (!lbit.hasNext()) {
      cout << "<empty>";
    } else {
      cout << "[";
      unsigned i = (unsigned)lbs.length();
      while (lbit.hasNext()) {
        LetSymbolReference ref = lbit.next();
        unsigned symbol = SYMBOL(ref);
        bool isPredicate = IS_PREDICATE(ref);
        std::string symbolName = isPredicate ? env.signature->predicateName(symbol)
                                         : env.signature->functionName (symbol);
        cout << symbolName;
        if (--i > 0) {
          cout << ", ";
        }
      }
      cout << "]";
    }
  }*/
  cout << endl;
}
#endif<|MERGE_RESOLUTION|>--- conflicted
+++ resolved
@@ -48,12 +48,8 @@
 #define DEBUG_SHOW_TOKENS 0
 #define DEBUG_SHOW_UNITS 0
 #define DEBUG_SOURCE 0
-<<<<<<< HEAD
 DHMap<unsigned, std::string> TPTP::_axiomNames;
-=======
-DHMap<unsigned, vstring> TPTP::_axiomNames;
-DHMap<unsigned, Map<int,vstring>*> TPTP::_questionVariableNames;
->>>>>>> f514ac06
+DHMap<unsigned, Map<int,std::string>*> TPTP::_questionVariableNames;
 
 //Numbers chosen to avoid clashing with connectives.
 //Unlikely to ever have 100 connectives, so this should be ok.
@@ -78,9 +74,9 @@
   return parser.units();
 }
 
-Clause* TPTP::parseClauseFromString(const vstring& str)
-{
-  vstringstream input(str+")."); // to fake endFOF, which creates the clause
+Clause* TPTP::parseClauseFromString(const std::string& str)
+{
+  std::stringstream input(str+")."); // to fake endFOF, which creates the clause
   Parse::TPTP parser(input);
   parser._isFof = true;
   parser._lastInputType = UnitInputType::AXIOM;
@@ -3677,7 +3673,7 @@
       unit = new FormulaUnit(f,
 			     FormulaTransformation(InferenceRule::NEGATED_CONJECTURE,unit));
       if (_isQuestion) {
-        _questionVariableNames.insert(unit->number(),new Map<int,vstring>(std::move(_curQuestionVarNames)));
+        _questionVariableNames.insert(unit->number(),new Map<int,std::string>(std::move(_curQuestionVarNames)));
       }
     }
     break;
