/*
 * This file is part of the source code of the software program
 * Vampire. It is protected by applicable
 * copyright laws.
 *
 * This source code is distributed under the licence found here
 * https://vprover.github.io/license.html
 * and in the source directory
 */
/**
 * @file Parse/TPTP.cpp
 * Implements class TPTP for parsing TPTP files
 *
 * @since 08/04/2011 Manchester
 */

#include <fstream>

#include "Debug/Assertion.hpp"

#include "Lib/Int.hpp"
#include "Lib/Environment.hpp"

#include "Kernel/Signature.hpp"
#include "Kernel/Inference.hpp"
#include "Kernel/Clause.hpp"
#include "Kernel/FormulaUnit.hpp"
#include "Kernel/SortHelper.hpp"
#include "Kernel/Theory.hpp"
#include "Kernel/RobSubstitution.hpp"

#include "Shell/Options.hpp"
#include "Shell/Statistics.hpp"
#include "Shell/DistinctGroupExpansion.hpp"
#include "Shell/UIHelper.hpp"

#include "Indexing/TermSharing.hpp"

#include "Parse/TPTP.hpp"

using namespace std;
using namespace Lib;
using namespace Kernel;
using namespace Shell;
using namespace Parse;

#define DEBUG_SHOW_TOKENS 0
#define DEBUG_SHOW_UNITS 0
#define DEBUG_SOURCE 0
DHMap<unsigned, vstring> TPTP::_axiomNames;

//Numbers chosen to avoid clashing with connectives.
//Unlikely to ever have 100 connectives, so this should be ok.
const int TPTP::HOL_CONSTANTS_LOWER_BOUND = 99u;
/** operator lambda */
const int TPTP::LAMBDA = 100u;
/** application of any number of terms */
const int TPTP::APP = 101u;
/** Pi function for universal quantification */
const int TPTP::PI = 102u;
/** Sigma function for existential quantification */
const int TPTP::SIGMA = 103u;

/**
 * Create a parser, parse the input and return the parsed list of units.
 * @since 13/07/2011 Manchester
 */
UnitList* TPTP::parse(istream& input)
{
  Parse::TPTP parser(input);
  try{
    parser.parse();
  }
  catch (UserErrorException& exception) {
    vstring msg = exception.msg();
    throw ParseErrorException(msg,parser.lineNumber());
  }
  return parser.units();
}

/**
 * Initialise a lexer.
 * @since 27/07/2004 Torrevieja
 */
TPTP::TPTP(istream& in)
  : _containsConjecture(false),
    _allowedNames(0),
    _in(&in),
    _includeDirectory(""),
    _isThf(false),
    _containsPolymorphism(false),
    _currentColor(COLOR_TRANSPARENT),
    _lastPushed(TM),
    _modelDefinition(false),
    _insideEqualityArgument(0),
    _unitSources(0),
    _filterReserved(false),
    _seenConjecture(false)
{
} // TPTP::TPTP

/**
 * The destructor, does nothing.
 * @since 09/07/2012 Manchester
 */
TPTP::~TPTP()
{
} // TPTP::~TPTP

/**
 * Read all tokens one by one 
 * @since 08/04/2011 Manchester
 */
void TPTP::parse()
{
  // bulding tokens one by one
  _gpos = 0;
  _cend = 0;
  _tend = 0;
  _lineNumber = 1;
  _states.push(UNIT_LIST);
  while (!_states.isEmpty()) {
    State s = _states.pop();
#ifdef DEBUG_SHOW_STATE
    cout << "~~~~~~~~~~~~~~~~~~~~~~~~~~~~~~~~~~~~~~~~" << endl;
    cout << toString(s) << endl;
#endif
    switch (s) {
    case UNIT_LIST:
      unitList();
      break;
    case FOF:
      _isFof = true;
      fof(true);
      break;
    case THF:
      _isThf = true;
    case TFF:
      _isFof = false;
      tff();
      break;
    case CNF:
      _isFof = true;
      fof(false);
      break;
    case FORMULA:
      formula();
      break;
    case FUN_APP:
      funApp();
      break;
    case ARGS:
      args();
      break;
    case TERM:
      term();
      break;
    case TERM_INFIX:
      termInfix();
      break;
    case END_TERM:
      endTerm();
      break;
    case END_ARGS:
      endArgs();
      break;
    case FORMULA_INFIX:
      formulaInfix();
      break;
    case END_EQ:
      endEquality();
      break;
    case MID_EQ:
      midEquality();
      break;
    case VAR_LIST:
      varList();
      break;
    case TAG:
      tag();
      break;
    case END_FOF:
      endFof();
      break;
    case SIMPLE_FORMULA:
      simpleFormula();
      break;
    case END_FORMULA:
      endFormula();
      break;
    case END_APP:
      endApp();
      break;
    case HOL_FORMULA:
      holFormula();
      break;
    case END_HOL_FORMULA:
      endHolFormula();
      break;
    case HOL_TERM:
      holTerm();
      break;
    case FORMULA_INSIDE_TERM:
      formulaInsideTerm();
      break;
    case END_FORMULA_INSIDE_TERM:
      endFormulaInsideTerm();
      break;
    case END_TERM_AS_FORMULA:
      endTermAsFormula();
      break;
    case INCLUDE:
      include();
      break;
    case TYPE:
      type();
      break;
    case SIMPLE_TYPE:
      simpleType();
      break;
    case END_TYPE:
      endType();
      break;
    case END_TFF:
      endTff();
      break;
    case UNBIND_VARIABLES:
      unbindVariables();
      break;
    case VAMPIRE:
      vampire();
      break;
    case END_ITE:
      endIte();
      break;
    case LET_TYPE:
      letType();
      break;
    case END_LET_TYPES:
      endLetTypes();
      break;
    case DEFINITION:
      definition();
      break;
    case MID_DEFINITION:
      midDefinition();
      break;
    case END_DEFINITION:
      endDefinition();
      break;
    case SYMBOL_DEFINITION:
      symbolDefinition();
      break;
    case TUPLE_DEFINITION:
      if(!env.options->newCNF()){ USER_ERROR("Set --newcnf on if using tuples"); }
      tupleDefinition();
      break;
    case END_LET:
      endLet();
      break; 
    case END_THEORY_FUNCTION:
      endTheoryFunction();
      break;
    case END_TUPLE:
      if(!env.options->newCNF()){ USER_ERROR("Set --newcnf on if using tuples"); }
      endTuple();
      break;
    default:
#if VDEBUG
      throw ParseErrorException(((vstring)"Don't know how to process state ")+toString(s),_lineNumber);
#else
      throw ParseErrorException("Don't know how to process state ",_lineNumber);
#endif
    }
#ifdef DEBUG_SHOW_STATE
    cout << "----------------------------------------" << endl;
    printStacks();
    cout << "~~~~~~~~~~~~~~~~~~~~~~~~~~~~~~~~~~~~~~~~" << endl << endl;
#endif
  }
} // TPTP::parse()

/**
 * Return either the content or the string for this token
 * @since 11/04/2011 Manchester
 */
vstring TPTP::Token::toString() const
{
  vstring str = TPTP::toString(tag);
  return str == "" ? content : str;
} // Token::toString

/**
 * Return the string representation of this tag or "" is the representation
 * is not fixed (e.g. for T_NAME)
 * @since 11/04/2011 Manchester
 */
vstring TPTP::toString(Tag tag)
{
  switch (tag) {
  case T_EOF:
    return "<eof>";
  case T_LPAR:
    return "(";
  case T_RPAR:
    return ")";
  case T_LBRA:
    return "[";
  case T_RBRA:
    return "]";
  case T_COMMA:
    return ",";
  case T_COLON:
    return ":";
  case T_NOT:
    return "~";
  case T_AND:
    return "&";
  case T_EQUAL:
    return "=";
  case T_NEQ:
    return "!=";
  case T_FORALL:
    return "!";
  case T_EXISTS:
    return "?";
  case T_PI:
    return "??";
  case T_SIGMA:
    return "!!";
  case T_IMPLY:
    return "=>";
  case T_XOR:
    return "<~>";
  case T_IFF:
    return "<=>";
  case T_REVERSE_IMP:
    return "<=";
  case T_DOT:
    return ".";
  case T_OR:
    return "|";
  case T_ASS:
    return ":=";
  case T_LAMBDA:
    return "^";
  case T_APP:
    return "@";
  case T_STAR:
    return "*";
  case T_UNION:
    return "+";
  case T_ARROW:
    return ">";
  case T_SUBTYPE:
    return "<<";
  case T_NOT_OR:
    return "~|";
  case T_NOT_AND:
    return "~&";
  case T_SEQUENT:
    return "-->";
  case T_TYPE_QUANT:
    return "!>";
  case T_CHOICE:
    return "@+";
  case T_POLY_CHOICE:
    return "@@+";
  case T_DEF_DESC:
    return "@-";
  case T_POLY_DEF_DESC:
    return "@@-";
  case T_THF_QUANT_SOME:
    return "?*";
  case T_TRUE:
    return "$true";
  case T_FALSE:
    return "$false";
  case T_TTYPE:
    return "$tType";
  case T_BOOL_TYPE:
    return "$o";
  case T_DEFAULT_TYPE:
    return "$i";
  case T_RATIONAL_TYPE:
    return "$rat";
  case T_REAL_TYPE:
    return "$real";
  case T_INTEGER_TYPE:
    return "$int";
  case T_TUPLE:
    return "$tuple";
  case T_THEORY_SORT:
    return "";
  case T_THEORY_FUNCTION:
    return "";
  case T_FOT:
    return "$fot";
  case T_FOF:
    return "$fof";
  case T_TFF:
    return "$tff";
  case T_THF:
    return "$thf";
  case T_ITE:
    return "$ite";
  case T_LET:
    return "$let";
  case T_NAME:
  case T_REAL:
  case T_RAT:
  case T_INT:
  case T_VAR:
  case T_DOLLARS:
  case T_STRING:
    return "";
  default:
    ASSERTION_VIOLATION
  }
} // toString(Tag)

/**
 * Read all tokens one by one
 * @since 08/04/2011 Manchester
 */
bool TPTP::readToken(Token& tok)
{
  skipWhiteSpacesAndComments();
  tok.start = _gpos;
  switch (getChar(0)) {
  case 0:
    tok.tag = T_EOF;
    return false;
  case 'a':
  case 'b':
  case 'c':
  case 'd':
  case 'e':
  case 'f':
  case 'g':
  case 'h':
  case 'i':
  case 'j':
  case 'k':
  case 'l':
  case 'm':
  case 'n':
  case 'o':
  case 'p':
  case 'q':
  case 'r':
  case 's':
  case 't':
  case 'u':
  case 'v':
  case 'w':
  case 'x':
  case 'y':
  case 'z':
    tok.tag = T_NAME;
    readName(tok);
    return true;
  case '$':
    readReserved(tok);
    return true;
  case 'A':
  case 'B':
  case 'C':
  case 'D':
  case 'E':
  case 'F':
  case 'G':
  case 'H':
  case 'I':
  case 'J':
  case 'K':
  case 'L':
  case 'M':
  case 'N':
  case 'O':
  case 'P':
  case 'Q':
  case 'R':
  case 'S':
  case 'T':
  case 'U':
  case 'V':
  case 'W':
  case 'X':
  case 'Y':
  case 'Z':
  case '_':
    tok.tag = T_VAR;
    readName(tok);
    return true;
  case '0':
  case '1':
  case '2':
  case '3':
  case '4':
  case '5':
  case '6':
  case '7':
  case '8':
  case '9':
    tok.tag = readNumber(tok);
    return true;
  case '"':
    tok.tag = T_STRING;
    readString(tok);
    return true;
  case '\'':
    tok.tag = T_NAME;
    readAtom(tok);
    return true;
  case '(':
    tok.tag = T_LPAR;
    resetChars();
    return true;
  case ')':
    tok.tag = T_RPAR;
    resetChars();
    return true;
  case '[':
    tok.tag = T_LBRA;
    resetChars();
    return true;
  case ']':
    tok.tag = T_RBRA;
    resetChars();
    return true;
  case ',':
    tok.tag = T_COMMA;
    resetChars();
    return true;
  case ':':
    if (getChar(1) == '=') {
      tok.tag = T_ASS;
      resetChars();
      return true;
    }
    tok.tag = T_COLON;
    shiftChars(1);
    return true;
  case '~':
    if (getChar(1) == '&') {
      tok.tag = T_NOT_AND;
      resetChars();
      return true;
    }
    if (getChar(1) == '|') {
      tok.tag = T_NOT_OR;
      resetChars();
      return true;
    }
    tok.tag = T_NOT;
    shiftChars(1);
    return true;
  case '=':
    if (getChar(1) == '>') {
      tok.tag = T_IMPLY;
      resetChars();
      return true;
    }
    tok.tag = T_EQUAL;
    shiftChars(1);
    return true;
  case '&':
    tok.tag = T_AND;
    resetChars();
    return true;
  case '^':
    tok.tag = T_LAMBDA;
    resetChars();
    return true;
  case '@':
    if (getChar(1) == '+') {
      tok.tag = T_CHOICE;
      resetChars();
      return true;
    }
    if (getChar(1) == '-') {
      tok.tag = T_DEF_DESC;
      resetChars();
      return true;
    }
    if (getChar(1) == '@' && getChar(2) == '+'){
      tok.tag = T_POLY_CHOICE;
      resetChars();
      return true;
    }
    if (getChar(1) == '@' && getChar(2) == '-'){
      tok.tag = T_POLY_DEF_DESC;
      resetChars();
      return true;
    }    
    tok.tag = T_APP;
    shiftChars(1);
    return true;
  case '*':
    tok.tag = T_STAR;
    resetChars();
    return true;
  case '>':
    tok.tag = T_ARROW;
    resetChars();
    return true;
  case '!':
    if (getChar(1) == '=') {
      tok.tag = T_NEQ;
      resetChars();
      return true;
    }
    if (getChar(1) == '>') {
      tok.tag = T_TYPE_QUANT;
      resetChars();
      return true;
    }
    if (getChar(1) == '!') {
      tok.tag = T_PI;
      resetChars();
      return true;
    }
    tok.tag = T_FORALL;
    shiftChars(1);
    return true;
  case '?':
    if (getChar(1) == '?') {
      tok.tag = T_SIGMA;
      resetChars();
      return true;
    }
    if (getChar(1) == '*') {
      tok.tag = T_THF_QUANT_SOME;
      resetChars();
      return true;
    }
    tok.tag = T_EXISTS;
    shiftChars(1);
    return true;
  case '<':
    if (getChar(1) == '<') {
      tok.tag = T_SUBTYPE;
      resetChars();
      return true;
    }
    if (getChar(1) == '~' && getChar(2) == '>') {
      tok.tag = T_XOR;
      resetChars();
      return true;
    }
    if (getChar(1) != '=') {
      PARSE_ERROR("unrecognized symbol",_gpos);
    }
    if (getChar(2) == '>') {
      tok.tag = T_IFF;
      resetChars();
      return true;
    }
    tok.tag = T_REVERSE_IMP;
    shiftChars(2);
    return true;
  case '.':
    tok.tag = T_DOT;
    resetChars();
    return true;
  case '|':
    tok.tag = T_OR;
    resetChars();
    return true;
  case '-':
    if (getChar(1) == '-' && getChar(2) == '>') {
      tok.tag = T_SEQUENT;
      resetChars();
      return true;
    }
    tok.tag = readNumber(tok);
    return true;
  case '+':
    if (getChar(1) < '0' || getChar(1) > '9') {
      tok.tag = T_UNION;
      shiftChars(1);
      return true;
    }
    tok.tag = readNumber(tok);
    return true;
  default:
    PARSE_ERROR("Bad character",_gpos);
  }
} // TPTP::readToken()

/**
 * Skip all white spaces and comments in the input file
 * @since 08/04/2011 Manchester
 */
void TPTP::skipWhiteSpacesAndComments()
{
  for (;;) {
    switch (getChar(0)) {
    case 0: // end-of-file
      return;

    case '\n':
    case '\r':
      _lineNumber++;
    case ' ':
    case '\t':
    case '\f':
      resetChars();
      break;

    case '%': // end-of-line comment
    resetChars();
    for (int n=0;;n++) {
      int c = getChar(n);
      if (c == 0) {
        resetChars();
        getChar(0);
	return;
      }
      if (c == '\n') {
        _lineNumber++;
#if VDEBUG
        // Only check for Status if in preamble before any units read (also only in the top level file, not in includes)
        if(_units.list() == 0 && _inputs.isEmpty()){
          _chars[n]='\0';
          vstring cline(_chars.content());
          if(cline.find("Status")!=vstring::npos){
             if(cline.find("Theorem")!=vstring::npos){ UIHelper::setExpectingUnsat(); }
             else if(cline.find("Unsatisfiable")!=vstring::npos){ UIHelper::setExpectingUnsat(); }
             else if(cline.find("ContradictoryAxioms")!=vstring::npos){ UIHelper::setExpectingUnsat(); }
             else if(cline.find("Satisfiable")!=vstring::npos){ UIHelper::setExpectingSat(); }
             else if(cline.find("CounterSatisfiable")!=vstring::npos){ UIHelper::setExpectingSat(); }
          }
        }
#endif
        resetChars();
	break;
      }
    }
    break;

    case '/': // potential comment
      if (getChar(1) != '*') {
	return;
      }
      resetChars();
      // search for the end of this comment
      for (;;) {
	int c = getChar(0);
        if( c == '\n' || c == '\r'){ _lineNumber++; }
	if (!c) {
	  return;
	}
	resetChars();
	if (c != '*') {
	  continue;
	}
	// c == '*'
	c = getChar(0);
	resetChars();
	if (c != '/') {
	  continue;
	}
	break;
      }
      break;

    // skip to the end of comment
    default:
      return;
    }
  }
} // TPTP::skipWhiteSpacesAndComments

/**
 * Read the name
 * @since 08/04/2011 Manchester
 */
void TPTP::readName(Token& tok)
{
  for (int n = 1;;n++) {
    switch (getChar(n)) {
    case 'A':
    case 'B':
    case 'C':
    case 'D':
    case 'E':
    case 'F':
    case 'G':
    case 'H':
    case 'I':
    case 'J':
    case 'K':
    case 'L':
    case 'M':
    case 'N':
    case 'O':
    case 'P':
    case 'Q':
    case 'R':
    case 'S':
    case 'T':
    case 'U':
    case 'V':
    case 'W':
    case 'X':
    case 'Y':
    case 'Z':
    case '_':
    case 'a':
    case 'b':
    case 'c':
    case 'd':
    case 'e':
    case 'f':
    case 'g':
    case 'h':
    case 'i':
    case 'j':
    case 'k':
    case 'l':
    case 'm':
    case 'n':
    case 'o':
    case 'p':
    case 'q':
    case 'r':
    case 's':
    case 't':
    case 'u':
    case 'v':
    case 'w':
    case 'x':
    case 'y':
    case 'z':
    case '$':
    case '0':
    case '1':
    case '2':
    case '3':
    case '4':
    case '5':
    case '6':
    case '7':
    case '8':
    case '9':
      break;
    default:
      ASS(_chars.content()[0] != '$');
      tok.content.assign(_chars.content(),n);
      shiftChars(n);
      return;
    }
  }
} // readName

/**
 * Read a reserved name (starting with a $)
 * @since 10/07/2011 Manchester
 */
void TPTP::readReserved(Token& tok)
{
  int n = 1;
  for (;;n++) {
    switch (getChar(n)) {
    case 'A':
    case 'B':
    case 'C':
    case 'D':
    case 'E':
    case 'F':
    case 'G':
    case 'H':
    case 'I':
    case 'J':
    case 'K':
    case 'L':
    case 'M':
    case 'N':
    case 'O':
    case 'P':
    case 'Q':
    case 'R':
    case 'S':
    case 'T':
    case 'U':
    case 'V':
    case 'W':
    case 'X':
    case 'Y':
    case 'Z':
    case '_':
    case 'a':
    case 'b':
    case 'c':
    case 'd':
    case 'e':
    case 'f':
    case 'g':
    case 'h':
    case 'i':
    case 'j':
    case 'k':
    case 'l':
    case 'm':
    case 'n':
    case 'o':
    case 'p':
    case 'q':
    case 'r':
    case 's':
    case 't':
    case 'u':
    case 'v':
    case 'w':
    case 'x':
    case 'y':
    case 'z':
    case '$':
    case '0':
    case '1':
    case '2':
    case '3':
    case '4':
    case '5':
    case '6':
    case '7':
    case '8':
    case '9':
      break;
    default:
      tok.content.assign(_chars.content(),n);
      //shiftChars(n);
      goto out;
    }
  }
 out:
  if (tok.content == "$true") {
    tok.tag = T_TRUE;
  }
  else if (tok.content == "$false") {
    tok.tag = T_FALSE;
  }
  else if (tok.content == "$ite_f" || tok.content == "$ite_t" || tok.content == "$ite") {
    tok.tag = T_ITE;
    // $ite_t and $ite_f are left for compatibility, $ite is a generalisation of them
    tok.content = "$ite";
  }
  else if (tok.content == "$let_tt" || tok.content == "$let_tf" || tok.content == "$let_ft" || tok.content == "$let_ff" || tok.content == "$let") {
    tok.tag = T_LET;
    // all tokens of the form $let_XY are left for compatibility, $let is a generalisation of them
    tok.content = "$let";
  }
  else if (tok.content == "$tType") {
    tok.tag = T_TTYPE;
  }
  else if (tok.content == "$o" || tok.content == "$oType") {
    tok.tag = T_BOOL_TYPE;
  }
  else if (tok.content == "$i" || tok.content == "$iType") {
    tok.tag = T_DEFAULT_TYPE;
  }
  else if (tok.content == "$int") {
    tok.tag = T_INTEGER_TYPE;
  }
  else if (tok.content == "$rat") {
    tok.tag = T_RATIONAL_TYPE;
  }
  else if (tok.content == "$real") {
    tok.tag = T_REAL_TYPE;
  }
  else if (tok.content == "$tuple") {
      tok.tag = T_TUPLE;
  }
  else if (isTheoryFunction(tok.content)) {
    tok.tag = T_THEORY_FUNCTION;
  }
  else if (isTheorySort(tok.content)) {
    tok.tag = T_THEORY_SORT;
  }
  else if (tok.content == "$fot") {
    tok.tag = T_FOT;
  }
  else if (tok.content == "$fof") {
    tok.tag = T_FOF;
  }
  else if (tok.content == "$tff") {
    tok.tag = T_TFF;
  }
  else if (tok.content == "$thf") {
    tok.tag = T_THF;
  }
  else if (tok.content.substr(0,2) == "$$" && !_filterReserved) {
      tok.tag = T_DOLLARS;
  }
  else {
      
      // If _filterReserved is on then filter "$" from content
      if(_filterReserved){
          unsigned c=0;
          for(;;c++){ if(getChar(c)!='$') break;}
          shiftChars(c);
          n=n-c;
          tok.content.assign(_chars.content(),n);
      }
      
      tok.tag = T_NAME;
  }
  // Moved from above so that _filterReserved works
  shiftChars(n);
} // readReserved

/**
 * Read a string
 * @since 08/04/2011 Manchester
 */
void TPTP::readString(Token& tok)
{
  for (int n = 1;;n++) {
    int c = getChar(n);
    if (!c) {
      PARSE_ERROR("non-terminated string",_gpos);
    }
    if (c == '\\') { // escape
      c = getChar(++n);
      if (!c) {
        PARSE_ERROR("non-terminated string",_gpos);
      }
      continue;
    }
    if (c == '"') {
      tok.content.assign(_chars.content()+1,n-1);
      resetChars();
      return;
    }
  }
} // readString

/**
 * Read a quoted atom
 * @since 08/04/2011 Manchester
 */
void TPTP::readAtom(Token& tok)
{
  for (int n = 1;;n++) {
    int c = getChar(n);
    if (!c) {
      PARSE_ERROR("non-terminated quoted atom",_gpos);
    }
    if (c == '\\') { // escape
      c = getChar(++n);
      if (!c) {
        PARSE_ERROR("non-terminated quoted atom",_gpos);
      }
      continue;
    }
    if (c == '\'') {
      tok.content.assign(_chars.content()+1,n-1);
      resetChars();
      return;
    }
  }
} // readAtom

TPTP::ParseErrorException::ParseErrorException(vstring message,int pos, unsigned ln) : _ln(ln)
{
  _message = message + " at position " + Int::toString(pos);
} // TPTP::ParseErrorException::ParseErrorException

TPTP::ParseErrorException::ParseErrorException(vstring message,Token& tok, unsigned ln) : _ln(ln)
{
  _message = message + " at position " + Int::toString(tok.start) + " (text: " + tok.toString() + ')'; 
} // TPTP::ParseErrorException::ParseErrorException

/**
 * Exception printing a message. Currently computing a position is simplified
 * @since 08/04/2011 Manchester
 */
void TPTP::ParseErrorException::cry(ostream& str) const
{
  str << "Parsing Error on line " << _ln << "\n";
  str << _message << "\n";
}

/**
 * Read a number
 * @since 08/04/2011 Manchester
 */
TPTP::Tag TPTP::readNumber(Token& tok)
{
  // skip the sign
  int c = getChar(0);
  ASS(c);
  int pos = decimal((c == '+' || c == '-') ? 1 : 0);
  switch (getChar(pos)) {
  case '/':
    pos = positiveDecimal(pos+1);
    tok.content.assign(_chars.content(),pos);
    shiftChars(pos);
    return T_RAT;
  case 'E':
  case 'e':
    {
      char c = getChar(pos+1);
      pos = decimal((c == '+' || c == '-') ? pos+2 : pos+1);
      tok.content.assign(_chars.content(),pos);
      shiftChars(pos);
    }
    return T_REAL;
  case '.':
    {
      int p = pos;
      do {
        c = getChar(++pos);
      }
      while (c >= '0' && c <= '9');
      if (pos == p+1) {
        // something like 12.
        PARSE_ERROR("wrong number format",_gpos);
      }
      c = getChar(pos);
      if (c == 'e' || c == 'E') {
        c = getChar(pos+1);
        pos = decimal((c == '+' || c == '-') ? pos+2 : pos+1);
      }
      tok.content.assign(_chars.content(),pos);
      shiftChars(pos);
    }
    return T_REAL;
  default:
    tok.content.assign(_chars.content(),pos);
    shiftChars(pos);
    return T_INT;
  }
} // readNumber

/**
 * Read a decimal starting at position pos (see the TPTP grammar),
 * return the position after the last character in the decimal.
 * @since 08/04/2011 Manchester
 */
int TPTP::decimal(int pos)
{
  switch (getChar(pos)) {
  case '0':
    return pos+1;
  case '1':
  case '2':
  case '3':
  case '4':
  case '5':
  case '6':
  case '7':
  case '8':
  case '9':
    break;
  default:
    PARSE_ERROR("wrong number format",_gpos);
  }

  int c;
  do {
    c = getChar(++pos);
  }
  while (c >= '0' && c <= '9');
  return pos;
} // decimal

/**
 * Read a positive decimal starting at position pos (see the TPTP grammar),
 * return the position after the last character in the decimal.
 * @since 08/04/2011 Manchester
 */
int TPTP::positiveDecimal(int pos)
{
  switch (getChar(pos)) {
  case '1':
  case '2':
  case '3':
  case '4':
  case '5':
  case '6':
  case '7':
  case '8':
  case '9':
    break;
  default:
    PARSE_ERROR("wrong number format",_gpos);
  }

  int c;
  do {
    c = getChar(++pos);
  }
  while (c >= '0' && c <= '9');
  return pos;
} // positiveDecimal

/**
 * Process unit list declaration. If end of file is reached, terminates. Otherwise,
 * pushes on the state state UNIT_LIST and one of CNF, FOF, VAMPIRE
 * @since 10/04/2011 Manchester
 */
void TPTP::unitList()
{
  if (env.timeLimitReached()) {
    // empty states to avoid infinite loop
    while (!_states.isEmpty()) {
      _states.pop();
    }
    return;
  }

  Token& tok = getTok(0);
  if (tok.tag == T_EOF) {
    resetToks();
    if (_inputs.isEmpty()) {
      return;
    }
    resetChars();
    delete _in;
    _in = _inputs.pop();
    _includeDirectory = _includeDirectories.pop();
    delete _allowedNames;
    _allowedNames = _allowedNamesStack.pop();
    _states.push(UNIT_LIST);
    return;
  }
  if (tok.tag != T_NAME) {
    PARSE_ERROR("cnf(), fof(), vampire() or include() expected",tok);
  }
  vstring name(tok.content);
  _states.push(UNIT_LIST);
  if (name == "cnf") {
    _states.push(CNF);
    resetToks();
    return;
  }
  if (name == "fof") {
      _states.push(FOF);
    resetToks();
    return;
  }
  if (name == "tff") {
    _states.push(TFF);
    resetToks();
    return;
  }
  if (name == "thf") {
    _states.push(THF);
    resetToks();
    return;
  }
  if (name == "vampire") {
    _states.push(VAMPIRE);
    resetToks();
    return;
  }
  if (name == "include") {
    _states.push(INCLUDE);
    resetToks();
    return;
  }
  PARSE_ERROR("cnf(), fof(), vampire() or include() expected",tok);
}

/**
 * Process fof() or cnf() declaration. Does the following:
 * <ol>
 *  <li>add 0 to _formulas</li>
 *  <li>save the input type to _lastInputType</li>
 *  <li>add unit name to _strings</li>
 *  <li>add to _states END_FOF,FORMULA</li>
 *  <li>adds to _bools true, if fof and false, if cnf</li>
 * </ol>
 * @since 10/04/2011 Manchester
 */
void TPTP::fof(bool fo)
{
  _bools.push(fo);
  consumeToken(T_LPAR);
  // save the name of this unit
  Token& tok = getTok(0);
  switch(tok.tag) {
  case T_NAME:
    _strings.push(tok.content);
    resetToks();
    break;
  case T_INT:
    _strings.push(tok.content);
    resetToks();
    break;
  default:
    PARSE_ERROR("Unit name expected",tok);
  }

  consumeToken(T_COMMA);
  tok = getTok(0);
  int start = tok.start;
  vstring tp = name();

  _isQuestion = false;
  if(_modelDefinition){
    _lastInputType = UnitInputType::MODEL_DEFINITION;
  }
  else if (tp == "axiom" || tp == "plain") {
    _lastInputType = UnitInputType::AXIOM;
  }
  else if(tp == "extensionality"){
    // this will be transformed to just AXIOM after clausification
    _lastInputType = UnitInputType::EXTENSIONALITY_AXIOM;
  }
  else if (tp == "definition") {
    _lastInputType = UnitInputType::AXIOM;
  }
  else if (tp == "conjecture") {
    _containsConjecture = true;
    _lastInputType = UnitInputType::CONJECTURE;
  }
  else if (tp == "question") {
    _isQuestion = true;
    _containsConjecture = true;
    _lastInputType = UnitInputType::CONJECTURE;
  }
  else if (tp == "negated_conjecture") {
    _lastInputType = UnitInputType::NEGATED_CONJECTURE;
  }
  else if (tp == "hypothesis" || tp == "theorem" || tp == "lemma") {
    _lastInputType = UnitInputType::ASSUMPTION;
  }
  else if (tp == "claim") {
    _lastInputType = UnitInputType::CLAIM;
  }
  else if (tp == "assumption" || tp == "unknown") {
    // MS: we were silently dropping these until now. I wonder why...
    PARSE_ERROR((vstring)"Unsupported unit type '" + tp + "' found",start);
  }
  else {
    PARSE_ERROR((vstring)"unit type, such as axiom or definition expected but " + tp + " found",
        start);
  }
  consumeToken(T_COMMA);
  _states.push(END_FOF);
  _states.push(FORMULA);
} // fof()

/**
 * Process fof() or cnf() declaration. Does the following:
 * <ol>
 *  <li>add 0 to _formulas</li>
 *  <li>save the input type to _lastInputType</li>
 *  <li>add unit name to _strings</li>
 *  <li>add to _states END_FOF,FORMULA</li>
 *  <li>adds to _bools true, if fof and false, if cnf</li>
 * </ol>
 * @since 10/04/2011 Manchester
 * @author Andrei Voronkov
 */
void TPTP::tff()
{
  consumeToken(T_LPAR);
  // save the name of this unit
  Token& tok = getTok(0);
  switch(tok.tag) {
  case T_NAME:
  case T_INT:
    _strings.push(tok.content);
    resetToks();
    break;
  default:
    PARSE_ERROR("Unit name expected",tok);
  }

  consumeToken(T_COMMA);
  tok = getTok(0);
  int start = tok.start;
  vstring tp = name();
  if (tp == "type") {
    // Read a TPTP type declaration.
    consumeToken(T_COMMA);
    // TPTP syntax allows for an arbitrary number of parentheses around a type
    // declaration
    int lpars = 0;
    for (;;) {
      tok = getTok(0);
      if (tok.tag != T_LPAR) {
        break;
      }
      lpars++;
      resetToks();
    }
    vstring nm = name();
    consumeToken(T_COLON);
    if(_isThf){
      tok = getTok(0);
      if (tok.tag == T_TTYPE) {
        resetToks();
        unsigned arity = getConstructorArity();
        bool added = false;
        unsigned fun = arity == 0
            ? addUninterpretedConstant(nm, _overflow, added)
            : env.signature->addFunction(nm, arity, added);
        Signature::Symbol* symbol = env.signature->getFunction(fun);
        OperatorType* ot = OperatorType::getTypeConType(arity);
        if (!added) {
          if(symbol->fnType()!=ot){
            PARSE_ERROR("Type constructor declared with two different types",tok);
          }
        } else{
          symbol->setType(ot);  
          _typeConstructorArities.insert(nm, arity);
        }       
        //cout << "added type constuctor " + nm + " of type " + symbol->fnType()->toString() << endl;
        while (lpars--) {
          consumeToken(T_RPAR);
        }
        consumeToken(T_RPAR);
        consumeToken(T_DOT);
        return;
      }
    }
    // the matching number of rpars will be read
    _ints.push(lpars);
    // remember type name
    _strings.push(nm);
    _states.push(END_TFF);
    _states.push(TYPE);
    return;
  }

  _bools.push(true); // to denote that it is an FOF formula
  _isQuestion = false;
  if (tp == "axiom" || tp == "plain") {
    _lastInputType = UnitInputType::AXIOM;
  }
  else if (tp == "extensionality"){
    // this will be transformed to just AXIOM after clausification
    _lastInputType = UnitInputType::EXTENSIONALITY_AXIOM;
  }
  else if (tp == "definition") {
    _lastInputType = UnitInputType::AXIOM;
  }
  else if (tp == "conjecture") {
    _containsConjecture = true;
    _lastInputType = UnitInputType::CONJECTURE;
  }
  else if (tp == "question") {
    _isQuestion = true;
    _containsConjecture = true;
    _lastInputType = UnitInputType::CONJECTURE;
  }
  else if (tp == "negated_conjecture") {
    _lastInputType = UnitInputType::NEGATED_CONJECTURE;
  }
  else if (tp == "hypothesis" || tp == "theorem" || tp == "lemma") {
    _lastInputType = UnitInputType::ASSUMPTION;
  }
  else if (tp == "assumption" || tp == "unknown") {
    // MS: we were silently dropping these until now. I wonder why...
    PARSE_ERROR((vstring)"Unsupported unit type '" + tp + "' found",start);
  }
  else if (tp == "claim") {
    _lastInputType = UnitInputType::CLAIM;
  }
  else {
    PARSE_ERROR((vstring)"unit type, such as axiom or definition expected but " + tp + " found",
        start);
  }
  consumeToken(T_COMMA);
  _states.push(END_FOF);
  _states.push(FORMULA);
} // tff()

unsigned TPTP::getConstructorArity()
{
  unsigned arity = 0;
  Token tok = getTok(0);
  while(tok.tag == T_ARROW || tok.tag == T_TTYPE){
    arity += (tok.tag == T_TTYPE);
    resetToks();
    tok = getTok(0);
  }
  return arity;
}

/**
  * Reads a HOL term of type $o
  * @since 08/11/2017
  * @author Ahmed Bhayat
  */

void TPTP::holFormula()
{
  Token tok = getTok(0);
  
  switch (tok.tag) {
  case T_NOT:
    resetToks();
    _connectives.push(NOT);
    _states.push(HOL_FORMULA);
    return;

  case T_SIGMA:
    resetToks();
    readTypeArgs(1);
    _termLists.push(createFunctionApplication("vSIGMA", 1));    
    return;
  
  case T_PI:
    resetToks();
    readTypeArgs(1);
    _termLists.push(createFunctionApplication("vPI", 1));      
    return;

  case T_FORALL:
  case T_EXISTS:
   // _states.push(UNBIND_VARIABLES);
  case T_LAMBDA:
    resetToks();
    consumeToken(T_LBRA);
    _connectives.push(tok.tag == T_FORALL ? FORALL : (tok.tag == T_LAMBDA ? LAMBDA : EXISTS));
    _states.push(HOL_FORMULA);
    addTagState(T_COLON);
    addTagState(T_RBRA);
    _states.push(VAR_LIST);
    return;

  case T_LPAR:
    resetToks();
    addTagState(T_RPAR);
    _connectives.push(-1);
    _states.push(END_HOL_FORMULA);
    _states.push(HOL_FORMULA);
    return;
    
  //higher order syntax wierdly allows (~) @ (...)
  case T_RPAR: {
    ASS(_connectives.top() == NOT);
    _connectives.pop();
    _termLists.push(createFunctionApplication("vNOT", 0));
    return;
  }

  case T_CHOICE:
  case T_DEF_DESC:
  case T_POLY_CHOICE:
  case T_POLY_DEF_DESC:
  {
    USER_ERROR("At the moment Vampire HOL cannot parse definite and indefinite description operators");
  }

  case T_STRING:
  case T_INT:
  case T_RAT:
  case T_REAL://TODO update for HOL - AYB
    _states.push(END_EQ);
    _states.push(TERM);
    _states.push(MID_EQ);
    _states.push(TERM);
    return;
  case T_TRUE:
    resetToks();
    _formulas.push(new Formula(true));
    _lastPushed = FORM;
    return;
  case T_FALSE:
    resetToks();
    _formulas.push(new Formula(false));
    _lastPushed = FORM;
    return;
  case T_AND:
  case T_OR:
  case T_IMPLY:
  case T_IFF:
  case T_NAME:
  case T_VAR:
  case T_ITE:
  case T_THEORY_FUNCTION:
  case T_LET:
  case T_LBRA:
    //_states.push(END_HOL_TERM);
    _states.push(HOL_TERM);
    return;
  case T_APP:
    //higher-order syntax allows for ~ @ fomrula  
    if(_connectives.top() == NOT ||
       _connectives.top() == PI  ||
       _connectives.top() == SIGMA){
      resetToks();
      _states.push(HOL_FORMULA);
      return;
    }
  //AYB ADDED, TO BE MODIFIED
  default:
    PARSE_ERROR("formula or term expected",tok);
  }
}

/**
  * Reads a term of a higher order logic. Either a higher-order constant or a variable
  * @since 08/11/2017
  * @author Ahmed Bhayat
  */

void TPTP::holTerm()
{
  Token tok = getTok(0);
  resetToks();

  vstring name = tok.content;
  unsigned arity = _typeArities.find(name) ? _typeArities.get(name) : 0;

  switch (tok.tag) {

    case T_BOOL_TYPE:
    case T_DEFAULT_TYPE: {
      resetToks();
      switch (tok.tag) {
        case T_BOOL_TYPE:
          _termLists.push(AtomicSort::boolSort());
          break;
        case T_DEFAULT_TYPE:
          _termLists.push(AtomicSort::defaultSort());
          break;             
        default:
          ASSERTION_VIOLATION;
      }
      return;
    }

    case T_REAL_TYPE:
    case T_RATIONAL_TYPE: 
    case T_STRING:
    case T_INT:
    case T_REAL:
    case T_RAT: {
      USER_ERROR("Vampire higher-order is currently not compatible with theory reasoning");
    }  

    case T_AND:
    case T_OR:
    case T_IMPLY:  
    case T_IFF:
    case T_XOR:{
      ASS(arity == 0);
      name = convert(tok.tag);
      _termLists.push(createFunctionApplication(name, arity)); //TODO fix this
      break;
    }    
    case T_NAME:{
      //AYB must be a nicer way of dealing with this?
      if(name.at(0) == '$'){
        USER_ERROR("Vampire higher-order is currently not compatible with theory reasoning");    
      }
      readTypeArgs(arity);
      _termLists.push(createFunctionApplication(name, arity)); // arity
      break;
    }
    case T_VAR:{
      unsigned var = (unsigned)_vars.insert(name);
      _termLists.push(TermList(var, false)); // dummy arity to indicate a variable
      break;
    }
    default:
      PARSE_ERROR("unexpected token", tok);
  }

  _lastPushed = TM;

}
  
vstring TPTP::convert(Tag t)
{
  switch(t){
    case T_AND:
      return "vAND";
    case T_OR:
      return "vOR";
    case T_IMPLY:
      return "vIMP";
    case T_IFF:
      return "vIFF";
    case T_XOR:
      return "vXOR";
    case T_NOT:
      return "vNOT";
    case T_PI:
      return "vPI";
    case T_SIGMA:
      return "vSIGMA";
    default:
      ASSERTION_VIOLATION;
  }
}


/**
  * Process the end of a HOL function.
  * If the main connective is any that operates on formulas (!, ?, &, |, -2...) and
  * The top term on the termlist is not of type $o and error is raised. Otherwise, 
  * @since 05/11/2017 Manchester
  * @author Ahmed Bhayat
  */

void TPTP::endHolFormula()
{
  int con = _connectives.pop();

  if (con == -2){
    if(_termLists.size() == 1){
      endTermAsFormula();
    }
    return;
  }  
  
  if ((con < HOL_CONSTANTS_LOWER_BOUND) && (con != -1) && (_lastPushed == TM)){
    //At the moment, APP and LAMBDA are the only connectives that can take terms of type
    //Other than $o as arguments.
    endTermAsFormula();
  }


  Formula* f;
  TermList fun;
  bool conReverse = false;
  switch (con) {
  case IMP:
  case AND:
  case OR:
    conReverse = _bools.pop();
    break;
  case IFF:
  case XOR:
  case APP:
  case -2:
  case -1:
    break;
  case NOT:
    f = _formulas.pop();
    _formulas.push(new NegatedFormula(f));
    _lastPushed = FORM;
    _states.push(END_HOL_FORMULA);

    return;

  case FORALL:
  case EXISTS:
    f = _formulas.pop();
    _formulas.push(new QuantifiedFormula((Connective)con,_varLists.pop(),_sortLists.pop(),f));
    _lastPushed = FORM;
    _states.push(END_HOL_FORMULA);
    _states.push(UNBIND_VARIABLES);
    return;
  case LAMBDA:{
     if(_lastPushed == FORM){
       endFormulaInsideTerm();
     }
     fun = _termLists.pop();
     TermList ts(Term::createLambda(fun, _varLists.pop(), _sortLists.pop(), sortOf(fun)));
     _termLists.push(ts);
     _lastPushed = TM;
     _states.push(END_HOL_FORMULA);
     _states.push(UNBIND_VARIABLES);
     return; 
    }
  case LITERAL:
  default:
    throw ::Exception((vstring)"tell me how to handle connective " + Int::toString(con));
  }

  Token& tok = getTok(0);
  Tag tag = tok.tag;
  int c;
  bool cReverse = false;
switch (tag) {
  case T_AND:
    c = AND;
    break;
  case T_NOT_AND:
    cReverse = true;
    c = AND;
    break;
  case T_NOT_OR:
    cReverse = true;
    c = OR;
    break;
  case T_OR:
    c = OR;
    break;
  case T_XOR:
    c = XOR;
    break;
  case T_IFF:
    c = IFF;
    break;
  case T_IMPLY:
    c = IMP;
    break;
  case T_REVERSE_IMP:
    cReverse = true;
    c = IMP;
    break;
  case T_APP:
    c = APP;
    break;
  case T_EQUAL:
  case T_NEQ: {
    // not connectives, but we allow formulas to be arguments to = and !=
    _states.push(END_EQ);
    _connectives.push(-1);
    _states.push(END_HOL_FORMULA);
    _states.push(HOL_FORMULA);
    _states.push(MID_EQ);
    if(_lastPushed == FORM){
      endFormulaInsideTerm();
      //equality is evaluated between two terms
    }
    return;
  }
  default:
    // the formula does not end at a binary connective, build the formula and terminate
    switch (con) {
    case IMP:
      f = _formulas.pop();
      if (conReverse) {
        f = new BinaryFormula((Connective)con,f,_formulas.pop());
      }
      else {
        f = new BinaryFormula((Connective)con,_formulas.pop(),f);
      }
      _formulas.push(f);
        _lastPushed = FORM;
      _states.push(END_HOL_FORMULA);
      return;
    
    case APP:
      _states.push(END_HOL_FORMULA);
      _states.push(END_APP);
      return;
    case IFF:
    case XOR:
      f = _formulas.pop();
      f = new BinaryFormula((Connective)con,_formulas.pop(),f);
      _formulas.push(f);
        _lastPushed = FORM;
      _states.push(END_HOL_FORMULA);
      return;

    case AND:
    case OR:
      f = _formulas.pop();
      f = makeJunction((Connective)con,_formulas.pop(),f);
      if (conReverse) {
        f = new NegatedFormula(f);
      }
      _formulas.push(f);
      _lastPushed = FORM;
      _states.push(END_HOL_FORMULA);
      return;

    case -1:
      return;
    default:
      ASSERTION_VIOLATION;
    }
  }

  if ((c != APP) && (con == -1) && (_lastPushed == TM)){
    endTermAsFormula();
  }

  
  // con and c are binary connectives
  if (higherPrecedence(con,c)) {
    if (con == APP){
      _states.push(END_HOL_FORMULA);
      _states.push(END_APP);
      return;  
    }
    f = _formulas.pop(); 
    Formula* g = _formulas.pop();
    if (con == AND || con == OR) {
      f = makeJunction((Connective)con,g,f);
      if (conReverse) {
        f = new NegatedFormula(f);
      }
    }
    else if (con == IMP && conReverse) {
      f = new BinaryFormula((Connective)con,f,g); 
    }else {
      f = new BinaryFormula((Connective)con,g,f);
    }
    _formulas.push(f);
    _lastPushed = FORM;
    _states.push(END_HOL_FORMULA);
    return;
  }

  // c is a binary connective
  _connectives.push(con);
  if (con == IMP || con == AND || con == OR) {
    _bools.push(conReverse);
  }
  _connectives.push(c);
  if (c == IMP || c == AND || c == OR) {
    _bools.push(cReverse);
  }
  resetToks();
  _states.push(END_HOL_FORMULA);
  _states.push(HOL_FORMULA);
}


/**
  * Process the end of an @ term
  * @since 05/11/2017 Manchester
  * @author Ahmed Bhayat
  */
void TPTP::endApp()
{
  if(_lastPushed == FORM){
     endFormulaInsideTerm();     
  }
  TermStack args;
  TermList rhs = _termLists.pop();
  TermList lhs = _termLists.pop();
  TermList lhsSort = sortOf(lhs);
  ASS_REP2(lhsSort.isTerm() && lhsSort.term()->arity() == 2, lhs.toString(), lhsSort.toString());
  TermList s1 = *(lhsSort.term()->nthArgument(0));
  TermList s2 = *(lhsSort.term()->nthArgument(1));
  args.push(s1);
  args.push(s2);
  args.push(lhs);
  args.push(rhs);
  unsigned app = env.signature->getApp();
  
  _termLists.push(TermList(Term::create(app, 4, args.begin())));
  _lastPushed = TM;
}

/**
 * Process the end of the $ite expression
 * @since 27/07/2011 Manchester
 * @since 16/04/2015 Gothenburg, major changes to support FOOL
 */
void TPTP::endIte()
{
  TermList elseBranch = _termLists.pop();
  TermList thenBranch = _termLists.pop();
  Formula* condition = _formulas.pop();
  TermList thenSort = sortOf(thenBranch);
  TermList ts(Term::createITE(condition,thenBranch,elseBranch,thenSort));
  TermList elseSort = sortOf(elseBranch);
  if (thenSort != elseSort) {
    USER_ERROR("sort mismatch in the if-then-else expression: " +
               thenBranch.toString() + " has the sort " + thenSort.toString() + ", whereas " +
               elseBranch.toString() + " has the sort " + elseSort.toString());
  }
  _termLists.push(ts);
} // endIte

/**
 *
 */
void TPTP::endTheoryFunction() {
  /**
   * Things get a bit awkward with theories + FOOL, because theory function can
   * return $o in such case be a predicate symbol rather than a function symbol.
   * The current solution is the following -- we always treat application of
   * theory functions as a a term (a formula wrapped inside boolean term, if
   * needed). If later on we discover that we should've taken it as a formula,
   * we simply pull the formula out of the boolean term. This is done in
   * endTermAsFormula().
   */

  Theory::Interpretation itp;
  TermList args[3]; // all theory function use up to 3 arguments as for now
  TermList arraySort;

  TheoryFunction tf = _theoryFunctions.pop();
  switch (tf) {
    case TF_SELECT: {
      TermList index = _termLists.pop();
      TermList array = _termLists.pop();

      arraySort = sortOf(array);
      if (!arraySort.isArraySort()) {
        USER_ERROR("$select is being incorrectly used on a type of array " + arraySort.toString() + " that has not be defined");
      }

      TermList indexSort = SortHelper::getIndexSort(arraySort);
      if (sortOf(index) != indexSort) {
        USER_ERROR("sort of index is not the same as the index sort of the array");
      }

      args[0] = array;
      args[1] = index;

      if (SortHelper::getInnerSort(arraySort) == AtomicSort::boolSort()) {
        itp = Theory::Interpretation::ARRAY_BOOL_SELECT;
      } else {
        itp = Theory::Interpretation::ARRAY_SELECT;
      }
      break;
    }
    case TF_STORE: {
      TermList value = _termLists.pop();
      TermList index = _termLists.pop();
      TermList array = _termLists.pop();

      arraySort = sortOf(array);
      if (!arraySort.isArraySort()) {
        USER_ERROR("store is being incorrectly used on a type of array that has not be defined");
      }

      TermList indexSort = SortHelper::getIndexSort(arraySort);
      if (sortOf(index) != indexSort) {
        USER_ERROR("sort of index is not the same as the index sort of the array");
      }

      TermList innerSort = SortHelper::getInnerSort(arraySort);
      if (sortOf(value) != innerSort) {
        USER_ERROR("sort of value is not the same as the value sort of the array");
      }

      args[0] = array;
      args[1] = index;
      args[2] = value;

      itp = Theory::Interpretation::ARRAY_STORE;

      break;
    }
    default:
      ASSERTION_VIOLATION_REP(tf);
  }

  OperatorType* type = Theory::getArrayOperatorType(arraySort,itp);
  unsigned symbol = env.signature->getInterpretingSymbol(itp, type);
  unsigned arity = Theory::getArity(itp);

  if (Theory::isFunction(itp)) {
    Term* term = Term::create(symbol, arity, args);
    _termLists.push(TermList(term));
  } else {
    Literal* literal = Literal::create(symbol, arity, true, false, args);
    _formulas.push(new AtomicFormula(literal));
    _states.push(END_FORMULA_INSIDE_TERM);
  }
} // endTheoryFunction

/**
 * Process include() declaration
 * @since 07/07/2011 Manchester
 */
void TPTP::include()
{
  consumeToken(T_LPAR);
  Token& tok = getTok(0);
  if (tok.tag != T_NAME) {
    PARSE_ERROR((vstring)"file name expected",tok);
  }
  vstring relativeName=tok.content;
  resetToks();
  bool ignore = _forbiddenIncludes.contains(relativeName);
  if (!ignore) {
    _allowedNamesStack.push(_allowedNames);
    _allowedNames = 0;
    _inputs.push(_in);
    _includeDirectories.push(_includeDirectory);
  }

  tok = getTok(0);
  if (tok.tag == T_COMMA) {
    if (!ignore) {
      _allowedNames = new Set<vstring>;
    }
    resetToks();
    consumeToken(T_LBRA);
    for(;;) {
      tok = getTok(0);
      if (tok.tag != T_NAME) {
	PARSE_ERROR((vstring)"formula name expected",tok);
      }
      vstring axName=tok.content;
      resetToks();
      if (!ignore) {
	_allowedNames->insert(axName);
      }
      tok = getTok(0);
      if (tok.tag == T_RBRA) {
	resetToks();
	break;
      }
      consumeToken(T_COMMA);
    }
  }
  consumeToken(T_RPAR);
  consumeToken(T_DOT);

  if (ignore) {
    return;
  }
  // here should be a computation of the new include directory according to
  // the TPTP standard, so far we just set it to ""
  _includeDirectory = "";
  vstring fileName(env.options->includeFileName(relativeName));
  _in = new ifstream(fileName.c_str());
  if (!*_in) {
    USER_ERROR((vstring)"cannot open file " + fileName);
  }
} // include

/** add a file name to the list of forbidden includes */
void TPTP::addForbiddenInclude(vstring file)
{
  _forbiddenIncludes.insert(file);
}

/**
 * Read the next token that must be a name.
 * @since 10/04/2011 Manchester
 */
vstring TPTP::name()
{
  Token& tok = getTok(0);
  if (tok.tag != T_NAME) {
    PARSE_ERROR("name expected",tok);
  }
  vstring nm = tok.content;
  resetToks();
  return nm;
} // name

/**
 * Read the next token that must have a given name.
 * @since 10/04/2011 Manchester
 */
void TPTP::consumeToken(Tag t)
{
  Token& tok = getTok(0);
  if (tok.tag != t) {
    vstring expected = toString(t);
    PARSE_ERROR(expected + " expected",tok);
  }
  resetToks();
} // consumeToken

/**
 * Read a formula and save it on the stack of formulas.
 * Adds to _states END_SIMPLE_FORMULA,SIMPLE_FORMULA
 * @since 10/04/2011 Manchester
 */
void TPTP::formula()
{
  if(_isThf){
    _connectives.push(-2); //special connective for HOL funcs
    _connectives.push(-1);
    _states.push(END_HOL_FORMULA);
    _states.push(END_HOL_FORMULA);
    _states.push(HOL_FORMULA);
  }else{
    _connectives.push(-1);
    _states.push(END_FORMULA);
    _states.push(SIMPLE_FORMULA);
  }
} // formula

/**
 *
 * @since 26/03/2015 Manchester
 */
void TPTP::termInfix()
{
  Token tok = getTok(0);
  switch (tok.tag) {
    case T_EQUAL:
    case T_NEQ:
      _states.push(END_FORMULA_INSIDE_TERM);
      _states.push(FORMULA_INFIX);
      return;
    case T_COMMA:
    case T_RPAR:
    case T_RBRA:
    case T_ASS:
      _states.push(END_TERM);
      return;
    case T_AND:
    case T_NOT_AND:
    case T_NOT_OR:
    case T_OR:
    case T_XOR:
    case T_IFF:
    case T_IMPLY:
    case T_REVERSE_IMP:
      if (_insideEqualityArgument > 0) {
        _states.push(END_TERM);
        return;
      }
      _connectives.push(-1);
      _states.push(END_FORMULA_INSIDE_TERM);
      _states.push(END_FORMULA);
      _states.push(FORMULA_INFIX);
      return;
    default:
      PARSE_ERROR("term or formula expected", tok);
  }
} // termInfix

/**
 * Read a TPTP type expression
 * @since 10/04/2011 Manchester
 * @author Andrei Voronkov
 */
void TPTP::type()
{
  _typeTags.push(TT_ATOMIC);
  _states.push(END_TYPE);
  _states.push(SIMPLE_TYPE);
} // type

/**
 * Read a function application or a variable and save the resulting literal
 * @since 10/04/2011 Manchester
 */
void TPTP::funApp()
{
  Token tok = getTok(0);
  resetToks();

  if (tok.tag == T_LBRA) {
    _strings.push(toString(T_TUPLE));
  } else {
    _strings.push(tok.content);
  }

  switch (tok.tag) {
    case T_THEORY_FUNCTION:
      consumeToken(T_LPAR);
      addTagState(T_RPAR);
      switch (getTheoryFunction(tok)) {
        case TF_SELECT:
          _states.push(TERM);
          addTagState(T_COMMA);
          _states.push(TERM);
          break;
        case TF_STORE:
          _states.push(TERM);
          addTagState(T_COMMA);
          _states.push(TERM);
          addTagState(T_COMMA);
          _states.push(TERM);
          break;
        default:
          ASSERTION_VIOLATION_REP(tok.content);
      }
      return;

    case T_ITE:
      consumeToken(T_LPAR);
      addTagState(T_RPAR);
      _states.push(TERM);
      addTagState(T_COMMA);
      _states.push(TERM);
      addTagState(T_COMMA);
      _states.push(FORMULA);
      return;

    case T_LET: {
      consumeToken(T_LPAR);
      addTagState(T_RPAR);
      _states.push(TERM);
      addTagState(T_COMMA);
      _states.push(DEFINITION);
      _letDefinitions.push(LetDefinitions());
      addTagState(T_COMMA);

      bool multipleLetTypes = false;
      if (getTok(0).tag == T_LBRA) {
        resetToks();
        addTagState(T_RBRA);
        multipleLetTypes = true;
      }
      _bools.push(multipleLetTypes);

      _states.push(END_LET_TYPES);
      _states.push(LET_TYPE);
      _letTypedSymbols.push(LetSymbols());
      return;
    }

    case T_LBRA:
      _states.push(ARGS);
      _ints.push(1); // the arity of the function symbol is at least 1
      return;

    case T_VAR:
      _ints.push(-1); // dummy arity to indicate a variable
      return;

    case T_NAME:
      if (getTok(0).tag == T_LPAR) {
        resetToks();
        _states.push(ARGS);
        _ints.push(1); // the arity of the function symbol is at least 1
      } else {
        _ints.push(0); // arity
      }
      return;

    default:
      PARSE_ERROR("unexpected token", tok);
  }
} // TPTP::funApp

void TPTP::letType()
{
  // We cannot use this method in TPTP::tff() because type declarations in the
  // "type" role TFF units allow declarations of types ($tType), which are not
  // allowed inside $lets

  _states.push(TYPE);
  addTagState(T_COLON);
  _strings.push(name());
} // TPTP::letType

void TPTP::endLetTypes()
{
  vstring name = _strings.pop();
  Type* t = _types.pop();
  OperatorType* type = constructOperatorType(t);

  unsigned arity = type->arity();
  bool isPredicate = type->isPredicateType();

  unsigned symbol = isPredicate
                  ? env.signature->addFreshPredicate(arity, name.c_str())
                  : env.signature->addFreshFunction(arity,  name.c_str());

  if (isPredicate) {
    env.signature->getPredicate(symbol)->setType(type);
  } else {
    env.signature->getFunction(symbol)->setType(type);
  }

  LetSymbolName symbolName(name, arity);
  LetSymbolReference symbolReference(symbol, isPredicate);

  LetSymbols scope = _letTypedSymbols.pop();

  if (findLetSymbol(symbolName, scope, symbolReference)) {
    USER_ERROR("The symbol " + name + " of arity " + Int::toString(arity) + " is defined twice in a $let-expression.");
  }

  scope.push(LetSymbol(symbolName, symbolReference));
  _letTypedSymbols.push(scope);

  bool multipleLetTypes = _bools.pop();
  if (multipleLetTypes && getTok(0).tag == T_COMMA) {
    resetToks();
    _bools.push(multipleLetTypes);
    _states.push(END_LET_TYPES);
    _states.push(LET_TYPE);
  } 
} // TPTP::endLetTypes

void TPTP::definition()
{
  // At this point we parse one or more simultaneous definitions.
  // Simultaneous definitions are of the form `[D1, ..., Dn]` and each
  // definition is either of a function/predicate symbol `f(X,Y,Z) := t`
  // or a tuple `[a, b, c] := t`.

  // If the next token is '[', then the definition could either be
  // a single tuple definition or a list of simultaneous definitions.
  // This ambiguity is resolved by the next two tokens:
  // if they are T_NAME and then T_COMMA, then it is a tuple definition,
  // otherwise it is a a simultaneous definition.

  // The challenge here is how to direct the parser while keeping it
  // looking only one token ahead, like in the rest of TPTP.cpp.
  // Essentially, the trick is to
  //   1) have a boolean flag in _bools that tells whether the current let
  //      definition is simultaneous or not;
  //   2) consume the T_NAME token of a symbol definition here and not in
  //      SYMBOL_DEFINITION;
  //   3) consume the sequence T_LBRA, T_NAME, T_COMMA of tokens here and
  //      not in TUPLE_DEFINITION.

  switch (getTok(0).tag) {
    case T_NAME:
      _bools.push(false); // not a simultaneous definition
      _strings.push(name());
      _states.push(SYMBOL_DEFINITION);
      return;

    case T_LBRA: {
      resetToks();
      switch (getTok(0).tag) {
        case T_NAME:
          _strings.push(name());
          switch (getTok(0).tag) {
            case T_ASS:
            case T_LPAR:
              _bools.push(true); // is a simultaneous definition
              addTagState(T_RBRA);
              _states.push(SYMBOL_DEFINITION);
              return;

            case T_COMMA:
              resetToks();
              _bools.push(false); // not a simultaneous definition
              _states.push(TUPLE_DEFINITION);
              return;

            default:
              PARSE_ERROR(toString(T_ASS) + " or " + toString(T_LPAR) + " or " + toString(T_COMMA) + " expected",
                          getTok(0));
          }
          return;

        case T_LBRA:
          resetToks();
          _bools.push(true); // is a simultaneous definition
          addTagState(T_RBRA);
          _states.push(TUPLE_DEFINITION);
          return;

        default:
          PARSE_ERROR("name or " + toString(T_LBRA) + " expected",getTok(0));
      }
    }

    default:
      PARSE_ERROR("name or " + toString(T_LBRA) + " expected",getTok(0));
  }
} // TPTP::definition

void TPTP::midDefinition()
{
  switch (getTok(0).tag) {
    case T_NAME:
      _strings.push(name());
      _states.push(SYMBOL_DEFINITION);
      break;

    case T_LBRA:
      resetToks();
      _states.push(TUPLE_DEFINITION);
      break;

    default:
      PARSE_ERROR("name or " + toString(T_LBRA) + " expected",getTok(0));
  }
} // TPTP::midDefinition

void TPTP::symbolDefinition()
{
  vstring nm = _strings.pop();
  unsigned arity = 0;
  VList* vs = VList::empty();

  Stack<unsigned> vars;
  if (getTok(0).tag == T_LPAR) {
    resetToks();
    for (;;) {
      if (getTok(0).tag == T_VAR) {
        int var = _vars.insert(getTok(0).content);
        vars.push(var);
        resetToks();
      } else {
        PARSE_ERROR("variable expected", getTok(0));
      }

      if (getTok(0).tag == T_COMMA) {
        resetToks();
        continue;
      }

      if (getTok(0).tag == T_RPAR) {
        resetToks();
        break;
      }

      PARSE_ERROR("comma or closing bracket expected", getTok(0));
    }
    arity = (unsigned)vars.size();
  }

  LetSymbolName name(nm, arity);
  LetSymbolReference ref;
  if (!findLetSymbol(name, _letTypedSymbols.top(), ref)) {
    USER_ERROR("Symbol " + nm + " with arity " + Int::toString(arity) + " is used in a let definition without a declared type");
  }

  unsigned symbol = SYMBOL(ref);
  bool isPredicate = IS_PREDICATE(ref);

  if (arity > 0) {
    OperatorType* type = isPredicate
                       ? env.signature->getPredicate(symbol)->predType()
                       : env.signature->getFunction(symbol)->fnType();

    unsigned index = 0;
    while (vars.isNonEmpty()) {
      unsigned var = vars.pop();
      TermList sort = type->arg(arity - 1 - index++);
      bindVariable(var, sort);
      VList::push(var, vs);
    }

    _bindLists.push(vs);
    _states.push(UNBIND_VARIABLES);
  }

  LetDefinitions definitions = _letDefinitions.pop();
  definitions.push(LetSymbolReference(symbol, isPredicate));
  _letDefinitions.push(definitions);

  _varLists.push(vs);

  _states.push(END_DEFINITION);
  consumeToken(T_ASS);
  _states.push(TERM);
} // TPTP::symbolDefinition 

/**
 * Read a non-empty sequence of constants and save the resulting
 * sequence of TermList and their number
 * @since 20/04/2016 Gothenburg
 */
void TPTP::tupleDefinition()
{
  Set<vstring> uniqueConstants;
  Stack<unsigned> symbols;
  TermStack sorts;

  vstring constant = _strings.pop();
  do {
    if (uniqueConstants.contains(constant)) {
      USER_ERROR("The symbol " + constant + " is defined twice in a tuple $let-expression.");
    } else {
      uniqueConstants.insert(constant);
    }

    LetSymbolName constantName(constant, 0);
    LetSymbolReference ref;
    if (!findLetSymbol(constantName, _letTypedSymbols.top(), ref)) {
      USER_ERROR("Constant " + constant + " is used in a tuple let definition without a declared sort");
    }

    unsigned symbol = SYMBOL(ref);
    bool isPredicate = IS_PREDICATE(ref);

    symbols.push(symbol);

    TermList sort = isPredicate
                  ? AtomicSort::boolSort()
                  : env.signature->getFunction(symbol)->fnType()->result();
    sorts.push(sort);

    if (getTok(0).tag == T_NAME) {
      constant = name();
      if (getTok(0).tag == T_COMMA) {
        resetToks();
      }
    } else {
      break;
    }
  } while (true);

  TermList tupleSort = AtomicSort::tupleSort(sorts.size(), sorts.begin());
  unsigned tupleFunctor = Theory::tuples()->getFunctor(tupleSort);

  LetDefinitions definitions = _letDefinitions.pop();
  definitions.push(LetSymbolReference(tupleFunctor, false));
  _letDefinitions.push(definitions);

  VList* constants = VList::empty();
  VList::pushFromIterator(Stack<unsigned>::Iterator(symbols), constants);
  _varLists.push(constants);

  _states.push(END_DEFINITION);
  _states.push(TERM);
  addTagState(T_ASS);
  addTagState(T_RBRA);
} // tupleDefinition

void TPTP::endDefinition() {
  LetSymbolReference ref = _letDefinitions.top().top();
  unsigned symbol = SYMBOL(ref);
  bool isPredicate = IS_PREDICATE(ref);

  TermList definition = _termLists.top();
  TermList definitionSort = sortOf(definition);

  TermList refSort = isPredicate
                     ? AtomicSort::boolSort()
                     : env.signature->getFunction(symbol)->fnType()->result();

  if (refSort != definitionSort) {
    vstring definitionSortName = definitionSort.toString();
    vstring refSymbolName = isPredicate
                            ? env.signature->predicateName(symbol)
                            : env.signature->functionName(symbol);
    OperatorType* type = isPredicate
                         ? env.signature->getPredicate(symbol)->predType()
                         : env.signature->getFunction(symbol)->fnType();
    USER_ERROR("The term " + definition.toString() + " of the sort " + definitionSortName +
               " is used as definition of the symbol " + refSymbolName +
               " of the type " + type->toString());
  }

  bool multipleDefinitions = _bools.pop();
  if (multipleDefinitions && getTok(0).tag == T_COMMA) {
    resetToks();
    _bools.push(multipleDefinitions);
    _states.push(MID_DEFINITION);
  } else {
    _letSymbols.push(_letTypedSymbols.pop());
  }
} // endDefinition

bool TPTP::findLetSymbol(LetSymbolName symbolName, LetSymbolReference& symbolReference) {
  Stack<LetSymbols>::TopFirstIterator scopes(_letSymbols);
  while (scopes.hasNext()) {
    LetSymbols scope = scopes.next();
    if (findLetSymbol(symbolName, scope, symbolReference)) {
      return true;
    }
  }
  return false;
} // findLetSymbol(LetSymbolName,LetSymbolReference)

bool TPTP::findLetSymbol(LetSymbolName symbolName, LetSymbols scope, LetSymbolReference& symbolReference) {
  LetSymbols::Iterator symbols(scope);
  while (symbols.hasNext()) {
    LetSymbol symbol = symbols.next();
    if (symbol.first == symbolName) {
      symbolReference = symbol.second;
      return true;
    }
  }
  return false;
} // findLetSymbol(LetSymbolName,LetSymbols,LetSymbolReference)


/**
 * Process the end of the $let expression
 * @since 27/07/2011 Manchester
 */
void TPTP::endLet()
{
  TermList let = _termLists.pop();
  TermList sort = sortOf(let);

  _letSymbols.pop();
  LetDefinitions scope = _letDefinitions.pop(); // TODO: inlining this crashes the program, WTF?
  LetDefinitions::TopFirstIterator definitions(scope);
  while (definitions.hasNext()) {
    LetSymbolReference ref = definitions.next();
    unsigned symbol = SYMBOL(ref);
    bool isPredicate = IS_PREDICATE(ref);

    VList* varList = _varLists.pop();
    TermList definition = _termLists.pop();

    bool isTuple = false;
    if (!isPredicate) {
      TermList resultSort = env.signature->getFunction(symbol)->fnType()->result();
      isTuple = resultSort.isTupleSort();
    }

    if (isTuple) {
      let = TermList(Term::createTupleLet(symbol, varList, definition, let, sort));
    } else {
      let = TermList(Term::createLet(symbol, varList, definition, let, sort));
    }
  }
  _termLists.push(let);
} // endLet

/**
 * Process the end of the tuple expression
 * @since 19/04/2016 Gothenburg
 */
void TPTP::endTuple()
{
  unsigned arity = (unsigned)_ints.pop();
  ASS_GE(_termLists.size(), arity);

  DArray<TermList> elements(arity);
  DArray<TermList> sorts(arity);

  for (int i = arity - 1; i >= 0; i--) {
    TermList ts = _termLists.pop();
    elements[i] = ts;
    sorts[i] = sortOf(ts);
  }

  Term* t = Term::createTuple(arity, sorts.begin(), elements.begin());
  _termLists.push(TermList(t));
} // endTuple

/**
 * Read a non-empty sequence of arguments, including the right parentheses
 * and save the resulting sequence of TermList and their number
 * @since 10/04/2011 Manchester
 */
void TPTP::args()
{
  _states.push(END_ARGS);
  _states.push(TERM);
} // args

/**
 * Read a list of arguments after a term
 * @since 27/07/2011 Manchester
 */
void TPTP::endArgs()
{
 // check if there is any other term in the argument list
  Token tok = getTok(0);
  switch (tok.tag) {
  case T_COMMA:
    resetToks();
    _ints.push(_ints.pop()+1);
    _states.push(END_ARGS);
    _states.push(TERM);
    return;
  case T_RPAR:
    resetToks();
    return;
  case T_RBRA:
    resetToks();
    return;
  default:
    PARSE_ERROR(", ) or ] expected after an end of a term",tok);
  }
} // endArgs

/**
 * Bind a variable to a sort
 * @since 22/04/2011 Manchester
 */
void TPTP::bindVariable(unsigned var,TermList sort)
{
  SList** definitions;
  // definitions will be a pointer to the list inside _variableSorts,
  // either the one that was there, or a freshly inserted empty one
  _variableSorts.getValuePtr(var,definitions,SList::empty());
  SList::push(sort,*definitions); // and this will modify that list
} // bindVariable

/**
 * Read a non-empty sequence of variable and save the resulting
 * sequence of TermList and their number
 * @since 07/07/2011 Manchester
 * @since 16/04/2015 Gothenburg, do not parse the closing ']'
 */
void TPTP::varList()
{
  Stack<int> vars;
  for (;;) {
    Token& tok = getTok(0);

    if (tok.tag != T_VAR) {
      PARSE_ERROR("variable expected",tok);
    }
    int var = _vars.insert(tok.content);
    vars.push(var);
    resetToks();
    bool sortDeclared = false;
  afterVar:
    tok = getTok(0);
    switch (tok.tag) {
    case T_COLON: // v: type
      if (sortDeclared) {
        PARSE_ERROR("two declarations of variable sort",tok);
      }
      resetToks();
      bindVariable(var,(_isThf ? readArrowSort() : readSort()));
      sortDeclared = true;
      goto afterVar;

    case T_COMMA:
      if (!sortDeclared) {
        bindVariable(var,AtomicSort::defaultSort());
      }
      resetToks();
      break;

    default:
      {
        if (!sortDeclared) {
          bindVariable(var,AtomicSort::defaultSort());
        }
        VList* vs = VList::empty();
        SList* ss = SList::empty();
        while (!vars.isEmpty()) {
          int v = vars.pop();
          VList::push(v,vs);
          SList::push(sortOf(TermList(v,false)),ss);
        }
        _varLists.push(vs);
        _sortLists.push(ss);
        _bindLists.push(vs);
        return;
      }
    }
  }
} // varList

/**
 * Read a term and save the resulting TermList
 * @since 10/04/2011 Manchester
 * @since 13/04/2015 Gothenburg, major changes to support FOOL
 */
void TPTP::term()
{
  Token tok = getTok(0);
  switch (tok.tag) {
    case T_NAME:
    case T_THEORY_FUNCTION:
    case T_VAR:
    case T_ITE:
    case T_LET:
    case T_LBRA:
      _states.push(TERM_INFIX);
      _states.push(FUN_APP);
      return;

    
    case T_INTEGER_TYPE:
    case T_REAL_TYPE:
    case T_RATIONAL_TYPE: 
    case T_BOOL_TYPE:
    case T_DEFAULT_TYPE: {
      resetToks();
      switch (tok.tag) {
        case T_INTEGER_TYPE:
          _termLists.push(AtomicSort::intSort());
          break;
        case T_REAL_TYPE:
          _termLists.push(AtomicSort::realSort());
          break;        
        case T_RATIONAL_TYPE:
          _termLists.push(AtomicSort::rationalSort());
          break;
        case T_BOOL_TYPE:
          _termLists.push(AtomicSort::boolSort());
          break;
        case T_DEFAULT_TYPE:
          _termLists.push(AtomicSort::defaultSort());
          break;             
        default:
          ASSERTION_VIOLATION;
      }
      return;
    }

    case T_STRING:
    case T_INT:
    case T_REAL:
    case T_RAT: {
      resetToks();
      unsigned number;
      switch (tok.tag) {
        case T_STRING:
          number = env.signature->addStringConstant(tok.content);
          // "distinct_object"s are _always_ of sort $i, even in typed contexts
          env.signature->getFunction(number)->setType(
            OperatorType::getConstantsType(AtomicSort::defaultSort())
          );
          break;
        case T_INT:
          number = addIntegerConstant(tok.content,_overflow,_isFof);
          break;
        case T_REAL:
          number = addRealConstant(tok.content,_overflow,_isFof);
          break;
        case T_RAT:
          number = addRationalConstant(tok.content,_overflow,_isFof);
          break;
        default:
          ASSERTION_VIOLATION;
      }
      _termLists.push(TermList(Term::createConstant(number)));
      return;
    }

    default:
      _states.push(FORMULA_INSIDE_TERM);
  }
} // term

/**
 * Build a term assembled by term()
 * @since 09/07/2011 Manchester
 * @since 14/04/2015 Gothenburg, major changes to support FOOL
 */
void TPTP::endTerm()
{
  vstring name = _strings.pop();

  if (name == toString(T_ITE)) {
    _states.push(END_ITE);
    return;
  }

  if (name == toString(T_LET)) {
    _states.push(END_LET);
    return;
  }

  if (name == toString(T_TUPLE)) {
    _states.push(END_TUPLE);
    return;
  }

  TheoryFunction tf;
  if (findTheoryFunction(name, tf)) {
    _theoryFunctions.push(tf);
    _states.push(END_THEORY_FUNCTION);
    return;
  }

  int arity = _ints.pop();

  if (arity == -1) {
    // it was a variable
    unsigned var = (unsigned)_vars.insert(name);
    _termLists.push(TermList(var, false));
    return;
  }

  LetSymbolReference ref;
  if (env.signature->predicateExists(name, arity) ||
      (findLetSymbol(LetSymbolName(name, arity), ref) && IS_PREDICATE(ref)) ||
      findInterpretedPredicate(name, arity)) {
    // if the function symbol is actually a predicate,
    // we need to construct a formula and wrap it inside a term
    _formulas.push(createPredicateApplication(name, arity));
    _states.push(END_FORMULA_INSIDE_TERM);
    return;
  }

  if(env.signature->typeConExists(name, arity)){
    _termLists.push(createTypeConApplication(name, arity));    
    return;
  }

  _termLists.push(createFunctionApplication(name, arity)); 
} // endTerm

/**
 * Read after an end of atom or after lhs of an equality or inequality
 * @since 10/04/2011 Manchester
 * @since 13/04/2015 Gothenburg, major changes to support FOOL
 */
void TPTP::formulaInfix()
{
  Token tok = getTok(0);

  if (tok.tag == T_EQUAL || tok.tag == T_NEQ) {
    _states.push(END_EQ);
    _states.push(TERM);
    _states.push(MID_EQ);
    _states.push(END_TERM);
    return;
  }

  vstring name = _strings.pop();

  if (name == toString(T_ITE)) {
    _states.push(END_TERM_AS_FORMULA);
    _states.push(END_ITE);
    return;
  }

  TheoryFunction tf;
  if (findTheoryFunction(name, tf)) {
    switch (tf) {
      case TF_STORE:
        USER_ERROR("$store expression cannot be used as formula");
        break;
      case TF_SELECT:
        _theoryFunctions.push(tf);
        _states.push(END_TERM_AS_FORMULA);
        _states.push(END_THEORY_FUNCTION);
        break;
      default:
        ASSERTION_VIOLATION_REP(name);
    }
    return;
  }

  if (name == toString(T_LET)) {
    _states.push(END_TERM_AS_FORMULA);
    _states.push(END_LET);
    return;
  }

  int arity = _ints.pop();

  if (arity == -1) {
    // that was a variable
    unsigned var = (unsigned)_vars.insert(name);
    _termLists.push(TermList(var, false));
    _states.push(END_TERM_AS_FORMULA);
    return;
  }

  if(env.signature->functionExists(name, arity)){
    //with polymorphism, we can have function symbols that are used as predicates
    _termLists.push(createFunctionApplication(name, arity));
    _states.push(END_TERM_AS_FORMULA);
    return;
  }

  _formulas.push(createPredicateApplication(name, arity));
} // formulaInfix

/**
 * Read after an end of equality or inequality and save the (in)equality formula.
 * @since 09/07/2011 Manchester
 */
void TPTP::endEquality()
{
  _insideEqualityArgument--;

  if((_isThf) && (_lastPushed == FORM)){
    endFormulaInsideTerm();
  }

  TermList rhs = _termLists.pop();
  TermList lhs = _termLists.pop();

  if (sortOf(rhs) != sortOf(lhs)) {
    TermList rsort = sortOf(rhs); 
    TermList lsort = sortOf(lhs);
    USER_ERROR("Cannot create equality between terms of different types.\n"+
      rhs.toString()+" is "+rsort.toString()+"\n"+
      lhs.toString()+" is "+lsort.toString()
    );
  }

  Literal* l = createEquality(_bools.pop(),lhs,rhs);
  _formulas.push(new AtomicFormula(l));
  _lastPushed = FORM;
} // endEquality

/**
 * Read
 * @since 09/07/2011 Manchester
 */
void TPTP::midEquality()
{
  _insideEqualityArgument++;

  Token tok = getTok(0);
  switch (tok.tag) {
  case T_EQUAL:
    _bools.push(true);
    break;
  case T_NEQ:
    _bools.push(false);
    break;
  default:
    PARSE_ERROR("either = or != expected",tok);
  }
  resetToks();
} // midEquality

/**
 * Creates an equality literal and takes care of its sort when it
 * is an equality between two variables.
 * @since 21/07/2011 Manchester
 * @since 03/05/2013 Train Manchester-London, bug fix
 */
Literal* TPTP::createEquality(bool polarity,TermList& lhs,TermList& rhs)
{
  TermList masterVar;
  TermList sort;
  if (!SortHelper::getResultSortOrMasterVariable(lhs, sort, masterVar)) {
    // Master variable is a variable whose sort determines the sort of a term.
    // If term is a variable, the master variable is the variable itself. The
    // trickier case is when we have an if-then-else expression with variable
    // arguments.
    SList* vs;
    if (_variableSorts.find(masterVar.var(),vs) && vs) {
      sort = vs->head();
    }
    else { // this may happen when free variables appear in the formula (or clause)
      sort = AtomicSort::defaultSort();
    }
  }
   
  return Literal::createEquality(polarity,lhs,rhs,sort);
} // TPTP::createEquality

/**
 * Creates a formula that is a predicate application literal from
 * provided predicate symbol name and arity. If arity is greater than zero,
 * the arguments are assumed to be on the _termLists stack.
 * @since 27/03/1015 Manchester
 */
Formula* TPTP::createPredicateApplication(vstring name, unsigned arity)
{
  ASS_GE(_termLists.size(), arity);

  int pred;
  LetSymbolReference ref;
  if (findLetSymbol(LetSymbolName(name, arity), ref) && IS_PREDICATE(ref)) {
    pred = (int)SYMBOL(ref);
  } else {
    if (arity > 0) {
      bool dummy;
      pred = addPredicate(name, arity, dummy, _termLists.top());
    } else {
      pred = env.signature->addPredicate(name, 0);
    }
  }
  if (pred == -1) { // equality
    TermList rhs = _termLists.pop();
    TermList lhs = _termLists.pop();
    return new AtomicFormula(createEquality(true,lhs,rhs));//TODO equality sort?
  }
  if (pred == -2){ // distinct
    // TODO check that we are top-level
    // If fewer than 5 things are distinct then we add the disequalities
    if(arity<5){
      static Stack<unsigned> distincts;
      distincts.reset();
      for(int i=arity-1;i >= 0; i--){
        TermList t = _termLists.pop();
        if(t.isVar() || t.term()->arity()!=0){
          USER_ERROR("$distinct can only be used with constants. Found "+t.toString());
        }
        distincts.push(t.term()->functor());
      }
      Formula* distinct_formula = DistinctGroupExpansion(0 /* zero means "always expand"*/).expand(distincts);
      return distinct_formula;
    }else{
      // Otherwise record them as being in a distinct group
      unsigned grpIdx = env.signature->createDistinctGroup(0);
      for(int i = arity-1;i >=0; i--){
        TermList ts = _termLists.pop();
        if(!ts.isTerm() || ts.term()->arity()!=0){
          USER_ERROR("$distinct can only be used with constants. Found "+ts.toString());
        }
        env.signature->addToDistinctGroup(ts.term()->functor(),grpIdx);
      }
      return new Formula(true); // we ignore it, it evaluates to true as we have recorded it elsewhere
    }
  }
  // not equality or distinct
  auto args = nLastTermLists(arity);
  OperatorType* type = env.signature->getPredicate(pred)->predType();
  for (auto i : range(0, arity)) {
    TermList sort = type->arg(i);
    TermList ts = args[i];
    TermList tsSort = sortOf(ts);
    if(i < type->numTypeArguments()){
      if(tsSort != AtomicSort::superSort()){
        USER_ERROR("The sort ", tsSort, " of type argument ", ts, " is not $ttype as mandated by TF1");
      }
    } else {
      _substScratchpad.reset();
      if(!_substScratchpad.match(sort, 0, tsSort, 1)) {
        USER_ERROR("Failed to create predicate application for ", name, " of type ", type, "\n",
                   "The sort ", tsSort, " of the intended term argument ", ts, " (at index ", i, ") "
                   "is not an instance of sort ", sort);
      }
    }
  }
  auto out = new AtomicFormula(Literal::create(pred, arity, /* polarity */ true, /* commutative */ false, args));
  _termLists.pop(arity);
  return out;
} // createPredicateApplication


/**
 * Creates a term that is a function application from
 * provided function symbol name and arity. If arity is greater than zero,
 * the arguments are assumed to be on the _termLists stack.
 * @since 13/04/2015 Gothenburg, major changes to support FOOL
 */
TermList TPTP::createFunctionApplication(vstring name, unsigned arity)
{ //TODO update to deal with wierd /\ @ ... syntax
  ASS_GE(_termLists.size(), arity);

  unsigned fun;
  LetSymbolReference ref;
  if (findLetSymbol(LetSymbolName(name, arity), ref) && !IS_PREDICATE(ref)) {
    fun = SYMBOL(ref);
  } else {
    bool dummy;
    if (arity > 0) {
      fun = addFunction(name, arity, dummy, _termLists.top());
    } else {
      fun = addUninterpretedConstant(name, _overflow, dummy);
    }
  }

  OperatorType* type = env.signature->getFunction(fun)->fnType();
  auto args = nLastTermLists(arity);
  for (unsigned i : range(0, arity)) {
    TermList sort = type->arg(i);
    TermList ss = args[i];
    TermList ssSort = sortOf(ss);
    if(i < type->numTypeArguments()){
      if(ssSort != AtomicSort::superSort()){
        USER_ERROR("The sort " + ssSort.toString() + " of type argument " + ss.toString() + " "
                   "is not $tType as mandated by TF1");
      }
    } else {
      _substScratchpad.reset();
      if(!_substScratchpad.match(sort, 0, ssSort, 1)){
        USER_ERROR("Failed to create function application for " + name + " of type " + type->toString() + "\n" +
                   "The sort " + ssSort.toString() + " of the intended term argument " + ss.toString() + " (at index " + Int::toString(i) +") "
                   "is not an instance of sort " + sort.toString());
      }
    }
  }
  auto t = TermList(Term::create(fun, arity, args));
  _termLists.pop(arity);
  return t;
}

/**
 * Creates a term that is a function application from
 * provided function symbol name and arity. If arity is greater than zero,
 * the arguments are assumed to be on the _termLists stack.
 * @since 13/04/2015 Gothenburg, major changes to support FOOL
 */
TermList TPTP::createTypeConApplication(vstring name, unsigned arity)
{ 
  ASS_GE(_termLists.size(), arity);

  bool dummy;
  //TODO not checking for overflown constant. Is that OK?
  //seems to be done this way for predicates as well.
  unsigned typeCon = env.signature->addTypeCon(name,arity,dummy);

  auto args = nLastTermLists(arity);
  for (auto i : range(0, arity)) {
    auto term = args[i];
    auto sort = sortOf(term);
    if (sort != AtomicSort::superSort()) 
        USER_ERROR("The sort ", sort, " of type argument ", term, " is not $tType as mandated by TF1");
  }
  auto s = TermList(AtomicSort::create(typeCon, arity, args));
  _termLists.pop(arity);
  return s;
}

/**
 * Build a formula from previousy built subformulas
 * @since 10/04/2011 Manchester
 */
void TPTP::endFormula()
{
  int con = _connectives.pop();
  Formula* f;
  bool conReverse = false;
  switch (con) {
  case IMP:
  case AND:
  case OR:
    conReverse = _bools.pop();
    break;
  case IFF:
  case XOR:
  case -1:
    break;
  case NOT:
    f = _formulas.pop();
    // This gets rid of the annoying step in proof output where ~(L) is flattend to (~L)
    if(f->connective()==LITERAL){
      Literal* oldLit = static_cast<AtomicFormula*>(f)->literal();
      Literal* newLit = Literal::create(oldLit,!oldLit->polarity());
      _formulas.push(new AtomicFormula(newLit));
    }
    else{
      _formulas.push(new NegatedFormula(f));
    }
    _states.push(END_FORMULA);
    return;
  case FORALL:
  case EXISTS:
    f = _formulas.pop();
    _formulas.push(new QuantifiedFormula((Connective)con,_varLists.pop(),_sortLists.pop(),f));
    _states.push(END_FORMULA);
    return;
  case LITERAL:
  default:
    throw ::Exception((vstring)"tell me how to handle connective " + Int::toString(con));
  }

  Token& tok = getTok(0);
  Tag tag = tok.tag;
  Connective c;
  bool cReverse = false;
  switch (tag) {
  case T_AND:
    c = AND;
    break;
  case T_NOT_AND:
    cReverse = true;
    c = AND;
    break;
  case T_NOT_OR:
    cReverse = true;
    c = OR;
    break;
  case T_OR:
    c = OR;
    break;
  case T_XOR:
    c = XOR;
    break;
  case T_IFF:
    c = IFF;
    break;
  case T_IMPLY:
    c = IMP;
    break;
  case T_REVERSE_IMP:
    cReverse = true;
    c = IMP;
    break;
  case T_EQUAL:
  case T_NEQ: {
    // not connectives, but we allow formulas to be arguments to = and !=
    _states.push(END_EQ);
    _states.push(TERM);
    _states.push(MID_EQ);
    _states.push(END_FORMULA_INSIDE_TERM);
    return;
  }
  default:
    // the formula does not end at a binary connective, build the formula and terminate
    switch (con) {
    case IMP:
      f = _formulas.pop();
      if (conReverse) {
	f = new BinaryFormula((Connective)con,f,_formulas.pop());
      }
      else {
	f = new BinaryFormula((Connective)con,_formulas.pop(),f);
      }
      _formulas.push(f);
      _states.push(END_FORMULA);
      return;

    case IFF:
    case XOR:
      f = _formulas.pop();
      f = new BinaryFormula((Connective)con,_formulas.pop(),f);
      _formulas.push(f);
      _states.push(END_FORMULA);
      return;

    case AND:
    case OR:
      f = _formulas.pop();
      f = makeJunction((Connective)con,_formulas.pop(),f);
      if (conReverse) {
	f = new NegatedFormula(f);
      }
      _formulas.push(f);
      _states.push(END_FORMULA);
      return;

    case -1:
      return;
    default:
      ASSERTION_VIOLATION;
    }
  }

  // con and c are binary connectives
  if (higherPrecedence(con,c)) {
    f = _formulas.pop();
    Formula* g = _formulas.pop();
    if (con == AND || con == OR) {
      f = makeJunction((Connective)con,g,f);
      if (conReverse) {
	f = new NegatedFormula(f);
      }
    }
    else if (con == IMP && conReverse) {
      f = new BinaryFormula((Connective)con,f,g);
    }
    else {
      f = new BinaryFormula((Connective)con,g,f);
    }
    _formulas.push(f);
    _states.push(END_FORMULA);
    return;
  }

  // c is a binary connective
  _connectives.push(con);
  if (con == IMP || con == AND || con == OR) {
    _bools.push(conReverse);
  }
  _connectives.push(c);
  if (c == IMP || c == AND || c == OR) {
    _bools.push(cReverse);
  }
  resetToks();
  _states.push(END_FORMULA);
  _states.push(SIMPLE_FORMULA);
} // endFormula

/**
 * Builds a term that really is a formula
 * @author Evgeny Kotelnikov
 * @since 27/03/2015 Manchester
 */
void TPTP::formulaInsideTerm()
{
  _states.push(END_FORMULA_INSIDE_TERM);
  _states.push(FORMULA);
} // formulaInsideTerm

/**
 * Wraps a formula inside a term
 * @author Evgeny Kotelnikov
 * @since 27/03/2015 Manchester
 */
void TPTP::endFormulaInsideTerm()
{
  Formula* f = _formulas.pop();
  TermList ts(Term::createFormula(f));
  _termLists.push(ts);
  _lastPushed = TM;
} // endFormulaInsideTerm

/**
 * Makes a boolean term a formula
 * @author Evgeny Kotelnikov
 * @since 27/03/2015 Manchester
 */
void TPTP::endTermAsFormula()
{
  TermList t = _termLists.pop();
  TermList tSort = sortOf(t);
  if (tSort != AtomicSort::boolSort()) {
    USER_ERROR("Non-boolean term " + t.toString() + " of sort " + tSort.toString() + " is used in a formula context");
  }
  if (t.isTerm() && t.term()->isFormula()) {
    _formulas.push(t.term()->getSpecialData()->getFormula());
    _lastPushed = FORM;
  } else {
    _formulas.push(new BoolTermFormula(t));
    _lastPushed = FORM;
  }
} // endTermAsFormula

/**
 * Build a type from previousy built types
 * @since 14/07/2011 Manchester
 */
void TPTP::endType()
{
  TypeTag tt = _typeTags.pop();
  Type* t = _types.pop();
  switch (tt) {
  case TT_ATOMIC:
    break;
  case TT_PRODUCT:
    t = new ProductType(_types.pop(),t);
    tt = _typeTags.pop();
    break;
  case TT_ARROW:
    t = new ArrowType(_types.pop(),t);
    tt = _typeTags.pop();
    break;
  case TT_QUANTIFIED:
    VList* vl = _varLists.pop();
    _sortLists.pop();
    t = new QuantifiedType(t, vl);
    tt = _typeTags.pop();
    break;    
  }
  ASS(tt == TT_ATOMIC);
  _types.push(t);

  Token tok = getTok(0);
  switch (tok.tag) {
  case T_STAR:
    _typeTags.push(tt);
    _typeTags.push(TT_PRODUCT);
    break;
  case T_ARROW:
    _typeTags.push(tt);
    _typeTags.push(TT_ARROW);
    break;
  default:
    return;
  }
  resetToks();
  _states.push(END_TYPE);
  _states.push(SIMPLE_TYPE);
} // endType

/**
 * Skip a tag.
 * @since 10/04/2011 Manchester
 */
void TPTP::tag()
{
  consumeToken(_tags.pop());
} // tag

/**
 * Process the end of the fof() definition and build the corresponding unit.
 * @since 10/04/2011 Manchester
 */
void TPTP::endFof()
{
  TPTP::SourceRecord* source = 0;

  // are we interested in collecting sources?
  if (_unitSources) {
    source = getSource();
  }
#if DEBUG_SOURCE
  else{
    // create fake map
    _unitSources = new DHMap<Unit*,SourceRecord*>();
    source = getSource();
  }
#endif

  skipToRPAR();
  consumeToken(T_DOT);

  bool isFof = _bools.pop();
  Formula* f = _formulas.pop();
  vstring nm = _strings.pop(); // unit name
  if (_allowedNames && !_allowedNames->contains(nm)) {
    return;
  }

  Unit* unit;
  if (isFof) { // fof() or tff()
    env.statistics->inputFormulas++;
    unit = new FormulaUnit(f,FromInput(_lastInputType));
    unit->setInheritedColor(_currentColor);
  }
  else { // cnf()
    env.statistics->inputClauses++;
    // convert the input formula f to a clause
    Stack<Formula*> forms;
    Stack<Literal*> lits;
    Formula* g = nullptr;
    forms.push(f);
    while (! forms.isEmpty()) {
      g = forms.pop();
      switch (g->connective()) {
      case OR:
	{
	  FormulaList::Iterator fs(static_cast<JunctionFormula*>(g)->getArgs());
	  while (fs.hasNext()) {
	    forms.push(fs.next());
	  }
	}
	break;

      case LITERAL:
      case NOT:
	{
	  bool positive = true;
	  while (g->connective() == NOT) {
	    g = static_cast<NegatedFormula*>(g)->subformula();
	    positive = !positive;
	  }
	  if (g->connective() != LITERAL) {
	    USER_ERROR((vstring)"input formula not in CNF: " + f->toString());
	  }
	  Literal* l = static_cast<AtomicFormula*>(g)->literal();
	  lits.push(positive ? l : Literal::complementaryLiteral(l));
	}
	break;

      case TRUE:
	return;
      case FALSE:
	break;
      default:
	USER_ERROR((vstring)"input formula not in CNF: " + f->toString());
      }
    }
    unit = Clause::fromStack(lits,FromInput(_lastInputType));
    unit->setInheritedColor(_currentColor);
  }

  if(source){ 
    ASS(_unitSources);
    _unitSources->insert(unit,source);
  }

  if (env.options->outputAxiomNames()) {
    assignAxiomName(unit,nm);
  }
#if DEBUG_SHOW_UNITS
  cout << "Unit: " << unit->toString() << "\n";
#endif
  if (!_inputs.isEmpty()) {
    unit->inference().markIncluded();
  }

  switch (_lastInputType) {
  case UnitInputType::CONJECTURE:
    if(!isFof) USER_ERROR("conjecture is not allowed in cnf");
    if(_seenConjecture) USER_ERROR("Vampire only supports a single conjecture in a problem");
    _seenConjecture=true;
    if (_isQuestion && ((env.options->mode() == Options::Mode::CLAUSIFY) || (env.options->mode() == Options::Mode::TCLAUSIFY)) && f->connective() == EXISTS) {
      // create an answer predicate
      QuantifiedFormula* g = static_cast<QuantifiedFormula*>(f);
      unsigned arity = VList::length(g->vars());
      unsigned pred = env.signature->addPredicate("$$answer",arity);
      env.signature->getPredicate(pred)->markAnswerPredicate();
      Recycled<Stack<TermList>> args;
      VList::Iterator vs(g->vars());
      while (vs.hasNext()) {
        args->push(TermList::var(vs.next()));
      }
      Literal* a = Literal::create(pred, arity, /* polarity */ true, /* commutative */  false, args->begin());
      f = new QuantifiedFormula(FORALL,
        g->vars(),
        g->sorts(),
        new BinaryFormula(IMP,g->subformula(),new AtomicFormula(a)));
        unit = new FormulaUnit(f,FormulaTransformation(InferenceRule::ANSWER_LITERAL,unit));
    }
    else {
      VList* vs = f->freeVariables();
      if (VList::isEmpty(vs)) {
        f = new NegatedFormula(f);
      }
      else {
        // TODO can we use sortOf to get the sorts of vs? 
        f = new NegatedFormula(new QuantifiedFormula(FORALL,vs,0,f));
      }
      unit = new FormulaUnit(f,
			     FormulaTransformation(InferenceRule::NEGATED_CONJECTURE,unit));
    }
    break;

  case UnitInputType::CLAIM:
<<<<<<< HEAD
    {
      bool added;
      unsigned pred = env.signature->addPredicate(nm,0,added);
      if (!added) {
        USER_ERROR("Names of claims must be unique: ", nm);
      }
      env.signature->getPredicate(pred)->markLabel();
      auto a = Literal::create(pred, /* polarity */ true, {});
      Formula* claim = new AtomicFormula(a);
      VList* vs = f->freeVariables();
      if (VList::isNonEmpty(vs)) {
        //TODO can we use sortOf to get sorts of vs?
        f = new QuantifiedFormula(FORALL,vs,0,f);
      }
      f = new BinaryFormula(IFF,claim,f);
      unit = new FormulaUnit(f,
          FormulaTransformation(InferenceRule::CLAIM_DEFINITION,unit));
    }
=======
    unit = processClaimFormula(unit,f,nm);
>>>>>>> 1f706eba
    break;

  default:
    break;
  }
  _units.push(unit);
} // tag

/*
* The given unit has already been parsed (and had the role CLAIM).
* It's actually a FormulaUnit with the formula f wrapped inside.
* nm is the name of the claim in TPTP, but can be any other string
* that will serve as the name of the predice we introduce:
*
* Now instead of returning it directly, we turn it into an equivalence
* with a fresh predicate symbol (of name nm) and return that one. 
* The new symbo is marked not to be eliminated during preprocessing.
*/
Unit* TPTP::processClaimFormula(Unit* unit, Formula * f, const vstring& nm)
{
  bool added;
  unsigned pred = env.signature->addPredicate(nm,0,added);
  if (!added) {
    USER_ERROR("Names of claims must be unique: "+nm);
  }
  env.signature->getPredicate(pred)->markLabel();
  Literal* a = new(0) Literal(pred,0,true,false);
  a = env.sharing->insert(a);
  Formula* claim = new AtomicFormula(a);
  VList* vs = f->freeVariables();
  if (VList::isNonEmpty(vs)) {
    //TODO can we use sortOf to get sorts of vs?
    f = new QuantifiedFormula(FORALL,vs,0,f);
  }
  f = new BinaryFormula(IFF,claim,f);
  return new FormulaUnit(f,
      FormulaTransformation(InferenceRule::CLAIM_DEFINITION,unit));
}

/**
 * Add a state just reading a tag and save the tag in _tags.
 * @since 28/07/2011 Manchester
 */
void TPTP::addTagState(Tag t)
{
  _states.push(TAG);
  _tags.push(t);
} // TPTP::addTagState

/**
 * Process the end of the tff() definition and build the corresponding unit.
 * @since 14/07/2011 Manchester
 */
void TPTP::endTff()
{
  int rpars= _ints.pop();
  while (rpars--) {
    consumeToken(T_RPAR);
  }
  skipToRPAR();
  consumeToken(T_DOT);

  // build a TPTP out of the parse type
  ASS(_typeTags.isEmpty());
  Type* t = _types.pop();
  ASS(_types.isEmpty());

  OperatorType* ot = constructOperatorType(t);
  vstring name = _strings.pop();

  unsigned arity = ot->arity();
  bool isPredicate = ot->isPredicateType() && !_isThf;
  bool isTypeCon = !isPredicate && (ot->result() == AtomicSort::superSort());

  bool added;
  Signature::Symbol* symbol;
  if (isPredicate) {
    unsigned pred = env.signature->addPredicate(name, arity, added);
    symbol = env.signature->getPredicate(pred);
    if (!added) {
      // GR: Multiple identical type declarations for a symbol are allowed
      if(symbol->predType() != ot){
        USER_ERROR("Predicate symbol type is declared after its use: " + name);
      }
    }
    else{
      if (arity != 0) {
        symbol->setType(ot);
      }
    }
  } else if (isTypeCon){
    unsigned typeCon = env.signature->addTypeCon(name, arity, added);
    symbol = env.signature->getTypeCon(typeCon);
    if (!added) {
      // GR: Multiple identical type declarations for a symbol are allowed
      if(symbol->typeConType() != ot){
        USER_ERROR("Type constructor type is declared after its use: " + name);
      }
    }
    else{
      symbol->setType(ot);
    }
  } else {
    unsigned fun = arity == 0
                   ? addUninterpretedConstant(name, _overflow, added)
                   : env.signature->addFunction(name, arity, added);
    symbol = env.signature->getFunction(fun);
    if (!added) {
      if(symbol->fnType() != ot){
        USER_ERROR("Function symbol type is declared after its use: " + name);
      }
    }
    else {   
      symbol->setType(ot);
      //TODO check whether the below is actually required or not.
      if(_isThf){
        if(!_typeArities.insert(name, ot->numTypeArguments())){
          USER_ERROR("Symbol " + name + " used with different type arities");
        }
      }
    }
    //cout << "added: " + symbol->name() + " of type " + ot->toString() + " and functor " << fun << endl;
  }
} // endTff


OperatorType* TPTP::constructOperatorType(Type* t, VList* vars)
{
  TermList resultSort;
  Stack<TermList> argumentSorts;

  switch (t->tag()) {
    case TT_PRODUCT:
      USER_ERROR("product types are not supported");

    case TT_ATOMIC: {
      // atomic types: 0-ary predicates (propositions) and constants (0-ary functions, eg. int constant, array1 constants)
      resultSort = static_cast<AtomicType*>(t)->sort();
      break;
    }

    case TT_ARROW: {
      // non-atomic types, i.e. with arrows
      ArrowType* at = static_cast<ArrowType*>(t);
      Type* rhs = at->returnType();
      if (rhs->tag() != TT_ATOMIC) {
        USER_ERROR("complex return types are not supported");
      }

      resultSort = static_cast<AtomicType*>(rhs)->sort();
      Stack<Type*> types;
      types.push(at->argumentType());
      while (!types.isEmpty()) {
        Type *tp = types.pop();
        switch (tp->tag()) {
          case TT_ARROW:
            USER_ERROR("higher-order types are not supported");

          case TT_ATOMIC: {
            TermList sort = static_cast<AtomicType*>(tp)->sort();
            argumentSorts.push(sort);
            break;
          }

          case TT_PRODUCT: {
            ProductType* pt = static_cast<ProductType*>(tp);
            types.push(pt->rhs());
            types.push(pt->lhs());
            break;
          }
          default:
            ASSERTION_VIOLATION;
        }
      }
      break;
    }

    case TT_QUANTIFIED: {
      QuantifiedType* qt = static_cast<QuantifiedType*>(t);
      OperatorType* ot = constructOperatorType(qt->qtype(), qt->vars());
      return ot;
      //TODO check that all free variables in ot are from quantifiedVars
    }

    default:
      ASSERTION_VIOLATION;
  }

  bool isPredicate = resultSort == AtomicSort::boolSort();
  unsigned arity = (unsigned)argumentSorts.size();

  if(_containsPolymorphism){
    SortHelper::normaliseArgSorts(vars, argumentSorts);
    SortHelper::normaliseSort(vars, resultSort);
  }

  if (isPredicate && !_isThf) { //in THF, we treat predicates and boolean terms the same
    return OperatorType::getPredicateType(arity, argumentSorts.begin(), VList::length(vars));
  } else {
    return OperatorType::getFunctionType(arity, argumentSorts.begin(), resultSort, VList::length(vars));
  }
} // constructOperatorType

/**
 *
 * @author Giles
 */
TPTP::SourceRecord* TPTP::getSource()
{
  if (getTok(0).tag != T_COMMA) { // if comma is not there, source was not provided
    return 0;
  }

  consumeToken(T_COMMA);

  //Either source is a file or an inference, otherwise we don't care about it!
  //  therefore failing will return 0
 
  Token& source_kind = getTok(0);
  if(source_kind.tag != T_NAME) return 0;

  resetToks();
  if (getTok(0).tag != T_LPAR) {
    return 0;
  } else {
    resetToks();
  }
  
  //file
  if(source_kind.content == "file"){
    vstring fileName = getTok(0).content;
    resetToks();
    consumeToken(T_COMMA);
    resetToks();
    vstring nameInFile = getTok(0).content;
    resetToks();

    // cout << "Creating file source record for " << fileName << " and " << nameInFile << endl;

    consumeToken(T_RPAR);
    return new FileSourceRecord(fileName,nameInFile);
  }
  // inference
  else if(source_kind.content == "inference" || source_kind.content == "introduced"){
    bool introduced = (source_kind.content == "introduced");
    vstring name = getTok(0).content;
    resetToks();

    // cout << "Creating inference source record for " << name <<  endl;

    InferenceSourceRecord* r = new InferenceSourceRecord(name);

    if(introduced){
      // then we don't expect names and we don't care about middle info 
      resetToks();
      skipToRPAR();
      return r;
    }

    // now skip this middle information that is between [ and ]
    consumeToken(T_COMMA);
    consumeToken(T_LBRA);
    skipToRBRA();
    consumeToken(T_COMMA);
    consumeToken(T_LBRA);

    // read comma separated list of names
    Token tok;
    while((tok=getTok(0)).tag != T_RBRA){
      resetToks();
      if(tok.tag == T_COMMA) continue;
   
      if (tok.tag != T_NAME && tok.tag != T_INT) {
        cout << "read token " << tok.tag << " with content " << tok.content << endl;

        // TODO: parse errors are nice, but maybe we just want to ignore any info which we cannot understand?

        PARSE_ERROR("Source unit name expected",tok);
      }

      vstring premise = tok.content;

      tok = getTok(0);
      if (tok.tag != T_COMMA && tok.tag != T_RBRA) {
        // if the next thing is neither comma not RBRA, it is an ugly info piece we want to skip
        resetToks();
        skipToRPAR();
      } else {
        r->premises.push(premise);
        // cout << "pushed premise " << premise << endl;
      }
    }
    resetToks();

    consumeToken(T_RPAR);
    return r;
  } else {
    
    skipToRPAR();
  }

  return 0;
}


/**
 * Skip any sequence tokens, including matching pairs of left parentheses,
 * until an unmatched right parenthesis is found. Consume this right parenthesis
 * and terminate.
 * @since 15/07/2011 Manchester
 */
void TPTP::skipToRPAR()
{
  int balance = 0;
  for (;;) {
    Token tok = getTok(0);
    switch (tok.tag) {
    case T_EOF:
      PARSE_ERROR(") not found",tok);
    case T_LPAR:
      resetToks();
      balance++;
      break;
    case T_RPAR:
      resetToks();
      balance--;
      if (balance == -1) {
	return;
      }
      break;
    default:
      resetToks();
      break;
    }
  }
} // skipToRPAR

/**
 * A copy of skipToRPAR but for BRA
 */
void TPTP::skipToRBRA()
{
  int balance = 0;
  for (;;) {
    Token tok = getTok(0);
    switch (tok.tag) {
    case T_EOF:
      PARSE_ERROR(") not found",tok);
    case T_LBRA:
      resetToks();
      balance++;
      break;
    case T_RBRA:
      resetToks();
      balance--;
      if (balance == -1) {
        return;
      }
      break;
    default:
      resetToks();
      break;
    }
  }
} // skipToRBRA

/**
 * Read a simple formula (quantified formula, negation,
 * formula in parentheses, true or false).
 * @since 10/04/2011 Manchester
 */
void TPTP::simpleFormula()
{
  Token tok = getTok(0);

  switch (tok.tag) {
  case T_NOT:
    resetToks();
    _connectives.push(NOT);
    _states.push(SIMPLE_FORMULA);
    return;

  case T_FORALL:
  case T_EXISTS:
    resetToks();
    consumeToken(T_LBRA);
    _connectives.push(tok.tag == T_FORALL ? FORALL : EXISTS);
    _states.push(UNBIND_VARIABLES);
    _states.push(SIMPLE_FORMULA);
    addTagState(T_COLON);
    addTagState(T_RBRA);
    _states.push(VAR_LIST);
    return;

  case T_LPAR:
    resetToks();
    addTagState(T_RPAR);
    _states.push(FORMULA);
    return;

  case T_STRING:
    _states.push(END_EQ);
    _states.push(TERM);
    _states.push(MID_EQ);
    _states.push(TERM);
    return;
  case T_INT:
  case T_RAT:
  case T_REAL:
    //PARSE_ERROR("Sorry, polymorphic Vampire does not yet support theories", tok);
    _states.push(END_EQ);
    _states.push(TERM);
    _states.push(MID_EQ);
    _states.push(TERM);
    return;
  case T_TRUE:
    resetToks();
    _formulas.push(new Formula(true));
    return;
  case T_FALSE:
    resetToks();
    _formulas.push(new Formula(false));
    return;
  case T_NAME:
  case T_VAR:
  case T_ITE:
  case T_THEORY_FUNCTION:
  case T_LET:
  case T_LBRA:
    _states.push(FORMULA_INFIX);
    _states.push(FUN_APP);
    return;
  default:
    PARSE_ERROR("formula or term expected",tok);
  }
} // simpleFormula

/**
 * Unbind variable sort definition.
 * @since 14/07/2011 Manchester
 */
void TPTP::unbindVariables()
{
  VList::Iterator vs(_bindLists.pop());
  while (vs.hasNext()) {
    unsigned var = vs.next();
    SList** sorts = _variableSorts.getPtr(var); // sorts is now a pointer to the list stored inside _variableSorts
    ALWAYS(sorts);
    SList::pop(*sorts); // so this will modify that stored list
  }
} // unbindVariables

/**
 * Read a simple type: name or type in parentheses
 * @since 14/07/2011 Manchester
 */
void TPTP::simpleType()
{
  Token& tok = getTok(0);

  if(tok.tag == T_TYPE_QUANT) {
    _containsPolymorphism = true;
    resetToks();
    _typeTags.push(TT_QUANTIFIED);
    consumeToken(T_LBRA);
    _states.push(UNBIND_VARIABLES);
    _states.push(TYPE);
    addTagState(T_COLON);
    addTagState(T_RBRA);
    _states.push(VAR_LIST);
    return;
  }

  if(_isThf){
    _types.push(new AtomicType(readArrowSort()));
    return;
  } 

  if (tok.tag == T_LPAR) {
    resetToks();
    addTagState(T_RPAR);
    _states.push(TYPE);
    return;
  }
  _types.push(new AtomicType(readSort()));
  
} // simpleType


/**
 * Read a HOL sort and return its number 
 * @since 10/11/2017 Leicester
 * @author Ahmed Bhayat
 */
 
TermList TPTP::readArrowSort()
{
  int inBrackets = 0;
  TermStack terms;
  Token tok = getTok(0);
  TermList sort;
  TermList dummy = TermList(0, true);
  while((tok.tag != T_COMMA) && (tok.tag != T_RBRA) && (tok.tag != T_APP)){
    switch(tok.tag){
      case T_LPAR: //This will need changing when we read tuple types - AYB
        terms.push(dummy);
        inBrackets += 1;
        break;
      case T_ARROW:
        break;
      case T_RPAR:
        inBrackets -= 1;
        if(inBrackets < 0){_gpos = 0; goto afterWhile;}
          foldl(&terms);
          break;
      default:{
        sort = readSort();
        terms.push(sort);
        if(!sort.isVar() && sort.term()->arity()){
          tok = getTok(0);
          continue; 
        }               
      }
    }
    resetToks();
    tok = getTok(0);
  }
afterWhile:
  if(terms.size() != 1){
    foldl(&terms);
  }
  ASS(terms.size() == 1);
  return terms.pop();   
}
 
void TPTP::foldl(TermStack* terms)
{
  TermList item1 = terms->pop();
  TermList item2 = terms->pop();
  while(!(terms->isEmpty()) && (!item2.isSpecialVar())){
    item1 = AtomicSort::arrowSort(item2, item1);
    item2 = terms->pop();
  }
  if (!item2.isSpecialVar()){
    item1 = AtomicSort::arrowSort(item2, item1);;
  }
  terms->push(item1);
}   

void TPTP::readTypeArgs(unsigned arity)
{
  for(unsigned i = 0; i < arity; i++){
    consumeToken(T_APP);
    Token tok = getTok(0);
    if(tok.tag == T_LPAR){
      resetToks();
      _termLists.push(readArrowSort());
      consumeToken(T_RPAR);
    } else {
      _termLists.push(readArrowSort());            
    }
  }
}

/**
 * Read a sort and return its number. If a sort is not built-in, then raise an
 * exception if it has been declared and newSortExpected, or it has not been
 * declared and newSortExpected is false.
 * @since 14/07/2011 Manchester
 */
TermList TPTP::readSort()
{
  Token tok = getTok(0); 
  resetToks();
  switch (tok.tag) {
  case T_NAME:
    {
      unsigned arity = 0;
      vstring fname = tok.content;
      if(_isThf){
        arity = _typeConstructorArities.find(fname) ? _typeConstructorArities.get(fname) : 0;
        readTypeArgs(arity);
      } else {
        int c = getChar(0);
        //Polymorphic sorts of are of the form 
        //type_con(sort_1, ..., sort_n)
        //the same as standard first-order terms.
        //Code below works, but does not fit the philosophy of
        //this parser. However, recursive calls to readSort are
        //used in for array sorts and tuple sorts, so polymorphism
        //isn't uniquely evil on this front!
        if(c == '('){
          consumeToken(T_LPAR);    
          for(;;){
            arity++;
            _termLists.push(readSort());
            tok = getTok(0);
            if(tok.tag == T_COMMA){
              consumeToken(T_COMMA);
            }else if(tok.tag == T_RPAR){
              consumeToken(T_RPAR);
              break;
            } else{
              ASSERTION_VIOLATION;
            }
          }
        }
      } 
      return createTypeConApplication(fname, arity);
    }
  case T_VAR:
    {
      vstring vname = tok.content;
      unsigned var = (unsigned)_vars.insert(vname);
      return  TermList(var, false);
    }

  case T_DEFAULT_TYPE:
    return AtomicSort::defaultSort();

  case T_BOOL_TYPE:
    return AtomicSort::boolSort();

  case T_INTEGER_TYPE:
    return AtomicSort::intSort();

  case T_RATIONAL_TYPE:
    return AtomicSort::rationalSort();

  case T_REAL_TYPE:
    return AtomicSort::realSort();

  case T_TTYPE:
    return AtomicSort::superSort();

  case T_LBRA:
  {
    TermStack sorts;
    for (;;) {
      TermList sort = readSort();
      sorts.push(sort);
      if (getTok(0).tag == T_COMMA) {
        resetToks();
      } else {
        consumeToken(T_RBRA);
        break;
      }
    }

    if (sorts.length() < 2) {
      USER_ERROR("Tuple sort with less than two arguments");
    }

    return AtomicSort::tupleSort((unsigned) sorts.length(), sorts.begin());
  }
  case T_THEORY_SORT: {
    TermList sort;
    consumeToken(T_LPAR);
    switch (getTheorySort(tok)) {
      case TS_ARRAY: {
        TermList indexSort = readSort();
        consumeToken(T_COMMA);
        TermList innerSort = readSort();
        sort = AtomicSort::arraySort(indexSort, innerSort);
        break;
      }
      default:
        ASSERTION_VIOLATION;
    }
    consumeToken(T_RPAR);
    return sort;
  }
  default:
    PARSE_ERROR("sort expected",tok);
  }
} // readSort

/**
 * True if c1 has a strictly higher priority than c2.
 * @since 07/07/2011 Manchester
 */
bool TPTP::higherPrecedence(int c1,int c2)
{
  if (c1 == APP) return true;
  if (c1 == c2) return false;
  if (c1 == -1) return false;
  if (c2 == IFF) return true;
  if (c1 == IFF) return false;
  if (c2 == XOR) return true;
  if (c1 == XOR) return false;
  if (c2 == IMP) return true;
  if (c1 == IMP) return false;
  if (c2 == OR) return true;
  if (c1 == OR) return false;
  ASSERTION_VIOLATION;
} // higherPriority

bool TPTP::findInterpretedPredicate(vstring name, unsigned arity) {
  if (name == "$evaleq" || name == "$equal" || name == "$distinct") {
    return true;
  }

  if (name == "$is_int" || name == "$is_rat") {
    return arity == 1;
  }

  if (name == "$less" || name == "$lesseq" || name == "$greater" || name == "$greatereq" || name == "$divides") {
    return arity == 2;
  }

  return false;
}

/**
 * Create an and- or or-formula flattening its lhs and rhs if necessary.
 * @since 07/07/2011 Manchester
 */
Formula* TPTP::makeJunction (Connective c,Formula* lhs,Formula* rhs)
{
  if (lhs->connective() == c) {
    FormulaList* largs = lhs->args();

    if (rhs->connective() == c) {
      FormulaList::concat(largs,rhs->args());
      delete static_cast<JunctionFormula*>(rhs);
      return lhs;
    }
    // only lhs has c as the main connective
    FormulaList::concat(largs,new FormulaList(rhs));
    return lhs;
  }
  // lhs' connective is not c
  if (rhs->connective() == c) {
    static_cast<JunctionFormula*>(rhs)->setArgs(new FormulaList(lhs,
								rhs->args()));
    return rhs;
  }
  // both connectives are not c
  return new JunctionFormula(c,
			     new FormulaList(lhs,
					     new FormulaList(rhs)));
} // makeJunction

/** Add a function to the signature
 * @param name the function name
 * @param arity the function arity
 * @param added if the function is new, will be assigned true, otherwise false
 * @param arg some argument of the function, require to resolve its type for overloaded
 *        built-in functions
 */
unsigned TPTP::addFunction(vstring name,int arity,bool& added,TermList& arg)
{
  if (name == "$sum") {
    return addOverloadedFunction(name,arity,2,added,arg,
				 Theory::INT_PLUS,
				 Theory::RAT_PLUS,
				 Theory::REAL_PLUS);
  }
  if (name == "$difference") {
    return addOverloadedFunction(name,arity,2,added,arg,
				 Theory::INT_MINUS,
				 Theory::RAT_MINUS,
				 Theory::REAL_MINUS);
  }
  if (name == "$product") {
    return addOverloadedFunction(name,arity,2,added,arg,
				 Theory::INT_MULTIPLY,
				 Theory::RAT_MULTIPLY,
				 Theory::REAL_MULTIPLY);
  }
  // An odd leftover, maps to the 'most natural' kind of division
  if (name == "$divide") {
    return addOverloadedFunction(name,arity,2,added,arg,
				 Theory::INT_QUOTIENT_E,
				 Theory::RAT_QUOTIENT,
				 Theory::REAL_QUOTIENT);
  }
  if (name == "$modulo"){
    if(sortOf(arg)!=AtomicSort::intSort()){
      USER_ERROR("$modulo can only be used with integer type");
    }
    return addOverloadedFunction(name,arity,2,added,arg,
                                 Theory::INT_REMAINDER_E,  // $modulo is the always positive remainder, therefore INT_REMAINDER_E
                                 Theory::INT_REMAINDER_E,  // will not be used
                                 Theory::INT_REMAINDER_E); // will not be used
  }
  if (name == "$abs"){
    if(sortOf(arg)!=AtomicSort::intSort()){
      USER_ERROR("$abs can only be used with integer type");
    }
    return addOverloadedFunction(name,arity,1,added,arg,
                                 Theory::INT_ABS,
                                 Theory::INT_ABS,  // will not be used
                                 Theory::INT_ABS); // will not be used
  }
  if (name == "$quotient") {
    if(sortOf(arg)==AtomicSort::intSort()){
      USER_ERROR("$quotient cannot be used with integer type");
    }
    return addOverloadedFunction(name,arity,2,added,arg,
                                 Theory::INT_QUOTIENT_E,// this is a dummy
                                 Theory::RAT_QUOTIENT,
                                 Theory::REAL_QUOTIENT);
  }
  if (name == "$quotient_e") {
    return addOverloadedFunction(name,arity,2,added,arg,
                                 Theory::INT_QUOTIENT_E,
                                 Theory::RAT_QUOTIENT_E,
                                 Theory::REAL_QUOTIENT_E);
  }
  if (name == "$quotient_t") {
    return addOverloadedFunction(name,arity,2,added,arg,
                                 Theory::INT_QUOTIENT_T,
                                 Theory::RAT_QUOTIENT_T,
                                 Theory::REAL_QUOTIENT_T);
  }
  if (name == "$quotient_f") {
    return addOverloadedFunction(name,arity,2,added,arg,
                                 Theory::INT_QUOTIENT_F,
                                 Theory::RAT_QUOTIENT_F,
                                 Theory::REAL_QUOTIENT_F);
  }
  if (name == "$remainder_e") {
    return addOverloadedFunction(name,arity,2,added,arg,
                                 Theory::INT_REMAINDER_E,
                                 Theory::RAT_REMAINDER_E,
                                 Theory::REAL_REMAINDER_E);
  }
  if (name == "$remainder_t") {
    return addOverloadedFunction(name,arity,2,added,arg,
                                 Theory::INT_REMAINDER_T,
                                 Theory::RAT_REMAINDER_T,
                                 Theory::REAL_REMAINDER_T);
  }
  if (name == "$remainder_f") {
    return addOverloadedFunction(name,arity,2,added,arg,
                                 Theory::INT_REMAINDER_F,
                                 Theory::RAT_REMAINDER_F,
                                 Theory::REAL_REMAINDER_F);
  }
  if (name == "$uminus") {
    return addOverloadedFunction(name,arity,1,added,arg,
				 Theory::INT_UNARY_MINUS,
				 Theory::RAT_UNARY_MINUS,
				 Theory::REAL_UNARY_MINUS);
  }
  if (name == "$successor"){
    if(sortOf(arg)!=AtomicSort::intSort()){
      USER_ERROR("$succ can only be used with integer type");
    }
    return addOverloadedFunction(name,arity,1,added,arg,
                                 Theory::INT_SUCCESSOR,
                                 Theory::INT_SUCCESSOR,  // will not be used
                                 Theory::INT_SUCCESSOR); // will not be used
  }
  if (name == "$floor") {
    return addOverloadedFunction(name,arity,1,added,arg,
                                 Theory::INT_FLOOR,
                                 Theory::RAT_FLOOR,
                                 Theory::REAL_FLOOR);
  }
  if (name == "$ceiling") {
    return addOverloadedFunction(name,arity,1,added,arg,
                                 Theory::INT_CEILING,
                                 Theory::RAT_CEILING,
                                 Theory::REAL_CEILING);
  }
  if (name == "$truncate") {
    return addOverloadedFunction(name,arity,1,added,arg,
                                 Theory::INT_TRUNCATE,
                                 Theory::RAT_TRUNCATE,
                                 Theory::REAL_TRUNCATE);
  }
  if (name == "$round") {
    return addOverloadedFunction(name,arity,1,added,arg,
                                 Theory::INT_ROUND,
                                 Theory::RAT_ROUND,
                                 Theory::REAL_ROUND);
  }
  if (name == "$to_int") {
    return addOverloadedFunction(name,arity,1,added,arg,
				 Theory::INT_TO_INT,
				 Theory::RAT_TO_INT,
				 Theory::REAL_TO_INT);
  }
  if (name == "$to_rat") {
    return addOverloadedFunction(name,arity,1,added,arg,
				 Theory::INT_TO_RAT,
				 Theory::RAT_TO_RAT,
				 Theory::REAL_TO_RAT);
  }
  if (name == "$to_real") {
    return addOverloadedFunction(name,arity,1,added,arg,
				 Theory::INT_TO_REAL,
				 Theory::RAT_TO_REAL,
				 Theory::REAL_TO_REAL);
  } 
  if (name == "vPI"  || name == "vSIGMA"){
    return env.signature->getPiSigmaProxy(name); 
  }
  if (arity > 0) {
    return env.signature->addFunction(name,arity,added);
  }
  return addUninterpretedConstant(name,_overflow,added);
} // addFunction

/** Add a predicate to the signature
 * @param name the predicate name
 * @param arity the predicate arity
 * @param added if the predicate is new, will be assigned true, otherwise false
 * @param arg some argument of the predicate, require to resolve its type for overloaded
 *        built-in predicates
 * @return the predicate number in the signature, or -1 if it is a different name for an equality
 *         predicate
 */
int TPTP::addPredicate(vstring name,int arity,bool& added,TermList& arg)
{
  if (name == "$evaleq" || name == "$equal") {
    return -1;
  }
  if (name == "$less") {
    return addOverloadedPredicate(name,arity,2,added,arg,
				  Theory::INT_LESS,
				  Theory::RAT_LESS,
				  Theory::REAL_LESS);
  }
  if (name == "$lesseq") {
    return addOverloadedPredicate(name,arity,2,added,arg,
				  Theory::INT_LESS_EQUAL,
				  Theory::RAT_LESS_EQUAL,
				  Theory::REAL_LESS_EQUAL);
  }
  if (name == "$greater") {
    return addOverloadedPredicate(name,arity,2,added,arg,
				  Theory::INT_GREATER,
				  Theory::RAT_GREATER,
				  Theory::REAL_GREATER);
  }
  if (name == "$greatereq") {
    return addOverloadedPredicate(name,arity,2,added,arg,
				  Theory::INT_GREATER_EQUAL,
				  Theory::RAT_GREATER_EQUAL,
				  Theory::REAL_GREATER_EQUAL);
  }
  if (name == "$is_int") {
    return addOverloadedPredicate(name,arity,1,added,arg,
				  Theory::INT_IS_INT,
				  Theory::RAT_IS_INT,
				  Theory::REAL_IS_INT);
  }
  if (name == "$divides"){
    if(sortOf(arg)!=AtomicSort::intSort()){
      USER_ERROR("$divides can only be used with integer type");
    }
    return addOverloadedPredicate(name,arity,2,added,arg,
                                  Theory::INT_DIVIDES,
                                  Theory::INT_DIVIDES,  // will not be used
                                  Theory::INT_DIVIDES); // will not be used
  }
  if (name == "$is_rat") {
    return addOverloadedPredicate(name,arity,1,added,arg,
				  Theory::INT_IS_RAT,
				  Theory::RAT_IS_RAT,
				  Theory::REAL_IS_RAT);
  } 
  if(name == "$distinct"){
    // special case for distinct, dealt with in formulaInfix
    return -2;
  }
  return env.signature->addPredicate(name,arity,added);
} // addPredicate


unsigned TPTP::addOverloadedFunction(vstring name,int arity,int symbolArity,bool& added,TermList& arg,
				     Theory::Interpretation integer,Theory::Interpretation rational,
				     Theory::Interpretation real)
{
  if (arity != symbolArity) {
    USER_ERROR(name + " is used with " + Int::toString(arity) + " argument(s) when there were "+Int::toString(symbolArity)+" expected");
  }
  TermList srt = sortOf(arg);
  TermList* n = arg.next();
  for(int i=1;i<arity;i++){
    if(sortOf(*n)!=srt){
      vstring msg = "The interpreted function symbol " + name + " is not used with a single sort.";
      msg += "\nArgument 0 is "+srt.toString()+" and argument "+Lib::Int::toString(i)+" is "+sortOf(*n).toString();
      if(_isFof){ msg += "\nCheck that you are using tff if you want numbers to be interpreted"; }
      USER_ERROR(msg);
    }
    n = n->next();
  }
  if (srt == AtomicSort::intSort()) {
    return env.signature->addInterpretedFunction(integer,name);
  }
  if (srt == AtomicSort::rationalSort()) {
    return env.signature->addInterpretedFunction(rational,name);
  }
  if (srt == AtomicSort::realSort()) {
    return env.signature->addInterpretedFunction(real,name);
  }
  USER_ERROR((vstring)"The symbol " + name + " is used with a non-numeric type");
} // addOverloadedFunction

unsigned TPTP::addOverloadedPredicate(vstring name,int arity,int symbolArity,bool& added,TermList& arg,
				     Theory::Interpretation integer,Theory::Interpretation rational,
				     Theory::Interpretation real)
{
  if (arity != symbolArity) {
    USER_ERROR(name + " is used with " + Int::toString(arity) + " argument(s) when there were "+Int::toString(symbolArity)+" expected");
  }
  TermList srt = sortOf(arg);
  TermList* n = arg.next();
  for(int i=1;i<arity;i++){
    if(sortOf(*n)!=srt){
      vstring msg = "The interpreted predicate symbol " + name + " is not used with a single sort.";
      msg += "\nArgument 0 is "+srt.toString()+" and argument "+Lib::Int::toString(i)+" is "+sortOf(*n).toString();
      if(_isFof){ msg += "Check that you are using tff if you want numbers to be interpreted"; }
      USER_ERROR(msg);
    }
    n = n->next(); 
  }
  
  if (srt == AtomicSort::intSort()) {
    return env.signature->addInterpretedPredicate(integer,name);
  }
  if (srt == AtomicSort::rationalSort()) {
    return env.signature->addInterpretedPredicate(rational,name);
  }
  if (srt == AtomicSort::realSort()) {
    return env.signature->addInterpretedPredicate(real,name);
  }
  USER_ERROR((vstring)"The symbol " + name + " is used with a non-numeric type");
} // addOverloadedPredicate

/**
 * Return the sort of the term.
 * @since 29/07/2011 Manchester
 * @since 03/05/2013 train Manchester-London bug fix
 * @author Andrei Voronkov
 */
TermList TPTP::sortOf(TermList t)
{
  for (;;) {
    if (t.isVar()) {
      SList* sorts;
      if (_variableSorts.find(t.var(),sorts) && SList::isNonEmpty(sorts)) {
        return sorts->head();
      }
      // there might be variables whose sort is undeclared,
      // in this case they have the default sort
      TermList def = AtomicSort::defaultSort();
      bindVariable(t.var(), def);
      return def;
    }
    TermList sort;
    TermList mvar;
    if (SortHelper::getResultSortOrMasterVariable(t.term(), sort, mvar)) { //TODO update
      return sort;
    } else {
      t = mvar;
    }
  }
} // sortOf

/**
 * Add an integer constant by reading it from the vstring name.
 * If it overflows, create an uninterpreted constant of the
 * integer type and the name 'name'. Check that the name of the constant
 * does not collide with user-introduced names of uninterpreted constants.
 * @since 22/07/2011 Manchester
 * @since 03/05/2013 train Manchester-London, bug fix: integers are treated
 *   as terms of the default sort when fof() or cnf() is used
 * @author Andrei Voronkov
 */
unsigned TPTP::addIntegerConstant(const vstring& name, Set<vstring>& overflow, bool defaultSort)
{
  try {
    return env.signature->addIntegerConstant(name,defaultSort);
  }
  catch (Kernel::ArithmeticException&) {
    bool added;
    unsigned fun = env.signature->addFunction(name,0,added,true /* overflown constant*/);
    if (added) {
      overflow.insert(name);
      Signature::Symbol* symbol = env.signature->getFunction(fun);
      symbol->setType(OperatorType::getConstantsType(defaultSort ? AtomicSort::defaultSort() : AtomicSort::intSort()));
    }
    else if (!overflow.contains(name)) {
      USER_ERROR((vstring)"Cannot use name '" + name + "' as an atom name since it collides with an integer number");
    }
    return fun;
  }
} // TPTP::addIntegerConstant

/**
 * Add an rational constant by reading it from the vstring name.
 * If it overflows, create an uninterpreted constant of the
 * rational type and the name 'name'. Check that the name of the constant
 * does not collide with user-introduced names of uninterpreted constants.
 * @since 22/07/2011 Manchester
 * @since 03/05/2013 train Manchester-London, fix to handle difference
 *    between treating rationals using fof() and tff()
 * @author Andrei Voronkov
 */
unsigned TPTP::addRationalConstant(const vstring& name, Set<vstring>& overflow, bool defaultSort)
{
  size_t i = name.find_first_of("/");
  ASS(i != vstring::npos);
  try {
    return env.signature->addRationalConstant(name.substr(0,i),
					      name.substr(i+1),
					      defaultSort);
  }
  catch(Kernel::ArithmeticException&) {
    bool added;
    unsigned fun = env.signature->addFunction(name,0,added,true /* overflown constant*/);
    if (added) {
      overflow.insert(name);
      Signature::Symbol* symbol = env.signature->getFunction(fun);
      symbol->setType(OperatorType::getConstantsType(defaultSort ? AtomicSort::defaultSort() : AtomicSort::rationalSort()));
    }
    else if (!overflow.contains(name)) {
      USER_ERROR((vstring)"Cannot use name '" + name + "' as an atom name since it collides with an rational number");
    }
    return fun;
  }
} // TPTP::addRationalConstant

/**
 * Add an real constant by reading it from the vstring name.
 * If it overflows, create an uninterpreted constant of the
 * real type and the name 'name'. Check that the name of the constant
 * does not collide with user-introduced names of uninterpreted constants.
 * @since 22/07/2011 Manchester
 * @since 03/05/2013 train Manchester-London, fix to handle difference
 *    between treating rationals using fof() and tff()
 * @author Andrei Voronkov
 */
unsigned TPTP::addRealConstant(const vstring& name, Set<vstring>& overflow, bool defaultSort)
{
  try {
    return env.signature->addRealConstant(name,defaultSort);
  }
  catch(Kernel::ArithmeticException&) {
    bool added;
    unsigned fun = env.signature->addFunction(name,0,added,true /* overflown constant*/);
    if (added) {
      overflow.insert(name);
      Signature::Symbol* symbol = env.signature->getFunction(fun);
      symbol->setType(OperatorType::getConstantsType(defaultSort ? AtomicSort::defaultSort() : AtomicSort::realSort()));
    }
    else if (!overflow.contains(name)) {
      USER_ERROR((vstring)"Cannot use name '" + name + "' as an atom name since it collides with an real number");
    }
    return fun;
  }
}  // TPTP::addRealConstant


/**
 * Add an uninterpreted constant by reading it from the vstring name.
 * Check that the name of the constant does not collide with uninterpreted constants
 * created by the parser from overflown input numbers.
 * @since 22/07/2011 Manchester
 */
unsigned TPTP::addUninterpretedConstant(const vstring& name, Set<vstring>& overflow, bool& added)
{
  if (overflow.contains(name)) {
    USER_ERROR((vstring)"Cannot use name '" + name + "' as an atom name since it collides with an integer number");
  }
  //TODO make sure Vampire internal names are unique to Vampire
  //and cannot occur in the input AYB
  if(name == "vAND" || name == "vOR" || name == "vIMP" ||
     name == "vIFF" || name == "vXOR"){
    return env.signature->getBinaryProxy(name);
  } else if (name == "vNOT"){
    return env.signature->getNotProxy();
  }
  return env.signature->addFunction(name,0,added);
} // TPTP::addUninterpretedConstant

/**
 * Associate name @b name with unit @b unit
 * Each formula can have its name assigned at most once
 */
void TPTP::assignAxiomName(const Unit* unit, vstring& name)
{
  ALWAYS(_axiomNames.insert(unit->number(), name));
} // TPTP::assignAxiomName

/**
 * If @b unit has a name associated, assign it into @b result,
 * and return true; otherwise return false
 */
bool TPTP::findAxiomName(const Unit* unit, vstring& result)
{
  return _axiomNames.find(unit->number(), result);
} // TPTP::findAxiomName

/**
 * Process vampire() declaration
 * @since 25/08/2009 Redmond
 */
void TPTP::vampire()
{
  consumeToken(T_LPAR);
  vstring nm = name();

  if (nm == "option") { // vampire(option,age_weight_ratio,3)
    consumeToken(T_COMMA);
    vstring opt = name();
    consumeToken(T_COMMA);
    Token tok = getTok(0);
    switch (tok.tag) {
    case T_INT:
    case T_REAL:
    case T_NAME:
      env.options->set(opt,tok.content);
      resetToks();
      break;
    default:
      PARSE_ERROR("either atom or number expected as a value of a Vampire option",tok);
    }
  }
  // Allows us to insert LaTeX templates for predicate and function symbols
  else if(nm == "latex"){
    consumeToken(T_COMMA);
    vstring kind = name();
    bool pred;
    if (kind == "predicate") {
      pred = true;
    }
    else if (kind == "function") {
      pred = false;
    }
    else {
      PARSE_ERROR("either 'predicate' or 'function' expected",getTok(0));
    }
    consumeToken(T_COMMA);
    vstring symb = name();
    consumeToken(T_COMMA);
    Token tok = getTok(0);
    if (tok.tag != T_INT) {
      PARSE_ERROR("a non-negative integer (denoting arity) expected",tok);
    }
    unsigned arity;
    if (!Int::stringToUnsignedInt(tok.content,arity)) {
      PARSE_ERROR("a number denoting arity expected",tok);
    }
    resetToks();
    consumeToken(T_COMMA);
    tok = getTok(0);
    if(tok.tag != T_STRING){
      PARSE_ERROR("a template string expected",tok);
    }
    vstring temp = tok.content;
    resetToks();
    if(pred){
      consumeToken(T_COMMA);
      vstring pol= name();
      bool polarity;
      if(pol=="true"){polarity=true;}else if(pol=="false"){polarity=false;}
      else{ PARSE_ERROR("polarity expected (true/false)",getTok(0)); }
      unsigned f = env.signature->addPredicate(symb,arity);
      theory->registerLaTeXPredName(f,polarity,temp);
    }
    else{
      unsigned f = env.signature->addFunction(symb,arity);
      theory->registerLaTeXFuncName(f,temp);
    }
  }
  else if (nm == "symbol") {
    consumeToken(T_COMMA);
    vstring kind = name();
    bool pred;
    if (kind == "predicate") {
      pred = true;
    }
    else if (kind == "function") {
      pred = false;
    }
    else {
      PARSE_ERROR("either 'predicate' or 'function' expected",getTok(0));
    }
    consumeToken(T_COMMA);
    vstring symb = name();
    consumeToken(T_COMMA);
    Token tok = getTok(0);
    if (tok.tag != T_INT) {
      PARSE_ERROR("a non-negative integer (denoting arity) expected",tok);
    }
    unsigned arity;
    if (!Int::stringToUnsignedInt(tok.content,arity)) {
      PARSE_ERROR("a number denoting arity expected",tok);
    }
    resetToks();
    consumeToken(T_COMMA);
    Color color = COLOR_INVALID;
    bool skip = false, uncomputable = false;
    vstring lr = name();
    if (lr == "left") {
      color=COLOR_LEFT;
    }
    else if (lr == "right") {
      color=COLOR_RIGHT;
    }
    else if (lr == "skip") {
      skip = true;
    }
    else if (lr == "uncomputable") {
      uncomputable = true;
    }
    else {
      PARSE_ERROR("'left', 'right', 'skip' or 'uncomputable' expected",getTok(0));
    }
    if (!uncomputable) {
      env.colorUsed = true;
    }
    Signature::Symbol* sym = pred
                             ? env.signature->getPredicate(env.signature->addPredicate(symb,arity))
                             : env.signature->getFunction(env.signature->addFunction(symb,arity));
    if (skip) {
      sym->markSkip();
    }
    else if (uncomputable) {
      sym->markUncomputable();
    }
    else {
      ASS_NEQ(color, COLOR_INVALID);
      sym->addColor(color);
    }
  }
  else if (nm == "left_formula") { // e.g. vampire(left_formula)
    _currentColor = COLOR_LEFT;
  }
  else if (nm == "right_formula") { // e.g. vampire(left_formula)
    _currentColor = COLOR_RIGHT;
  }
  else if (nm == "end_formula") { // e.g. vampire(left_formula)
    _currentColor = COLOR_TRANSPARENT;
  }
  else if (nm == "model_check"){
    consumeToken(T_COMMA);
    vstring command = name();
    if(command == "formulas_start"){
      _modelDefinition = false;
    }
    else if(command == "formulas_end"){
      // do nothing
    }
    else if(command == "model_start"){
      _modelDefinition = true;
    }
    else if(command == "model_end"){
      _modelDefinition = false;
    }
    else USER_ERROR("Unknown model_check command");
  }
  else {
    USER_ERROR((vstring)"Unknown vampire directive: "+nm);
  }
  consumeToken(T_RPAR);
  consumeToken(T_DOT);
} // vampire

#if VDEBUG
const char* TPTP::toString(State s)
{
  switch (s) {
  case UNIT_LIST:
    return "UNIT_LIST";
  case CNF:
    return "CNF";
  case FOF:
    return "FOF";
  case VAMPIRE:
    return "VAMPIRE";
  case FORMULA:
    return "FORMULA";
  case END_FOF:
    return "END_FOF";
  case SIMPLE_FORMULA:
    return "SIMPLE_FORMULA";
  case END_FORMULA:
    return "END_FORMULA";
  case FORMULA_INSIDE_TERM:
    return "FORMULA_INSIDE_TERM";
  case END_FORMULA_INSIDE_TERM:
    return "END_FORMULA_INSIDE_TERM";
  case END_TERM_AS_FORMULA:
    return "END_TERM_AS_FORMULA";
  case VAR_LIST:
    return "VAR_LIST";
  case FUN_APP:
    return "FUN_APP";
  case FORMULA_INFIX:
    return "FORMULA_INFIX";
  case ARGS:
    return "ARGS";
  case TERM:
    return "TERM";
  case TERM_INFIX:
    return "TERM_INFIX";
  case END_TERM:
    return "END_TERM";
  case TAG:
    return "TAG";
  case INCLUDE:
    return "INCLUDE";
  case END_EQ:
    return "END_EQ";
  case TFF:
    return "TFF";
  case THF:
    return "THF";
  case TYPE:
    return "TYPE";
  case END_TFF:
    return "END_TFF";
  case END_APP:
    return "END_APP";
  case HOL_FORMULA:
    return "HOL_FORMULA";
  case END_HOL_FORMULA:
    return "END_HOL_FORMULA";
  case HOL_TERM:
    return "HOL_TERM";
  case END_TYPE:
    return "END_TYPE";
  case SIMPLE_TYPE:
    return "SIMPLE_TYPE";
  case END_THEORY_FUNCTION:
    return "END_THEORY_FUNCTION";
  case END_ARGS:
    return "END_ARGS";
  case MID_EQ:
    return "MID_EQ";
  case LET_TYPE:
    return "LET_TYPE";
  case END_LET_TYPES:
    return "END_LET_TYPES";
  case DEFINITION:
    return "DEFINITION";
  case MID_DEFINITION:
    return "MID_DEFINITION";
  case END_DEFINITION:
    return "END_DEFINITION";
  case SYMBOL_DEFINITION:
    return "SYMBOL_DEFINITION";
  case TUPLE_DEFINITION:
    return "TUPLE_DEFINITION";
  case END_LET:
    return "END_LET";
  case UNBIND_VARIABLES:
    return "UNBIND_VARIABLES";
  case END_ITE:
    return "END_ITE";
  case END_TUPLE:
    return "END_TUPLE";
  default:
    cout << (int)s << "\n";
    ASS(false);
    break;
  }
}
#endif

#ifdef DEBUG_SHOW_STATE
void TPTP::printStacks() {

  Stack<State>::Iterator stit(_states);
  cout << "States:";
  if   (!stit.hasNext()) cout << " <empty>";
  while (stit.hasNext()) cout << " " << toString(stit.next());
  cout << endl;

  /*Stack<Type*>::Iterator tyit(_types);
  cout << "Types:";
  if   (!tyit.hasNext()) cout << " <empty>";
  while (tyit.hasNext()) cout << " " << tyit.next()->tag();
  cout << endl;

  Stack<int>::Iterator cit(_connectives);
  cout << "Connectives:";
  if   (!cit.hasNext()) cout << " <empty>";
  while (cit.hasNext()) cout << " " << cit.next();
  cout << endl; 

  Stack<vstring>::Iterator sit(_strings);
  cout << "Strings:";
  if   (!sit.hasNext()) cout << " <empty>";
  while (sit.hasNext()) cout << " " << sit.next();
  cout << endl;

  Stack<int>::Iterator iit(_ints);
  cout << "Ints:";
  if   (!iit.hasNext()) cout << " <empty>";
  while (iit.hasNext()) cout << " " << iit.next();
  cout << endl;

  Stack<bool>::Iterator bit(_bools);
  cout << "Bools:";
  if   (!bit.hasNext()) cout << " <empty>";
  while (bit.hasNext()) cout << " " << bit.next();
  cout << endl;
  */

  Stack<TermList>::Iterator tit(_termLists);
  cout << "Terms:";
  if   (!tit.hasNext()) cout << " <empty>";
  while (tit.hasNext()) cout << " " << tit.next().toString();
  cout << endl;

  Stack<Formula*>::Iterator fit(_formulas);
  cout << "Formulas:";
  if   (!fit.hasNext()) cout << " <empty>";
  while (fit.hasNext()) cout << " " << fit.next()->toString();
  cout << endl;

  /*
  Stack<Formula::VarList*>::Iterator vlit(_varLists);
  cout << "Var lists:";
  if   (!vlit.hasNext()) cout << " <empty>";
  while (vlit.hasNext()) {
    Formula::VarList::Iterator vit(vlit.next());
    if (!vit.hasNext()) {
      cout << " <empty>";
    } else {
      cout << " [";
      while (vit.hasNext()) {
        cout << vit.next();
        if (vit.hasNext()) cout << " ";
      };
      cout << "]";
    }
  }
  cout << endl;

  Map<int, SortList*>::Iterator vsit(_variableSorts);
  cout << "Variables sorts:";
  if   (!vsit.hasNext()) cout << "<empty>";
  int vsitKey;
  SortList* vsitVal;
  while (vsit.hasNext()) {
    vsit.next(vsitKey, vsitVal);
    cout << " {" << vsitKey << " ->";
    SortList::Iterator slit(vsitVal);
    if   (!slit.hasNext()) cout << " <empty>";
    while (slit.hasNext()) cout << " " << (slit.next()).toString();
    cout << "}";
  }
  cout << endl;

  Stack<SortList*>::Iterator slsit(_sortLists);
  cout << "Sort lists: ";
  if   (!slsit.hasNext()) cout << "<empty>";
  while (slsit.hasNext()) {
    SortList* sl = slsit.next();
    SortList::Iterator slit(sl);
    if   (!slit.hasNext()) cout << "<empty>";
    while (slit.hasNext()) cout << (slit.next()).toString() << " ";
    cout << ";";
  }
  cout << endl;

  Stack<TheoryFunction>::Iterator tfit(_theoryFunctions);
  cout << "Theory functions: ";
  if   (!tfit.hasNext()) cout << " <empty>";
  while (tfit.hasNext()) cout << " " << tfit.next();
  cout << endl;

  Stack<LetSymbols>::Iterator lfsit(_letSymbols);
  cout << "Let functions scopes: ";
  if (!lfsit.hasNext()) cout << "<empty>";
  while (lfsit.hasNext()) {
    LetSymbols lfs = lfsit.next();
    LetSymbols::Iterator sit(lfs);
    if (!sit.hasNext()) {
      cout << "<empty>";
    } else {
      unsigned i = lfs.length();
      while (sit.hasNext()) {
        LetSymbol f    = sit.next();
        vstring name     = f.first.first;
        unsigned arity   = f.first.second;
        unsigned symbol  = f.second.first;
        bool isPredicate = f.second.second;

        vstring symbolName = isPredicate ? env.signature->predicateName(symbol)
                                         : env.signature->functionName (symbol);

        cout << name << "/" << arity << " -> " << symbolName;
        if (--i > 0) {
          cout << ", ";
        }
      };
    }
  }
  cout << endl;

  Stack<LetSymbols>::Iterator clfsit(_letTypedSymbols);
  cout << "Current let functions scopes: ";
  if (!clfsit.hasNext()) cout << "<empty>";
  while (clfsit.hasNext()) {
    LetSymbols lfs = clfsit.next();
    LetSymbols::Iterator csit(lfs);
    if (!csit.hasNext()) {
      cout << "<empty>";
    } else {
      unsigned i = lfs.length();
      while (csit.hasNext()) {
        LetSymbol f    = csit.next();
        vstring name     = f.first.first;
        unsigned arity   = f.first.second;
        unsigned symbol  = f.second.first;
        bool isPredicate = f.second.second;

        vstring symbolName = isPredicate ? env.signature->predicateName(symbol)
                                         : env.signature->functionName (symbol);

        cout << name << "/" << arity << " -> " << symbolName;
        if (--i > 0) {
          cout << ", ";
        }
      };
    }
  }
  cout << endl;

  Stack<LetDefinitions>::Iterator lbsit(_letDefinitions);
  cout << "Let definitions: ";
  if (!lbsit.hasNext()) cout << "<empty>";
  while (lbsit.hasNext()) {
    LetDefinitions lbs = lbsit.next();
    LetDefinitions::Iterator lbit(lbs);
    if (!lbit.hasNext()) {
      cout << "<empty>";
    } else {
      cout << "[";
      unsigned i = (unsigned)lbs.length();
      while (lbit.hasNext()) {
        LetSymbolReference ref = lbit.next();
        unsigned symbol = SYMBOL(ref);
        bool isPredicate = IS_PREDICATE(ref);
        vstring symbolName = isPredicate ? env.signature->predicateName(symbol)
                                         : env.signature->functionName (symbol);
        cout << symbolName;
        if (--i > 0) {
          cout << ", ";
        }
      }
      cout << "]";
    }
  }*/
  cout << endl;
}
#endif<|MERGE_RESOLUTION|>--- conflicted
+++ resolved
@@ -3653,28 +3653,7 @@
     break;
 
   case UnitInputType::CLAIM:
-<<<<<<< HEAD
-    {
-      bool added;
-      unsigned pred = env.signature->addPredicate(nm,0,added);
-      if (!added) {
-        USER_ERROR("Names of claims must be unique: ", nm);
-      }
-      env.signature->getPredicate(pred)->markLabel();
-      auto a = Literal::create(pred, /* polarity */ true, {});
-      Formula* claim = new AtomicFormula(a);
-      VList* vs = f->freeVariables();
-      if (VList::isNonEmpty(vs)) {
-        //TODO can we use sortOf to get sorts of vs?
-        f = new QuantifiedFormula(FORALL,vs,0,f);
-      }
-      f = new BinaryFormula(IFF,claim,f);
-      unit = new FormulaUnit(f,
-          FormulaTransformation(InferenceRule::CLAIM_DEFINITION,unit));
-    }
-=======
     unit = processClaimFormula(unit,f,nm);
->>>>>>> 1f706eba
     break;
 
   default:
@@ -3701,9 +3680,7 @@
     USER_ERROR("Names of claims must be unique: "+nm);
   }
   env.signature->getPredicate(pred)->markLabel();
-  Literal* a = new(0) Literal(pred,0,true,false);
-  a = env.sharing->insert(a);
-  Formula* claim = new AtomicFormula(a);
+  Formula* claim = new AtomicFormula(Literal::create(pred, /* polarity */ true, {}));
   VList* vs = f->freeVariables();
   if (VList::isNonEmpty(vs)) {
     //TODO can we use sortOf to get sorts of vs?
