
/*
 * File SMTLIB2.cpp.
 *
 * This file is part of the source code of the software program
 * Vampire. It is protected by applicable
 * copyright laws.
 *
 * This source code is distributed under the licence found here
 * https://vprover.github.io/license.html
 * and in the source directory
 *
 * In summary, you are allowed to use Vampire for non-commercial
 * purposes but not allowed to distribute, modify, copy, create derivatives,
 * or use in competitions. 
 * For other uses of Vampire please contact developers for a different
 * licence, which we will make an effort to provide. 
 */
/**
 * @file SMTLIB.cpp
 * Implements class SMTLIB.
 */

#include <climits>
#include <fstream>

#include "Lib/Environment.hpp"
#include "Lib/NameArray.hpp"
#include "Lib/StringUtils.hpp"
#include "Kernel/Clause.hpp"
#include "Kernel/ColorHelper.hpp"
#include "Kernel/Formula.hpp"
#include "Kernel/FormulaUnit.hpp"
#include "Kernel/Inference.hpp"
#include "Kernel/Signature.hpp"
#include "Kernel/SortHelper.hpp"

#include "Shell/LispLexer.hpp"
#include "Shell/Options.hpp"
#include "Shell/SMTLIBLogic.hpp"
#include "Shell/TermAlgebra.hpp"

#include "SMTLIB2.hpp"

#include "TPTP.hpp"

#undef LOGGING
#define LOGGING 0

#if LOGGING
#define LOG1(arg) cout << arg << endl;
#define LOG2(a1,a2) cout << a1 << a2 << endl;
#define LOG3(a1,a2,a3) cout << a1 << a2 << a3 << endl;
#define LOG4(a1,a2,a3,a4) cout << a1 << a2 << a3 << a4 << endl;
#else
#define LOG1(arg)
#define LOG2(a1,a2)
#define LOG3(a1,a2,a3)
#define LOG4(a1,a2,a3,a4)
#endif

namespace Parse {

SMTLIB2::SMTLIB2(const Options& opts)
: _logicSet(false),
  _logic(SMT_UNDEFINED),
  _numeralsAreReal(false),
  _formulas(nullptr)
{
  CALL("SMTLIB2::SMTLIB2");
}

void SMTLIB2::parse(istream& str)
{
  CALL("SMTLIB2::parse(istream&)");

  LispLexer lex(str);
  LispParser lpar(lex);
  LExpr* expr = lpar.parse();
  parse(expr);
}

void SMTLIB2::parse(LExpr* bench)
{
  CALL("SMTLIB2::parse(LExpr*)");

  ASS(bench->isList());
  readBenchmark(bench->list);
}

void SMTLIB2::readBenchmark(LExprList* bench)
{
  CALL("SMTLIB2::readBenchmark");
  LispListReader bRdr(bench);

  // iteration over benchmark top level entries
  while(bRdr.hasNext()){
    LExpr* lexp = bRdr.next();

    LOG2("readBenchmark ",lexp->toString(true));

    LispListReader ibRdr(lexp);

    if (ibRdr.tryAcceptAtom("set-logic")) {
      if (_logicSet) {
        USER_ERROR("set-logic can appear only once in a problem");
      }
      readLogic(ibRdr.readAtom());
      ibRdr.acceptEOL();
      continue;
    }

    if (ibRdr.tryAcceptAtom("set-info")) {

      if (ibRdr.tryAcceptAtom(":status")) {
        _statusStr = ibRdr.readAtom();
        ibRdr.acceptEOL();
        continue;
      }

      if (ibRdr.tryAcceptAtom(":source")) {
        _sourceInfo = ibRdr.readAtom();
        ibRdr.acceptEOL();
        continue;
      }

      // ignore unknown info
      ibRdr.readAtom();
      ibRdr.readAtom();
      ibRdr.acceptEOL();
      continue;
    }

    if (ibRdr.tryAcceptAtom("declare-sort")) {
      vstring name = ibRdr.readAtom();
      vstring arity;
      if (!ibRdr.tryReadAtom(arity)) {
        USER_ERROR("Unspecified arity while declaring sort: "+name);
      }

      readDeclareSort(name,arity);

      ibRdr.acceptEOL();

      continue;
    }

    if (ibRdr.tryAcceptAtom("define-sort")) {
      vstring name = ibRdr.readAtom();
      LExprList* args = ibRdr.readList();
      LExpr* body = ibRdr.readNext();

      readDefineSort(name,args,body);

      ibRdr.acceptEOL();

      continue;
    }

    if (ibRdr.tryAcceptAtom("declare-fun")) {
      vstring name = ibRdr.readAtom();
      LExprList* iSorts = ibRdr.readList();
      LExpr* oSort = ibRdr.readNext();

      readDeclareFun(name,iSorts,oSort);

      ibRdr.acceptEOL();

      continue;
    }

    if (ibRdr.tryAcceptAtom("declare-datatypes")) {
      LExprList* sorts = ibRdr.readList();
      LExprList* datatypes = ibRdr.readList();

      readDeclareDatatypes(sorts, datatypes, false);

      ibRdr.acceptEOL();

      continue;
    }

    if (ibRdr.tryAcceptAtom("declare-codatatypes")) {
      LExprList* sorts = ibRdr.readList();
      LExprList* datatypes = ibRdr.readList();

      readDeclareDatatypes(sorts, datatypes, true);

      ibRdr.acceptEOL();

      continue;
    }
    
    if (ibRdr.tryAcceptAtom("declare-const")) {
      vstring name = ibRdr.readAtom();
      LExpr* oSort = ibRdr.readNext();

      readDeclareFun(name,nullptr,oSort);

      ibRdr.acceptEOL();

      continue;
    }

    if (ibRdr.tryAcceptAtom("define-fun")) {
      vstring name = ibRdr.readAtom();
      LExprList* iArgs = ibRdr.readList();
      LExpr* oSort = ibRdr.readNext();
      LExpr* body = ibRdr.readNext();

      readDefineFun(name,iArgs,oSort,body);

      ibRdr.acceptEOL();

      continue;
    }

    if (ibRdr.tryAcceptAtom("assert")) {
      readAssert(ibRdr.readNext());

      ibRdr.acceptEOL();

      continue;
    }

    if (ibRdr.tryAcceptAtom("assert-not")) {
      readAssertNot(ibRdr.readNext());

      ibRdr.acceptEOL();

      continue;
    }

    // not an official SMTLIB command
    if (ibRdr.tryAcceptAtom("color-symbol")) {
      vstring symbol = ibRdr.readAtom();

      if (ibRdr.tryAcceptAtom(":left")) {
        colorSymbol(symbol, Color::COLOR_LEFT);
      } else if (ibRdr.tryAcceptAtom(":right")) {
        colorSymbol(symbol, Color::COLOR_RIGHT);
      } else {
        USER_ERROR("'"+ibRdr.readAtom()+"' is not a color keyword");
      }

      ibRdr.acceptEOL();

      continue;
    }

    if (ibRdr.tryAcceptAtom("check-sat")) {
      if (bRdr.hasNext()) {
        LispListReader exitRdr(bRdr.readList());
        if (!exitRdr.tryAcceptAtom("exit")) {
          if(env.options->mode()!=Options::Mode::SPIDER) {
            env.beginOutput();
            env.out() << "% Warning: check-sat is not the last entry. Skipping the rest!" << endl;
            env.endOutput();
          }
        }
      }
      break;
    }

    if (ibRdr.tryAcceptAtom("exit")) {
      bRdr.acceptEOL();
      break;
    }

    if (ibRdr.tryAcceptAtom("reset")) {
      LOG1("ignoring reset");
      continue;
    }

    if (ibRdr.tryAcceptAtom("set-option")) {
      LOG2("ignoring set-option", ibRdr.readAtom());
      continue;
    }

    if (ibRdr.tryAcceptAtom("push")) {
      LOG1("ignoring push");
      continue;
    }

    if (ibRdr.tryAcceptAtom("get-info")) {
      LOG2("ignoring get-info", ibRdr.readAtom());
      continue;
    }

    USER_ERROR("unrecognized entry "+ibRdr.readAtom());
  }
}

//  ----------------------------------------------------------------------

const char * SMTLIB2::s_smtlibLogicNameStrings[] = {
    "ALIA",
    "ALL",
    "AUFDTLIA",
    "AUFDTLIRA",
    "AUFDTNIRA",
    "AUFLIA",
    "AUFLIRA",
    "AUFNIA",
    "AUFNIRA",
    "BV",
    "LIA",
    "LRA",
    "NIA",
    "NRA",
    "QF_ABV",
    "QF_ALIA",
    "QF_ANIA",
    "QF_AUFBV",
    "QF_AUFLIA",
    "QF_AUFNIA",
    "QF_AX",
    "QF_BV",
    "QF_IDL",
    "QF_LIA",
    "QF_LIRA",
    "QF_LRA",
    "QF_NIA",
    "QF_NIRA",
    "QF_NRA",
    "QF_RDL",
    "QF_UF",
    "QF_UFBV",
    "QF_UFIDL",
    "QF_UFLIA",
    "QF_UFLRA",
    "QF_UFNIA",
    "QF_UFNRA",
    "UF",
    "UFBV",
    "UFDT",
    "UFDTLIA",
    "UFDTLIRA",
    "UFDTNIA",
    "UFDTNIRA",
    "UFIDL",
    "UFLIA",
    "UFLRA",
    "UFNIA"
};

SMTLIBLogic SMTLIB2::getLogicFromString(const vstring& str)
{
  CALL("SMTLIB2::getLogicFromString");

  static NameArray smtlibLogicNames(s_smtlibLogicNameStrings, sizeof(s_smtlibLogicNameStrings)/sizeof(char*));
  ASS_EQ(smtlibLogicNames.length, SMT_UNDEFINED);

  int res = smtlibLogicNames.tryToFind(str.c_str());
  if(res==-1) {
    return SMT_UNDEFINED;
  }
  return static_cast<SMTLIBLogic>(res);
}

void SMTLIB2::readLogic(const vstring& logicStr)
{
  CALL("SMTLIB2::checkLogic");

  _logic = getLogicFromString(logicStr);
  _logicSet = true;

  switch (_logic) {
  case SMT_ALL:
  case SMT_ALIA:
  case SMT_AUFDTLIA:
  case SMT_AUFDTLIRA:
  case SMT_AUFDTNIRA:
  case SMT_AUFLIA:
  case SMT_AUFNIA:
  case SMT_AUFLIRA:
  case SMT_AUFNIRA:
  case SMT_LIA:
  case SMT_NIA:
  case SMT_QF_ALIA:
  case SMT_QF_ANIA:
  case SMT_QF_AUFLIA:
  case SMT_QF_AUFNIA:
  case SMT_QF_AX:
  case SMT_QF_IDL:
  case SMT_QF_LIA:
  case SMT_QF_LIRA:
  case SMT_QF_NIA:
  case SMT_QF_NIRA:
  case SMT_QF_UF:
  case SMT_QF_UFIDL:
  case SMT_QF_UFLIA:
  case SMT_QF_UFNIA:
  case SMT_UF:
  case SMT_UFDT:
  case SMT_UFDTLIA:
  case SMT_UFDTLIRA:
  case SMT_UFDTNIA:
  case SMT_UFDTNIRA:
  case SMT_UFIDL:
  case SMT_UFLIA:
  case SMT_UFNIA:
    break;

  // pure real arithmetic theories treat decimals as Real constants
  case SMT_LRA:
  case SMT_NRA:
  case SMT_QF_LRA:
  case SMT_QF_NRA:
  case SMT_QF_RDL:
  case SMT_QF_UFLRA:
  case SMT_QF_UFNRA:
  case SMT_UFLRA:
    _numeralsAreReal = true;
    break;

  // we don't support bit vectors
  case SMT_BV:
  case SMT_QF_ABV:
  case SMT_QF_AUFBV:
  case SMT_QF_BV:
  case SMT_QF_UFBV:
  case SMT_UFBV:
    USER_ERROR("unsupported logic "+logicStr);
  default:
    USER_ERROR("unrecognized logic "+logicStr);
  }

}

//  ----------------------------------------------------------------------

const char * SMTLIB2::s_builtInSortNameStrings[] = {
    "Array",
    "Bool",
    "Int",
    "Real"
};

SMTLIB2::BuiltInSorts SMTLIB2::getBuiltInSortFromString(const vstring& str)
{
  CALL("SMTLIB::getBuiltInSortFromString");

  static NameArray builtInSortNames(s_builtInSortNameStrings, sizeof(s_builtInSortNameStrings)/sizeof(char*));
  ASS_EQ(builtInSortNames.length, BS_INVALID);

  int res = builtInSortNames.tryToFind(str.c_str());
  if(res==-1) {
    return BS_INVALID;
  }
  return static_cast<BuiltInSorts>(res);
}

bool SMTLIB2::isAlreadyKnownSortSymbol(const vstring& name)
{
  CALL("SMTLIB::isAlreadyKnownSortSymbol");

  if (getBuiltInSortFromString(name) != BS_INVALID) {
    return true;
  }

  if (_declaredSorts.find(name)) {
    return true;
  }

  if (_sortDefinitions.find(name)) {
    return true;
  }

  return false;
}

void SMTLIB2::readDeclareSort(const vstring& name, const vstring& arity)
{
  CALL("SMTLIB2::readDeclareSort");

  if (isAlreadyKnownSortSymbol(name)) {
    USER_ERROR("Redeclaring built-in, declared or defined sort symbol: "+name);
  }

  if (not StringUtils::isPositiveInteger(arity)) {
    USER_ERROR("Unrecognized declared sort arity: "+arity);
  }

  unsigned val;
  if (!Int::stringToUnsignedInt(arity, val)) {
    USER_ERROR("Couldn't convert sort arity: "+arity);
  }

  ALWAYS(_declaredSorts.insert(name,val));
}

void SMTLIB2::readDefineSort(const vstring& name, LExprList* args, LExpr* body)
{
  CALL("SMTLIB2::readDefineSort");

  if (isAlreadyKnownSortSymbol(name)) {
    USER_ERROR("Redeclaring built-in, declared or defined sort symbol: "+name);
  }

  // here we could check the definition for well-formed-ness
  // current solution: crash only later, at application site

  ALWAYS(_sortDefinitions.insert(name,SortDefinition(args,body)));
}

//  ----------------------------------------------------------------------

/**
 * SMTLIB sort expression turned into vampire sort id.
 *
 * Taking into account built-in sorts, declared sorts and sort definitions.
 */
TermList SMTLIB2::declareSort(LExpr* sExpr)
{
  CALL("SMTLIB2::declareSort");

  enum SortParseOperation {
    SPO_PARSE,
    SPO_POP_LOOKUP,
    SPO_CHECK_ARITY
  };
  static Stack<pair<SortParseOperation,LExpr*> > todo;
  ASS(todo.isEmpty());

  //ASS_EQ(Sorts::SRT_DEFAULT,0); // there is no default sort in smtlib, so we can use 0 as a results separator
  static const TermList SEPARATOR = TermList(0, true);
  static TermStack results;
  ASS(results.isEmpty());

  // evaluation contexts for the expansion of sort definitions
  typedef DHMap<vstring,TermList> SortLookup;
  static Stack<SortLookup*> lookups;
  ASS(lookups.isEmpty());

  // to store defined sort's identifier when expanding its definition
  // (for preventing circular non-sense)
  static Stack<vstring> forbidden;
  ASS(forbidden.isEmpty());

  todo.push(make_pair(SPO_PARSE,sExpr));

  while (todo.isNonEmpty()) {
    pair<SortParseOperation,LExpr*> cur = todo.pop();
    SortParseOperation op = cur.first;

    if (op == SPO_POP_LOOKUP) {
      delete lookups.pop();
      forbidden.pop();
      continue;
    }

    if (op == SPO_CHECK_ARITY) {
      if (results.size() < 2) {
        goto malformed;
      }
      TermList true_result = results.pop();
      TermList separator   = results.pop();

      if (true_result == SEPARATOR || separator != SEPARATOR) {
        goto malformed;
      }
      results.push(true_result);

      continue;
    }

    ASS_EQ(op,SPO_PARSE);
    LExpr* exp = cur.second;

    if (exp->isList()) {
      LExprList::Iterator lIt(exp->list);

      todo.push(make_pair(SPO_CHECK_ARITY,nullptr));
      results.push(SEPARATOR);

      while (lIt.hasNext()) {
        todo.push(make_pair(SPO_PARSE,lIt.next()));
      }
    } else {
      ASS(exp->isAtom());
      vstring& id = exp->str;

      // try (top) context lookup
      if (lookups.isNonEmpty()) {
        SortLookup* lookup = lookups.top();
        TermList res;
        if (lookup->find(id,res)) {
          results.push(res);
          continue;
        }
      }

      {
        for (unsigned i = 0; i < forbidden.size(); i++) {
          if (id == forbidden[i]) {
            USER_ERROR("Expanding circular sort definition "+ id);
          }
        }
      }

      // try declared sorts
      unsigned arity;
      if (_declaredSorts.find(id,arity)) {
        // building an arbitrary but unique sort string
        // TODO: this may not be good enough for a tptp-compliant output!
        vstring sortName = id + "(";
        while (arity--) {
          if (results.isEmpty() || results.top() == SEPARATOR) {
            goto malformed;
          }
          sortName += results.pop().toString();
          if (arity) {
            sortName += ",";
          }
        }
        sortName += ")";

        bool added = false;
        unsigned newSort = TPTP::addUninterpretedConstant(sortName,_overflow,added);
        TermList sort = TermList(Term::createConstant(newSort));
        results.push(sort);
        if(added){
          env.signature->getFunction(newSort)->setType(OperatorType::getConstantsType(Term::superSort()));
          env.sorts->addSort(sort);
        }
        continue;
      }

      // try defined sorts
      SortDefinition def;
      if (_sortDefinitions.find(id,def)) {
        SortLookup* lookup = new SortLookup();

        LispListReader argRdr(def.args);

        while (argRdr.hasNext()) {
          if (results.isEmpty() || results.top() == SEPARATOR) {
            goto malformed;
          }
          TermList argSort = results.pop();
          const vstring& argName = argRdr.readAtom();
          // TODO: could check if the same string names more than one argument positions
          // the following just takes the first and ignores the others
          lookup->insert(argName,argSort);
        }

        lookups.push(lookup);
        forbidden.push(id);

        todo.push(make_pair(SPO_POP_LOOKUP,nullptr)); //schedule lookup deletion (see above)
        todo.push(make_pair(SPO_PARSE,def.body));

        continue;
      }

      // try built-ins
      BuiltInSorts bs = getBuiltInSortFromString(id);
      switch (bs) {
        case BS_BOOL:
          results.push(Term::boolSort());
          continue;
        case BS_INT:
          results.push(Term::intSort());
          continue;
        case BS_REAL:
          results.push(Term::realSort());
          continue;
        case BS_ARRAY:
          if (results.size() < 2) {
            goto malformed;
          } else {
            TermList indexSort = results.pop();
            TermList innerSort = results.pop();
            if (indexSort == SEPARATOR || innerSort == SEPARATOR) {
              goto malformed;
            }
            results.push(Term::arraySort(indexSort,innerSort));
            continue;
          }

        default:
          ASS_EQ(bs,BS_INVALID);
      }

      USER_ERROR("Unrecognized sort identifier "+id);
    }
  }

  if (results.size() == 1) {
    return results.pop();
  } else {
    malformed:
    USER_ERROR("Malformed type expression "+sExpr->toString());
  }
}

static const char* EXISTS = "exists";
static const char* FORALL = "forall";

const char * SMTLIB2::s_formulaSymbolNameStrings[] = {
    "<",
    "<=",
    "=",
    "=>",
    ">",
    ">=",
    "and",
    "distinct",
    EXISTS,
    "false",
    FORALL,
    "is_int",
    "not",
    "or",
    "true",
    "xor"
};

SMTLIB2::FormulaSymbol SMTLIB2::getBuiltInFormulaSymbol(const vstring& str)
{
  CALL("SMTLIB::getFormulaSymbol");

  static NameArray formulaSymbolNames(s_formulaSymbolNameStrings, sizeof(s_formulaSymbolNameStrings)/sizeof(char*));
  ASS_EQ(formulaSymbolNames.length, FS_USER_PRED_SYMBOL);

  int res = formulaSymbolNames.tryToFind(str.c_str());
  if(res==-1) {
    return FS_USER_PRED_SYMBOL;
  }
  return static_cast<FormulaSymbol>(res);
}

static const char* LET = "let";

const char * SMTLIB2::s_termSymbolNameStrings[] = {
    "*",
    "+",
    "-",
    "/",
    "abs",
    "div",
    "ite",
    LET,
    "mod",
    "select",
    "store",
    "to_int",
    "to_real"
};

SMTLIB2::TermSymbol SMTLIB2::getBuiltInTermSymbol(const vstring& str)
{
  CALL("SMTLIB::getTermSymbol");

  static NameArray termSymbolNames(s_termSymbolNameStrings, sizeof(s_termSymbolNameStrings)/sizeof(char*));
  ASS_EQ(termSymbolNames.length, TS_USER_FUNCTION);

  int resInt = termSymbolNames.tryToFind(str.c_str());
  if(resInt==-1) {
    return TS_USER_FUNCTION;
  }
  return static_cast<TermSymbol>(resInt);
}

bool SMTLIB2::isAlreadyKnownFunctionSymbol(const vstring& name)
{
  CALL("SMTLIB2::isAlreadyKnownFunctionSymbol");

  if (getBuiltInFormulaSymbol(name) != FS_USER_PRED_SYMBOL) {
    return true;
  }

  if (getBuiltInTermSymbol(name) != TS_USER_FUNCTION) {
    return true;
  }

  if (_declaredFunctions.find(name)) {
    return true;
  }

  return false;
}

void SMTLIB2::readDeclareFun(const vstring& name, LExprList* iSorts, LExpr* oSort)
{
  CALL("SMTLIB2::readDeclareFun");

  if (isAlreadyKnownFunctionSymbol(name)) {
    USER_ERROR("Redeclaring function symbol: "+name);
  }

  TermList rangeSort = declareSort(oSort);

  LispListReader isRdr(iSorts);

  static TermStack argSorts;
  argSorts.reset();

  while (isRdr.hasNext()) {
    argSorts.push(declareSort(isRdr.next()));
  }

  declareFunctionOrPredicate(name,rangeSort,argSorts);
}

SMTLIB2::DeclaredFunction SMTLIB2::declareFunctionOrPredicate(const vstring& name, TermList rangeSort, const TermStack& argSorts)
{
  CALL("SMTLIB2::declareFunctionOrPredicate");

  bool added = false;
  unsigned symNum;
  Signature::Symbol* sym;
  OperatorType* type;

  if (rangeSort == Term::boolSort()) { // predicate
    symNum = env.signature->addPredicate(name, argSorts.size(), added);

    sym = env.signature->getPredicate(symNum);

    type = OperatorType::getPredicateType(argSorts.size(),argSorts.begin());

    LOG1("declareFunctionOrPredicate-Predicate");
  } else { // proper function
    if (argSorts.size() > 0) {
      symNum = env.signature->addFunction(name, argSorts.size(), added);
    } else {
      symNum = TPTP::addUninterpretedConstant(name,_overflow,added);
    }

    sym = env.signature->getFunction(symNum);

    type = OperatorType::getFunctionType(argSorts.size(), argSorts.begin(), rangeSort);

    LOG1("declareFunctionOrPredicate-Function");
  }

  ASS(added);
  sym->setType(type);

  DeclaredFunction res = make_pair(symNum,type->isFunctionType());

  LOG2("declareFunctionOrPredicate -name ",name);
  LOG2("declareFunctionOrPredicate -symNum ",symNum);

  ALWAYS(_declaredFunctions.insert(name,res));

  return res;
}

//  ----------------------------------------------------------------------

void SMTLIB2::readDefineFun(const vstring& name, LExprList* iArgs, LExpr* oSort, LExpr* body)
{
  CALL("SMTLIB2::readDefineFun");

  if (isAlreadyKnownFunctionSymbol(name)) {
    USER_ERROR("Redeclaring function symbol: "+name);
  }

  TermList rangeSort = declareSort(oSort);

  _nextVar = 0;
  ASS(_scopes.isEmpty());
  TermLookup* lookup = new TermLookup();

  static TermStack argSorts;
  argSorts.reset();

  static TermStack args;
  args.reset();

  LispListReader iaRdr(iArgs);
  while (iaRdr.hasNext()) {
    LExprList* pair = iaRdr.readList();
    LispListReader pRdr(pair);

    vstring vName = pRdr.readAtom();
    TermList vSort = declareSort(pRdr.readNext());

    pRdr.acceptEOL();

    TermList arg = TermList(_nextVar++, false);
    args.push(arg);

    if (!lookup->insert(vName,make_pair(arg,vSort))) {
      USER_ERROR("Multiple occurrence of variable "+vName+" in the definition of function "+name);
    }

    argSorts.push(vSort);
  }

  _scopes.push(lookup);

  ParseResult res = parseTermOrFormula(body);

  delete _scopes.pop();

  TermList rhs;
  if (res.asTerm(rhs) != rangeSort) {
    USER_ERROR("Defined function body "+body->toString()+" has different sort than declared "+oSort->toString());
  }

  // Only after parsing, so that the definition cannot be recursive
  DeclaredFunction fun = declareFunctionOrPredicate(name,rangeSort,argSorts);

  unsigned symbIdx = fun.first;
  bool isTrueFun = fun.second;

  TermList lhs;
  if (isTrueFun) {
    lhs = TermList(Term::create(symbIdx,args.size(),args.begin()));
  } else {
    Formula* frm = new AtomicFormula(Literal::create(symbIdx,args.size(),true,false,args.begin()));
    lhs = TermList(Term::createFormula(frm));
  }

  Formula* fla = new AtomicFormula(Literal::createEquality(true,lhs,rhs,rangeSort));

  FormulaUnit* fu = new FormulaUnit(fla, FromInput(UnitInputType::ASSUMPTION));
<<<<<<< HEAD
  
=======

>>>>>>> f4cbb935
  UnitList::push(fu, _formulas);
}

void SMTLIB2::readDeclareDatatypes(LExprList* sorts, LExprList* datatypes, bool codatatype)
{
  CALL("SMTLIB2::readDeclareDatatypes");
  
  if(LExprList::length(sorts) != LExprList::length(datatypes)){
    USER_ERROR("declare-datatype(s) declaration mismatch between declared datatypes and definitions");
  }

  // first declare all the sorts, and then only the constructors, in
  // order to allow mutually recursive datatypes definitions
  LispListReader dtypesNamesRdr(sorts);
  Stack<vstring> dtypeNames;
  while (dtypesNamesRdr.hasNext()) {
    LispListReader dtypeNRdr(dtypesNamesRdr.readList());

    const vstring& dtypeName = dtypeNRdr.readAtom();
    const vstring& dtypeSize = dtypeNRdr.readAtom();
    unsigned arity;
    if(!Int::stringToUnsignedInt(dtypeSize,arity)){ USER_ERROR("datatype arity not given"); }
    if(arity>0){ USER_ERROR("unsupported parametric datatype declaration"); }
    if (isAlreadyKnownSortSymbol(dtypeName)) {
      USER_ERROR("Redeclaring built-in, declared or defined sort symbol as datatype: "+dtypeName);
    }

    ALWAYS(_declaredSorts.insert(dtypeName, 0));
    bool added = false;
    unsigned srt = TPTP::addUninterpretedConstant(dtypeName + "()",_overflow,added);
    ASS(added);
    env.signature->getFunction(srt)->setType(OperatorType::getConstantsType(Term::superSort()));
    TermList sort = TermList(Term::createConstant(srt));
    env.sorts->addSort(sort);
    //(void)srt; // to get rid of compiler warning when logging is off
    // TODO: is it really OK we normally don't need the sort?
    LOG2("reading datatype "+dtypeName+" as sort ",sort);
    dtypeNames.push(dtypeName+"()");
  }

  Stack<TermAlgebraConstructor*> constructors;
  TermStack argSorts;
  Stack<vstring> destructorNames;

  LispListReader dtypesDefsRdr(datatypes);
  Stack<vstring>::BottomFirstIterator dtypeNameIter(dtypeNames);
  while(dtypesDefsRdr.hasNext()) {
    ASS(dtypeNameIter.hasNext());
    constructors.reset();
    const vstring& taName = dtypeNameIter.next(); 
    bool added = false;
    unsigned sort = TPTP::addUninterpretedConstant(taName,_overflow,added);
    ASS(!added);
    TermList taSort = TermList(Term::createConstant(sort));

    LispListReader dtypeRdr(dtypesDefsRdr.readList());
    while (dtypeRdr.hasNext()) {
      argSorts.reset();
      destructorNames.reset();
      // read each constructor declaration
      vstring constrName;
      LExpr *constr = dtypeRdr.next();
      if (constr->isAtom()) {
        // atom, construtor of arity 0
        constrName = constr->str;
      } else {
        ASS(constr->isList());
        LispListReader constrRdr(constr);
        constrName = constrRdr.readAtom();

        while (constrRdr.hasNext()) {
          LExpr *arg = constrRdr.next();
          LispListReader argRdr(arg);
          destructorNames.push(argRdr.readAtom());
          argSorts.push(declareSort(argRdr.next()));
          if (argRdr.hasNext()) {
            USER_ERROR("Bad constructor argument:" + arg->toString());
          }
        }
      }
      constructors.push(buildTermAlgebraConstructor(constrName, taSort, destructorNames, argSorts));
    }

    ASS(!env.signature->isTermAlgebraSort(taSort));
    TermAlgebra* ta = new TermAlgebra(taSort, constructors.size(), constructors.begin(), codatatype);

    if (ta->emptyDomain()) {
      USER_ERROR("Datatype " + taName + " defines an empty sort");
    }

    env.signature->addTermAlgebra(ta);
  }
}

TermAlgebraConstructor* SMTLIB2::buildTermAlgebraConstructor(vstring constrName, TermList taSort,
                                                             Stack<vstring> destructorNames, TermStack argSorts) {
  CALL("SMTLIB2::buildTermAlgebraConstructor");

  if (isAlreadyKnownFunctionSymbol(constrName)) {
    USER_ERROR("Redeclaring function symbol: " + constrName);
  }

  unsigned arity = (unsigned)argSorts.size();

  bool added;
  unsigned functor = env.signature->addFunction(constrName, arity, added);
  ASS(added);

  OperatorType* constructorType = OperatorType::getFunctionType(arity, argSorts.begin(), taSort);
  env.signature->getFunction(functor)->setType(constructorType);
  env.signature->getFunction(functor)->markTermAlgebraCons();

  LOG1("build constructor "+constrName+": "+constructorType->toString());

  ALWAYS(_declaredFunctions.insert(constrName, make_pair(functor, true)));

  Lib::Array<unsigned> destructorFunctors(arity);
  for (unsigned i = 0; i < arity; i++) {
    vstring destructorName = destructorNames[i];
    TermList destructorSort = argSorts[i];

    if (isAlreadyKnownFunctionSymbol(destructorName)) {
      USER_ERROR("Redeclaring function symbol: " + destructorName);
    }

    bool isPredicate = destructorSort == Term::boolSort();
    bool added;
    unsigned destructorFunctor = isPredicate ? env.signature->addPredicate(destructorName, 1, added)
                                             : env.signature->addFunction(destructorName,  1, added);
    ASS(added);

    OperatorType* destructorType = isPredicate ? OperatorType::getPredicateType(1, &taSort)
                                           : OperatorType::getFunctionType(1, &taSort, destructorSort);

    LOG1("build destructor "+destructorName+": "+destructorType->toString());

    if (isPredicate) {
      env.signature->getPredicate(destructorFunctor)->setType(destructorType);
    } else {
      env.signature->getFunction(destructorFunctor)->setType(destructorType);
    }

    ALWAYS(_declaredFunctions.insert(destructorName, make_pair(destructorFunctor, !isPredicate)));

    destructorFunctors[i] = destructorFunctor;
  }

  return new TermAlgebraConstructor(functor, destructorFunctors);
}

bool SMTLIB2::ParseResult::asFormula(Formula*& resFrm)
{
  CALL("SMTLIB2::ParseResult::asFormula");

  if (formula) {
    ASS_EQ(sort, Term::boolSort());
    resFrm = frm;

    LOG2("asFormula formula ",resFrm->toString());
    return true;
  }

  if (sort == Term::boolSort()) {
    // can we unwrap instead of wrapping back and forth?
    if (trm.isTerm()) {
      Term* t = trm.term();
      if (t->isFormula()) {
        resFrm = t->getSpecialData()->getFormula();

        // t->destroy(); -- we cannot -- it can be accessed more than once

        LOG2("asFormula unwrap ",trm.toString());

        return true;
      }
    }

    LOG2("asFormula wrap ",trm.toString());

    resFrm = new BoolTermFormula(trm);
    return true;
  }

  return false;
}

TermList SMTLIB2::ParseResult::asTerm(TermList& resTrm)
{
  CALL("SMTLIB2::ParseResult::asTerm");

  if (formula) {
    ASS_EQ(sort, Term::boolSort());

    LOG2("asTerm wrap ",frm->toString());

    resTrm = TermList(Term::createFormula(frm));

    LOG2("asTerm sort ",sort);
    return Term::boolSort();
  } else {
    resTrm = trm;

    LOG2("asTerm native ",trm.toString());

    LOG2("asTerm sort ",sort);

    return sort;
  }
}

vstring SMTLIB2::ParseResult::toString()
{
  CALL("SMTLIB2::ParseResult::toString");
  if (isSeparator()) {
    return "separator";
  }
  if (formula) {
    return "formula of sort "+sort.toString()+": "+frm->toString();
  }
  return "term of sort "+sort.toString()+": "+trm.toString();
}

Interpretation SMTLIB2::getFormulaSymbolInterpretation(FormulaSymbol fs, TermList firstArgSort)
{
  CALL("SMTLIB2::getFormulaSymbolInterpretation");

  switch(fs) {
  case FS_LESS:
    if(firstArgSort == Term::intSort()){
      return Theory::INT_LESS;
    } else if(firstArgSort == Term::realSort()) {
      return Theory::REAL_LESS;
    } 
    break;
  case FS_LESS_EQ:
    if(firstArgSort == Term::intSort()){
      return Theory::INT_LESS_EQUAL;
    } else if(firstArgSort == Term::realSort()) {
      return Theory::REAL_LESS_EQUAL;
    } 
    break;
  case FS_GREATER:
    if(firstArgSort == Term::intSort()){
      return Theory::INT_GREATER;
    } else if(firstArgSort == Term::realSort()) {
      return Theory::REAL_GREATER;
    } 
    break;
  case FS_GREATER_EQ:
    if(firstArgSort == Term::intSort()){
      return Theory::INT_GREATER_EQUAL;
    } else if(firstArgSort == Term::realSort()) {
      return Theory::REAL_GREATER_EQUAL;
    }
    break;

  default:
    ASSERTION_VIOLATION;
  }
  USER_ERROR("invalid sort "+ firstArgSort.toString() +" for interpretation "+vstring(s_formulaSymbolNameStrings[fs]));
}

Interpretation SMTLIB2::getUnaryMinusInterpretation(TermList argSort)
{
  CALL("SMTLIB2::getUnaryMinusInterpretation");

  if(argSort == Term::intSort()){
      return Theory::INT_UNARY_MINUS;
  } else if(argSort == Term::realSort()) {
      return Theory::REAL_UNARY_MINUS;
  } else {
    USER_ERROR("invalid sort "+ argSort.toString() +" for interpretation -");
  }
}

Interpretation SMTLIB2::getTermSymbolInterpretation(TermSymbol ts, TermList firstArgSort)
{
  CALL("SMTLIB2::getTermSymbolInterpretation");

  switch(ts) {
  case TS_MINUS:
    if(firstArgSort == Term::intSort()){
      return Theory::INT_MINUS;
    } else if(firstArgSort == Term::realSort()) {
      return Theory::REAL_MINUS;
    } 
    break;
  case TS_PLUS:
    if(firstArgSort == Term::intSort()){
      return Theory::INT_PLUS;
    } else if(firstArgSort == Term::realSort()) {
      return Theory::REAL_PLUS;
    } 
    break;
  case TS_MULTIPLY:
    if(firstArgSort == Term::intSort()){
      return Theory::INT_MULTIPLY;
    } else if(firstArgSort == Term::realSort()) {
      return Theory::REAL_MULTIPLY;
    } 
    break;

  case TS_DIVIDE:
    if (firstArgSort == Term::realSort())
      return Theory::REAL_QUOTIENT;
    break;

  case TS_DIV:
    if (firstArgSort == Term::intSort())
      return Theory::INT_QUOTIENT_E;
    break;

  default:
    ASSERTION_VIOLATION_REP(ts);
  }
    USER_ERROR("invalid sort "+firstArgSort.toString()+" for interpretation "+vstring(s_termSymbolNameStrings[ts]));
}

void SMTLIB2::complainAboutArgShortageOrWrongSorts(const vstring& symbolClass, LExpr* exp)
{
  CALL("SMTLIB2::complainAboutArgShortageOrWrongSorts");

  USER_ERROR("Not enough arguments or wrong sorts for "+symbolClass+" application "+exp->toString());
}

void SMTLIB2::parseLetBegin(LExpr* exp)
{
  CALL("SMTLIB2::parseLetBegin");

  LOG2("parseLetBegin  ",exp->toString());

  ASS(exp->isList());
  LispListReader lRdr(exp->list);

  // the let atom
  const vstring& theLetAtom = lRdr.readAtom();
  ASS_EQ(theLetAtom,LET);

  // now, there should be a list of bindings
  LExprList* bindings = lRdr.readList();

  // and the actual body term
  if (!lRdr.hasNext()) {
    complainAboutArgShortageOrWrongSorts(LET,exp);
  }
  LExpr* body = lRdr.readNext();

  // and that's it
  lRdr.acceptEOL();

  // now read the following bottom up:

  // this will later create the actual let term and kill the lookup
  _todo.push(make_pair(PO_LET_END,exp));

  // this will parse the let's body (in the context of the lookup)
  _todo.push(make_pair(PO_PARSE,body));

  // this will create the lookup when all bindings' expressions are parsed (and their sorts known)
  _todo.push(make_pair(PO_LET_PREPARE_LOOKUP,exp));

  // but we start by parsing the bound expressions
  LispListReader bindRdr(bindings);
  while (bindRdr.hasNext()) {
    LExprList* pair = bindRdr.readList();
    LispListReader pRdr(pair);

    pRdr.readAtom(); // for now ignore the identifier
    LExpr* expr = pRdr.readNext();

    _todo.push(make_pair(PO_PARSE,expr)); // just parse the expression
    pRdr.acceptEOL();
  }
}

void SMTLIB2::parseLetPrepareLookup(LExpr* exp)
{
  CALL("SMTLIB2::parseLetPrepareLookup");
  LOG2("PO_LET_PREPARE_LOOKUP",exp->toString());

  // so we know it is let
  ASS(exp->isList());
  LispListReader lRdr(exp->list);
  const vstring& theLetAtom = lRdr.readAtom();
  ASS_EQ(theLetAtom,LET);

  // with a list of bindings
  LispListReader bindRdr(lRdr.readList());

  // corresponding results have already been parsed
  ParseResult* boundExprs = _results.end();

  TermLookup* lookup = new TermLookup();

  while (bindRdr.hasNext()) {
    LExprList* pair = bindRdr.readList();
    LispListReader pRdr(pair);

    const vstring& cName = pRdr.readAtom();
    TermList sort = (--boundExprs)->sort; // the should be big enough (

    TermList trm;
    if (sort == Term::boolSort()) {
      unsigned symb = env.signature->addFreshPredicate(0,"sLP");
      OperatorType* type = OperatorType::getPredicateType(0, nullptr);
      env.signature->getPredicate(symb)->setType(type);

      Formula* atom = new AtomicFormula(Literal::create(symb,0,true,false,nullptr));
      trm = TermList(Term::createFormula(atom));
    } else {
      unsigned symb = env.signature->addFreshFunction (0,"sLF");
      OperatorType* type = OperatorType::getFunctionType(0, nullptr, sort);
      env.signature->getFunction(symb)->setType(type);

      trm = TermList(Term::createConstant(symb));
    }

    if (!lookup->insert(cName,make_pair(trm,sort))) {
      USER_ERROR("Multiple bindings of symbol "+cName+" in let expression "+exp->toString());
    }
  }

  _scopes.push(lookup);
}

void SMTLIB2::parseLetEnd(LExpr* exp)
{
  CALL("SMTLIB2::parseLetEnd");
  LOG2("PO_LET_END ",exp->toString());

  // so we know it is let
  ASS(exp->isList());
  LispListReader lRdr(exp->list);
  const vstring& theLetAtom = lRdr.readAtom();
  ASS_EQ(getBuiltInTermSymbol(theLetAtom),TS_LET);

  // with a list of bindings
  LispListReader bindRdr(lRdr.readList());

  TermLookup* lookup = _scopes.pop();

  // there has to be the body result:
  TermList let;
  TermList letSort = _results.pop().asTerm(let);

  LOG2("LET body  ",let.toString());

  while (bindRdr.hasNext()) {
    LExprList* pair = bindRdr.readList();
    LispListReader pRdr(pair);

    const vstring& cName = pRdr.readAtom();
    TermList boundExpr;
    _results.pop().asTerm(boundExpr);

    LOG2("BOUND name  ",cName);
    LOG2("BOUND term  ",boundExpr.toString());

    SortedTerm term;
    ALWAYS(lookup->find(cName,term));
    TermList exprTerm = term.first;
    TermList exprSort = term.second;

    unsigned symbol = 0;
    if (exprSort == Term::boolSort()) { // it has to be formula term, with atomic formula
      symbol = exprTerm.term()->getSpecialData()->getFormula()->literal()->functor();
    } else {
      symbol = exprTerm.term()->functor();
    }

    let = TermList(Term::createLet(symbol, nullptr, boundExpr, let, letSort));
  }

  _results.push(ParseResult(letSort,let));

  delete lookup;
}

void SMTLIB2::parseQuantBegin(LExpr* exp)
{
  CALL("SMTLIB2::parseQuantBegin");

  ASS(exp->isList());
  LispListReader lRdr(exp->list);

  // the quant atom
  const vstring& theQuantAtom = lRdr.readAtom();
  ASS(theQuantAtom == FORALL || theQuantAtom == EXISTS);

  // there should next be a list of sorted variables
  LispListReader varRdr(lRdr.readList());

  TermLookup* lookup = new TermLookup();

  while (varRdr.hasNext()) {
    LExprList* pair = varRdr.readList();
    LispListReader pRdr(pair);

    vstring vName = pRdr.readAtom();
    TermList vSort = declareSort(pRdr.readNext());

    pRdr.acceptEOL();

    if (!lookup->insert(vName,make_pair(TermList(_nextVar++,false),vSort))) {
      USER_ERROR("Multiple occurrence of variable "+vName+" in quantification "+exp->toString());
    }
  }

  _scopes.push(lookup);

  _todo.push(make_pair(PO_PARSE_APPLICATION,exp)); // will create the actual quantified formula and clear the lookup...
  _todo.push(make_pair(PO_PARSE,lRdr.readNext())); // ... from the only remaining argument, the body
  lRdr.acceptEOL();
}

static const char* EXCLAMATION = "!";

void SMTLIB2::parseAnnotatedTerm(LExpr* exp)
{
  CALL("SMTLIB2::parseAnnotatedTerm");

  ASS(exp->isList());
  LispListReader lRdr(exp->list);

  // the exclamation atom
  const vstring& theExclAtom = lRdr.readAtom();
  ASS_EQ(theExclAtom,EXCLAMATION);

  LExpr* toParse = 0;
  if(lRdr.peekAtNext()->isAtom()){ 
    toParse = lRdr.next();
  }
  else{
    toParse = lRdr.readListExpr();
  }

  static bool annotation_warning = false; // print warning only once

  if (!annotation_warning) {
    //env.beginOutput();
    //env.out() << "% Warning: term annotations ignored!" << endl;
    //env.endOutput();
    annotation_warning = true;
  }

  // we ignore the rest in lRdr (no matter the number of remaining arguments and their structure)

  _todo.push(make_pair(PO_PARSE,toParse));
}

bool SMTLIB2::parseAsScopeLookup(const vstring& id)
{
  CALL("SMTLIB2::parseAsScopeLookup");

  Scopes::Iterator sIt(_scopes);
  while (sIt.hasNext()) {
    TermLookup* lookup = sIt.next();

    SortedTerm st;
    if (lookup->find(id,st)) {
      _results.push(ParseResult(st.second,st.first));
      return true;
    }
  }

  return false;
}

bool SMTLIB2::parseAsSpecConstant(const vstring& id)
{
  CALL("SMTLIB2::parseAsSpecConstant");

  if (StringUtils::isPositiveInteger(id)) {
    if (_numeralsAreReal) {
      goto real_constant; // just below
    }

    unsigned symb = TPTP::addIntegerConstant(id,_overflow,false);
    TermList res = TermList(Term::createConstant(symb));
    _results.push(ParseResult(Term::intSort(),res));

    return true;
  }

  if (StringUtils::isPositiveDecimal(id)) {
    real_constant:

    unsigned symb = TPTP::addRealConstant(id,_overflow,false);
    TermList res = TermList(Term::createConstant(symb));
    _results.push(ParseResult(Term::realSort(),res));

    return true;
  }

  return false;
}

bool SMTLIB2::parseAsUserDefinedSymbol(const vstring& id,LExpr* exp)
{
  CALL("SMTLIB2::parseAsUserDefinedSymbol");

  DeclaredFunction fun;
  if (!_declaredFunctions.find(id,fun)) {
    return false;
  }

  unsigned symbIdx = fun.first;
  bool isTrueFun = fun.second;

  Signature::Symbol* symbol = isTrueFun ? env.signature->getFunction(symbIdx)
                                        : env.signature->getPredicate(symbIdx);
  OperatorType* type = isTrueFun ? symbol->fnType() : symbol->predType();

  unsigned arity = symbol->arity();

  static Stack<TermList> args;
  args.reset();

  LOG2("DeclaredFunction of arity ",arity);

  for (unsigned i = 0; i < arity; i++) {
    TermList sort = type->arg(i);

    TermList arg;
    if (_results.isEmpty() || _results.top().isSeparator() ||
        _results.pop().asTerm(arg) != sort) {
      complainAboutArgShortageOrWrongSorts("user defined symbol",exp);
    }

    args.push(arg);
  }

  if (isTrueFun) {
    TermList sort = symbol->fnType()->result();
    TermList res = TermList(Term::create(symbIdx,arity,args.begin()));
    _results.push(ParseResult(sort,res));
  } else {
    Formula* res = new AtomicFormula(Literal::create(symbIdx,arity,true,false,args.begin()));
    _results.push(ParseResult(res));
  }

  return true;
}

static const char* BUILT_IN_SYMBOL = "built-in symbol";

bool SMTLIB2::parseAsBuiltinFormulaSymbol(const vstring& id, LExpr* exp)
{
  CALL("SMTLIB2::parseAsBuiltinFormulaSymbol");

  FormulaSymbol fs = getBuiltInFormulaSymbol(id);
  switch (fs) {
    case FS_TRUE:
      _results.push(ParseResult(Formula::trueFormula()));
      return true;
    case FS_FALSE:
      _results.push(ParseResult(Formula::falseFormula()));
      return true;
    case FS_NOT:
    {
      if (_results.isEmpty() || _results.top().isSeparator()) {
        complainAboutArgShortageOrWrongSorts(BUILT_IN_SYMBOL,exp);
      }
      Formula* argFla;
      if (!(_results.pop().asFormula(argFla))) {
        complainAboutArgShortageOrWrongSorts(BUILT_IN_SYMBOL,exp);
      }
      Formula* res = new NegatedFormula(argFla);
      _results.push(ParseResult(res));
      return true;
    }
    case FS_AND:
    case FS_OR:
    {
      FormulaList* argLst = nullptr;

      LOG1("FS_AND and FS_OR");

      unsigned argcnt = 0;
      while (_results.isNonEmpty() && (!_results.top().isSeparator())) {
        argcnt++;
        Formula* argFla;
        if (!(_results.pop().asFormula(argFla))) {
          complainAboutArgShortageOrWrongSorts(BUILT_IN_SYMBOL,exp);
        }
        FormulaList::push(argFla,argLst);
      }

      if (argcnt < 1) { // TODO: officially, we might want to disallow singleton AND and OR, but they are harmless and appear in smtlib
        complainAboutArgShortageOrWrongSorts(BUILT_IN_SYMBOL,exp);
      }

      Formula* res;
      if (argcnt > 1) {
        res = new JunctionFormula( (fs==FS_AND) ? AND : OR, argLst);
      } else {
        res = argLst->head();
        FormulaList::destroy(argLst);
      }
      _results.push(ParseResult(res));

      return true;
    }
    case FS_IMPLIES: // done in a right-assoc multiple-argument fashion
    case FS_XOR: // they say XOR should be left-associative, but semantically, it does not matter
    {
      Connective con = (fs==FS_IMPLIES) ? IMP : XOR;

      static Stack<Formula*> args;
      ASS(args.isEmpty());

      // put argument formulas on stack (reverses the order)
      while (_results.isNonEmpty() && (!_results.top().isSeparator())) {
        Formula* argFla;
        if (!(_results.pop().asFormula(argFla))) {
          complainAboutArgShortageOrWrongSorts(BUILT_IN_SYMBOL,exp);
        }
        args.push(argFla);
      }

      if (args.size() < 2) {
        complainAboutArgShortageOrWrongSorts(BUILT_IN_SYMBOL,exp);
      }

      // the last two go first
      Formula* arg_n = args.pop();
      Formula* arg_n_1 = args.pop();
      Formula* res = new BinaryFormula(con, arg_n_1, arg_n);

      // keep on adding in a right-assoc way
      while(args.isNonEmpty()) {
        res = new BinaryFormula(con, args.pop(), res);
      }

      _results.push(ParseResult(res));

      return true;
    }
    // all the following are "chainable" and need to respect sorts
    case FS_EQ:
    case FS_LESS:
    case FS_LESS_EQ:
    case FS_GREATER:
    case FS_GREATER_EQ:
    {
      // read the first two arguments
      if (_results.isEmpty() || _results.top().isSeparator()) {
        complainAboutArgShortageOrWrongSorts(BUILT_IN_SYMBOL,exp);
      }
      auto firstParseResult = _results.pop();
      if (_results.isEmpty() || _results.top().isSeparator()) {
        complainAboutArgShortageOrWrongSorts(BUILT_IN_SYMBOL,exp);
      }
      auto secondParseResult = _results.pop();
      if (firstParseResult.sort != secondParseResult.sort)
      {
        complainAboutArgShortageOrWrongSorts(BUILT_IN_SYMBOL,exp);
      }

      Formula* lastConjunct;
      unsigned pred = 0;
      if (fs == FS_EQ) {
        if (firstParseResult.formula && secondParseResult.formula) {
          Formula* first;
          Formula* second;
          firstParseResult.asFormula(first);
          secondParseResult.asFormula(second);
          lastConjunct = new BinaryFormula(IFF, first, second);
        } else {
          TermList first;
          TermList second;
          firstParseResult.asTerm(first);
          secondParseResult.asTerm(second);
          lastConjunct = new AtomicFormula(Literal::createEquality(true, first, second, firstParseResult.sort));
        }
      } else {
        Interpretation intp = getFormulaSymbolInterpretation(fs,firstParseResult.sort);
        pred = env.signature->getInterpretingSymbol(intp);
        TermList first;
        TermList second;
        firstParseResult.asTerm(first);
        secondParseResult.asTerm(second);
        lastConjunct = new AtomicFormula(Literal::create2(pred,true,first,second));
      }

      FormulaList* argLst = nullptr;
      // for every other argument ... pipelining
      while (_results.isEmpty() || !_results.top().isSeparator()) {
        auto nextParseResult = _results.pop();
        if (nextParseResult.sort != firstParseResult.sort) {
          complainAboutArgShortageOrWrongSorts(BUILT_IN_SYMBOL,exp);
        }
        // store the old conjunct
        FormulaList::push(lastConjunct,argLst);
        // shift the arguments
        firstParseResult = secondParseResult;
        secondParseResult = nextParseResult;
        // create next conjunct
        if (fs == FS_EQ) {
          if (firstParseResult.formula && secondParseResult.formula) {
            Formula* first;
            Formula* second;
            firstParseResult.asFormula(first);
            secondParseResult.asFormula(second);
            lastConjunct = new BinaryFormula(IFF, first, second);
          } else {
            TermList first;
            TermList second;
            firstParseResult.asTerm(first);
            secondParseResult.asTerm(second);
            lastConjunct = new AtomicFormula(Literal::createEquality(true, first, second, firstParseResult.sort));
          }
        } else {
          Interpretation intp = getFormulaSymbolInterpretation(fs,firstParseResult.sort);
          pred = env.signature->getInterpretingSymbol(intp);
          TermList first;
          TermList second;
          firstParseResult.asTerm(first);
          secondParseResult.asTerm(second);
          lastConjunct = new AtomicFormula(Literal::create2(pred,true,first,second));
        }
      }
      if (argLst == nullptr) { // there were only two arguments, let's return lastConjunct
        _results.push(lastConjunct);
      } else {
        // add the last lastConjunct created (pipelining)
        FormulaList::push(lastConjunct,argLst);
        // create the actual conjunction
        Formula* res = new JunctionFormula( AND, argLst);
        _results.push(ParseResult(res));
      }

      return true;
    }
    case FS_DISTINCT:
    {
      static Stack<TermList> args;
      args.reset();

      // read the first argument and its sort
      TermList first;
      if (_results.isEmpty() || _results.top().isSeparator()) {
        complainAboutArgShortageOrWrongSorts(BUILT_IN_SYMBOL,exp);
      }
      TermList sort = _results.pop().asTerm(first);

      args.push(first);

      // put remaining arguments on stack (reverses the order, which does not matter)
      while (_results.isNonEmpty() && (!_results.top().isSeparator())) {
        TermList argTerm;
        if (_results.pop().asTerm(argTerm) != sort) {
          complainAboutArgShortageOrWrongSorts(BUILT_IN_SYMBOL,exp);
        }
        args.push(argTerm);
      }

      if (args.size() < 2) {
        complainAboutArgShortageOrWrongSorts(BUILT_IN_SYMBOL,exp);
      }

      Formula* res;
      if(args.size()==2) { // if there are 2 just create a disequality
        res = new AtomicFormula(Literal::createEquality(false,args[0],args[1],sort));
      } else { // Otherwise create a formula list of disequalities
        FormulaList* diseqs = nullptr;

        for(unsigned i=0;i<args.size();i++){
          for(unsigned j=0;j<i;j++){
            Formula* new_dis = new AtomicFormula(Literal::createEquality(false,args[i],args[j],sort));
            FormulaList::push(new_dis,diseqs);
          }
        }

        res = new JunctionFormula(AND, diseqs);
      }

      _results.push(res);

      return true;
    }
    case FS_IS_INT:
    {
      TermList arg;
      if (_results.isEmpty() || _results.top().isSeparator() ||
          _results.pop().asTerm(arg) != Term::realSort()) {
        complainAboutArgShortageOrWrongSorts(BUILT_IN_SYMBOL,exp);
      }

      unsigned pred = env.signature->getInterpretingSymbol(Theory::REAL_IS_INT);
      Formula* res = new AtomicFormula(Literal::create1(pred,true,arg));

      _results.push(res);

      return true;
    }
    case FS_EXISTS:
    case FS_FORALL:
    {
      Formula* argFla;
      if (_results.isEmpty() || _results.top().isSeparator() ||
          !(_results.pop().asFormula(argFla))) {
        complainAboutArgShortageOrWrongSorts(BUILT_IN_SYMBOL,exp);
      }

      Formula::VarList* qvars = nullptr;
      Formula::SortList* qsorts = nullptr;

      TermLookup::Iterator varIt(*_scopes.top());
      while(varIt.hasNext()) {
        SortedTerm vTerm = varIt.next();
        unsigned varIdx = vTerm.first.var();
        TermList sort = vTerm.second;
        Formula::VarList::push(varIdx, qvars);
        Formula::SortList::push(sort,qsorts);
      }
      delete _scopes.pop();

      Formula* res = new QuantifiedFormula((fs==FS_EXISTS) ? Kernel::EXISTS : Kernel::FORALL, qvars, qsorts, argFla);

      _results.push(ParseResult(res));
      return true;
    }

    default:
      ASS_EQ(fs,FS_USER_PRED_SYMBOL);
      return false;
  }
}

bool SMTLIB2::parseAsBuiltinTermSymbol(const vstring& id, LExpr* exp)
{
  CALL("SMTLIB2::parseAsBuiltinTermSymbol");

  // try built-in term symbols
  TermSymbol ts = getBuiltInTermSymbol(id);
  switch(ts) {
    case TS_ITE:
    {
      Formula* cond;
      if (_results.isEmpty() || _results.top().isSeparator() ||
          !(_results.pop().asFormula(cond))) {
        complainAboutArgShortageOrWrongSorts(BUILT_IN_SYMBOL,exp);
      }
      TermList thenBranch;
      if (_results.isEmpty() || _results.top().isSeparator()){
        complainAboutArgShortageOrWrongSorts(BUILT_IN_SYMBOL,exp);
      }
      TermList sort = _results.pop().asTerm(thenBranch);
      TermList elseBranch;
      if (_results.isEmpty() || _results.top().isSeparator() ||
          _results.pop().asTerm(elseBranch) != sort){
        complainAboutArgShortageOrWrongSorts(BUILT_IN_SYMBOL,exp);
      }

      TermList res = TermList(Term::createITE(cond, thenBranch, elseBranch, sort));

      _results.push(ParseResult(sort,res));
      return true;
    }
    case TS_TO_REAL:
    {
      TermList theInt;
      if (_results.isEmpty() || _results.top().isSeparator() ||
          _results.pop().asTerm(theInt) != Term::intSort()) {
        complainAboutArgShortageOrWrongSorts(BUILT_IN_SYMBOL,exp);
      }

      unsigned fun = env.signature->getInterpretingSymbol(Theory::INT_TO_REAL);
      TermList res = TermList(Term::create1(fun,theInt));

      _results.push(ParseResult(Term::realSort(),res));
      return true;
    }
    case TS_TO_INT:
    {
      TermList theReal;
      if (_results.isEmpty() || _results.top().isSeparator() ||
          _results.pop().asTerm(theReal) != Term::realSort()) {
        complainAboutArgShortageOrWrongSorts(BUILT_IN_SYMBOL,exp);
      }

      unsigned fun = env.signature->getInterpretingSymbol(Theory::REAL_TO_INT);
      TermList res = TermList(Term::create1(fun,theReal));

      _results.push(ParseResult(Term::intSort(),res));
      return true;
    }
    case TS_SELECT:
    {
      TermList theArray;
      if (_results.isEmpty() || _results.top().isSeparator()) {
        complainAboutArgShortageOrWrongSorts(BUILT_IN_SYMBOL,exp);
      }
      TermList arraySortIdx = _results.pop().asTerm(theArray);
      if (!SortHelper::isArraySort(arraySortIdx)) {
        complainAboutArgShortageOrWrongSorts(BUILT_IN_SYMBOL,exp);
      }

      TermList theIndex;
      if (_results.isEmpty() || _results.top().isSeparator() ||
          _results.pop().asTerm(theIndex) != SortHelper::getIndexSort(arraySortIdx)) {
        complainAboutArgShortageOrWrongSorts(BUILT_IN_SYMBOL,exp);
      }

      if (SortHelper::getInnerSort(arraySortIdx)== Term::boolSort()) {
        OperatorType* predType = Theory::getArrayOperatorType(arraySortIdx,Theory::ARRAY_BOOL_SELECT);
        unsigned pred = env.signature->getInterpretingSymbol(Theory::ARRAY_BOOL_SELECT,predType);

        Formula* res = new AtomicFormula(Literal::create2(pred,true,theArray,theIndex));

        _results.push(ParseResult(res));
      } else {
        OperatorType* funType = Theory::getArrayOperatorType(arraySortIdx,Theory::ARRAY_SELECT);
        unsigned fun = env.signature->getInterpretingSymbol(Theory::ARRAY_SELECT,funType);

        TermList res = TermList(Term::create2(fun,theArray,theIndex));

        _results.push(ParseResult(SortHelper::getInnerSort(arraySortIdx),res));
      }

      return true;
    }
    case TS_STORE:
    {
      TermList theArray;
      if (_results.isEmpty() || _results.top().isSeparator()) {
        complainAboutArgShortageOrWrongSorts(BUILT_IN_SYMBOL,exp);
      }
      TermList arraySortIdx = _results.pop().asTerm(theArray);
      if (!SortHelper::isArraySort(arraySortIdx)) {
        complainAboutArgShortageOrWrongSorts(BUILT_IN_SYMBOL,exp);
      }

      TermList theIndex;
      if (_results.isEmpty() || _results.top().isSeparator() ||
          _results.pop().asTerm(theIndex) != SortHelper::getIndexSort(arraySortIdx)) {
        complainAboutArgShortageOrWrongSorts(BUILT_IN_SYMBOL,exp);
      }

      TermList theValue;
      if (_results.isEmpty() || _results.top().isSeparator() ||
          _results.pop().asTerm(theValue) != SortHelper::getInnerSort(arraySortIdx)) {
        complainAboutArgShortageOrWrongSorts(BUILT_IN_SYMBOL,exp);
      }

      OperatorType* funType = Theory::getArrayOperatorType(arraySortIdx,Theory::ARRAY_STORE);
      unsigned fun = env.signature->getInterpretingSymbol(Theory::ARRAY_STORE,funType);

      TermList args[] = {theArray, theIndex, theValue};
      TermList res = TermList(Term::Term::create(fun, 3, args));

      _results.push(ParseResult(arraySortIdx,res));

      return true;
    }
    case TS_ABS:
    {
      TermList theInt;
      if (_results.isEmpty() || _results.top().isSeparator() ||
          _results.pop().asTerm(theInt) != Term::intSort()) {
        complainAboutArgShortageOrWrongSorts(BUILT_IN_SYMBOL,exp);
      }

      unsigned fun = env.signature->getInterpretingSymbol(Theory::INT_ABS);
      TermList res = TermList(Term::create1(fun,theInt));

      _results.push(ParseResult(Term::intSort(),res));

      return true;
    }
    case TS_MOD:
    {
      TermList int1, int2;
      if (_results.isEmpty() || _results.top().isSeparator() || _results.pop().asTerm(int1) != Term::intSort() ||
          _results.isEmpty() || _results.top().isSeparator() || _results.pop().asTerm(int2) != Term::intSort()) {
        complainAboutArgShortageOrWrongSorts(BUILT_IN_SYMBOL,exp);
      }

      unsigned fun = env.signature->getInterpretingSymbol(Theory::INT_REMAINDER_E); // TS_MOD is the always positive remainder, therefore INT_REMAINDER_E
      TermList res = TermList(Term::create2(fun,int1,int2));

      _results.push(ParseResult(Term::intSort(),res));

      return true;
    }
    case TS_MULTIPLY:
    case TS_PLUS:
    case TS_MINUS:
    case TS_DIVIDE:
    case TS_DIV:
    {
      // read the first argument
      TermList first;
      if (_results.isEmpty() || _results.top().isSeparator()) {
        complainAboutArgShortageOrWrongSorts(BUILT_IN_SYMBOL,exp);
      }
      TermList sort = _results.pop().asTerm(first);

      if (_results.isEmpty() || _results.top().isSeparator()) {
        if (ts == TS_MINUS) { // unary minus
          Interpretation intp = getUnaryMinusInterpretation(sort);
          unsigned fun = env.signature->getInterpretingSymbol(intp);

          TermList res = TermList(Term::create1(fun,first));

          _results.push(ParseResult(sort,res));

          return true;
        } else {
          complainAboutArgShortageOrWrongSorts(BUILT_IN_SYMBOL,exp); // we need at least two arguments otherwise
        }
      }

      Interpretation intp = getTermSymbolInterpretation(ts,sort);
      unsigned fun = env.signature->getInterpretingSymbol(intp);

      TermList second;
      if (_results.pop().asTerm(second) != sort) {
        complainAboutArgShortageOrWrongSorts(BUILT_IN_SYMBOL,exp);
      }

      TermList res = TermList(Term::create2(fun,first,second));
      while (_results.isNonEmpty() && !_results.top().isSeparator()) {
        TermList another;
        if (_results.pop().asTerm(another) != sort) {
          complainAboutArgShortageOrWrongSorts(BUILT_IN_SYMBOL,exp);
        }

        res = TermList(Term::create2(fun,res,another));
      }
      _results.push(ParseResult(sort,res));

      return true;
    }
    default:
      ASS_EQ(ts,TS_USER_FUNCTION);
      return false;
  }
}

static const char* UNDERSCORE = "_";

void SMTLIB2::parseRankedFunctionApplication(LExpr* exp)
{
  CALL("SMTLIB2::parseRankedFunctionApplication");

  ASS(exp->isList());
  LispListReader lRdr(exp->list);
  LExpr* head = lRdr.readNext();
  ASS(head->isList());
  LispListReader headRdr(head);

  headRdr.acceptAtom(UNDERSCORE);

  if(headRdr.tryAcceptAtom("divisible")){

    const vstring& numeral = headRdr.readAtom();

    if (!StringUtils::isPositiveInteger(numeral)) {
      USER_ERROR("Expected numeral as an argument of a ranked function in "+head->toString());
    }

    unsigned divisorSymb = TPTP::addIntegerConstant(numeral,_overflow,false);
    TermList divisorTerm = TermList(Term::createConstant(divisorSymb));

    TermList arg;
    if (_results.isEmpty() || _results.top().isSeparator() ||
        _results.pop().asTerm(arg) != Term::intSort()) {
      complainAboutArgShortageOrWrongSorts("ranked function symbol",exp);
    }

    unsigned pred = env.signature->getInterpretingSymbol(Theory::INT_DIVIDES);
    env.signature->recordDividesNvalue(divisorTerm);

    Formula* res = new AtomicFormula(Literal::create2(pred,true,divisorTerm,arg));

    _results.push(ParseResult(res));
  }
  else if(headRdr.tryAcceptAtom("is")){
    // discriminator predicate for term algebras
    const vstring& consName = headRdr.readAtom();

    if (_declaredFunctions.find(consName)) {
      DeclaredFunction& f = _declaredFunctions.get(consName);
      if (f.second) {
        TermAlgebraConstructor* c = env.signature->getTermAlgebraConstructor(f.first);
        if (c) /* else the symbol is not a TA constructor */ {
<<<<<<< HEAD
          TermList sort = env.signature->getFunction(f.first)->fnType()->result();
=======

          unsigned sort = env.signature->getFunction(f.first)->fnType()->result();
>>>>>>> f4cbb935
          if (!c->hasDiscriminator()) {
            // add discriminator predicate
            bool added;
            unsigned pred = env.signature->addPredicate(c->discriminatorName(), 1, added);
            ASS(added);
            OperatorType* type = OperatorType::getPredicateType({ sort });
            env.signature->getPredicate(pred)->setType(type);
            c->addDiscriminator(pred);
            // this predicate is not declare for the parser as it has a reserved name
          }
          TermList arg;
          if (_results.isEmpty() || _results.top().isSeparator() ||
              _results.pop().asTerm(arg) != sort) {
            complainAboutArgShortageOrWrongSorts("ranked function symbol",exp);
          }
          Formula* res = new AtomicFormula(Literal::create1(c->discriminator(),true,arg));
          
          _results.push(ParseResult(res));
          return;
        }
      }
    }
    USER_ERROR("'"+consName+"' is not a datatype constructor");    
  }
  else{
    USER_ERROR("Ranked function application "+headRdr.readAtom()+" not known");
  }
  
}

SMTLIB2::ParseResult SMTLIB2::parseTermOrFormula(LExpr* body)
{
  CALL("SMTLIB2::parseTermOrFormula");

  ASS(_todo.isEmpty());
  ASS(_results.isEmpty());

  _todo.push(make_pair(PO_PARSE,body));

  while (_todo.isNonEmpty()) {
    /*
    cout << "Results:" << endl;
    for (unsigned i = 0; i < results.size(); i++) {
      cout << results[i].toString() << endl;
    }
    cout << "---" << endl;
    */

    pair<ParseOperation,LExpr*> cur = _todo.pop();
    ParseOperation op = cur.first;
    LExpr* exp = cur.second;

    switch (op) {
      case PO_PARSE: {
        if (exp->isList()) {
          LispListReader lRdr(exp->list);

          // schedule arity check
          _results.push(ParseResult()); // separator into results
          _todo.push(make_pair(PO_CHECK_ARITY,exp)); // check as a todo (exp for error reporting)

          // special treatment of some tokens
          LExpr* fst = lRdr.readNext();
          if (fst->isAtom()) {
            vstring& id = fst->str;

            if (id == FORALL || id == EXISTS) {
              parseQuantBegin(exp);
              continue;
            }

            if (id == LET) {
              parseLetBegin(exp);
              continue;
            }

            if (id == EXCLAMATION) {
              parseAnnotatedTerm(exp);
              continue;
            }

            if (id == UNDERSCORE) {
              USER_ERROR("Indexed identifiers in general term position are not supported: "+exp->toString());

              // we only support indexed identifiers as functors applied to something (see just below)
            }
          } else {
            // this has to be an UNDERSCORE, otherwise we error later when we PO_PARSE_APPLICATION
          }

          // this handles the general function-to-arguments application:

          _todo.push(make_pair(PO_PARSE_APPLICATION,exp));
          // and all the other arguments too
          while (lRdr.hasNext()) {
            _todo.push(make_pair(PO_PARSE,lRdr.next()));
          }

          continue;
        }

        // INTENTIONAL FALL-THROUGH FOR ATOMS
      }
      case PO_PARSE_APPLICATION: { // the arguments have already been parsed
        vstring id;
        if (exp->isAtom()) { // the fall-through case
          id = exp->str;
        } else {
          ASS(exp->isList());
          LispListReader lRdr(exp->list);

          LExpr* head = lRdr.readNext();

          if (head->isList()) {
            parseRankedFunctionApplication(exp);
            continue;
          }
          ASS(head->isAtom());
          id = head->str;
        }

        if (parseAsScopeLookup(id)) {
          continue;
        }

        if (parseAsSpecConstant(id)) {
          continue;
        }

        if (parseAsUserDefinedSymbol(id,exp)) {
          continue;
        }

        if (parseAsBuiltinFormulaSymbol(id,exp)) {
          continue;
        }

        if (parseAsBuiltinTermSymbol(id,exp)) {
          continue;
        }

        USER_ERROR("Unrecognized term identifier "+id);
      }
      case PO_CHECK_ARITY: {
        LOG1("PO_CHECK_ARITY");

        ASS_GE(_results.size(),2);
        ParseResult true_result = _results.pop();
        ParseResult separator   = _results.pop();

        if (true_result.isSeparator() || !separator.isSeparator()) {
          USER_ERROR("Too many arguments in "+exp->toString());
        }
        _results.push(true_result);

        continue;
      }
      case PO_LET_PREPARE_LOOKUP:
        parseLetPrepareLookup(exp);
        continue;
      case PO_LET_END:
        parseLetEnd(exp);
        continue;
    }
  }

  if (_results.size() == 1) {
    return _results.pop();
  } else {
    USER_ERROR("Malformed term expression "+body->toString());
  }
}

void SMTLIB2::readAssert(LExpr* body)
{
  CALL("SMTLIB2::readAssert");

  _nextVar = 0;
  ASS(_scopes.isEmpty());

  ParseResult res = parseTermOrFormula(body);

  Formula* fla;
  if (!res.asFormula(fla)) {
    USER_ERROR("Asserted expression of non-boolean sort "+body->toString());
  }

  FormulaUnit* fu = new FormulaUnit(fla, FromInput(UnitInputType::ASSUMPTION));
  UnitList::push(fu, _formulas);
}

void SMTLIB2::readAssertNot(LExpr* body)
{
  CALL("SMTLIB2::readAssert");

  _nextVar = 0;
  ASS(_scopes.isEmpty());

  ParseResult res = parseTermOrFormula(body);

  Formula* fla;
  if (!res.asFormula(fla)) {
    USER_ERROR("Asserted expression of non-boolean sort "+body->toString());
  }

  FormulaUnit* fu = new FormulaUnit(fla, FromInput(UnitInputType::CONJECTURE));
  fu = new FormulaUnit(new NegatedFormula(fla),
<<<<<<< HEAD
                       FormulaTransformation(InferenceRule::NEGATED_CONJECTURE, fu));  
=======
                       FormulaTransformation(InferenceRule::NEGATED_CONJECTURE, fu));
>>>>>>> f4cbb935
  UnitList::push(fu, _formulas);
}

void SMTLIB2::colorSymbol(const vstring& name, Color color)
{
  CALL("SMTLIB2::colorSymbol");

  if (!_declaredFunctions.find(name)) {
    USER_ERROR("'"+name+"' is not a user symbol");
  }
  DeclaredFunction& f = _declaredFunctions.get(name);

  env.colorUsed = true;
  
  Signature::Symbol* sym = f.second
    ? env.signature->getFunction(f.first)
    : env.signature->getPredicate(f.first);

  sym->addColor(color);
}

}<|MERGE_RESOLUTION|>--- conflicted
+++ resolved
@@ -918,11 +918,7 @@
   Formula* fla = new AtomicFormula(Literal::createEquality(true,lhs,rhs,rangeSort));
 
   FormulaUnit* fu = new FormulaUnit(fla, FromInput(UnitInputType::ASSUMPTION));
-<<<<<<< HEAD
-  
-=======
-
->>>>>>> f4cbb935
+
   UnitList::push(fu, _formulas);
 }
 
@@ -2111,12 +2107,7 @@
       if (f.second) {
         TermAlgebraConstructor* c = env.signature->getTermAlgebraConstructor(f.first);
         if (c) /* else the symbol is not a TA constructor */ {
-<<<<<<< HEAD
           TermList sort = env.signature->getFunction(f.first)->fnType()->result();
-=======
-
-          unsigned sort = env.signature->getFunction(f.first)->fnType()->result();
->>>>>>> f4cbb935
           if (!c->hasDiscriminator()) {
             // add discriminator predicate
             bool added;
@@ -2324,11 +2315,7 @@
 
   FormulaUnit* fu = new FormulaUnit(fla, FromInput(UnitInputType::CONJECTURE));
   fu = new FormulaUnit(new NegatedFormula(fla),
-<<<<<<< HEAD
-                       FormulaTransformation(InferenceRule::NEGATED_CONJECTURE, fu));  
-=======
                        FormulaTransformation(InferenceRule::NEGATED_CONJECTURE, fu));
->>>>>>> f4cbb935
   UnitList::push(fu, _formulas);
 }
 
